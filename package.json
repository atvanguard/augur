{
  "name": "augur-client",
  "version": "1.0.0",
  "description": "Web client for Augur, a prediction markets platform",
  "main": "augur/static/main.js",
  "repository": {
    "type": "git",
    "url": "https://github.com/AugurProject/augur-client.git"
  },
  "bugs": {
    "url": "https://github.com/AugurProject/augur-client/issues"
  },
  "homepage": "https://github.com/AugurProject/augur-client",
  "dependencies": {
    "ethereum.js": "^0.2.1",
<<<<<<< HEAD
    "lodash": "^3.6.0"
  },
  "devDependencies": {
    "grunt": "^0.4.5",
    "grunt-browserify": "^3.6.0",
    "grunt-contrib-jshint": "^0.11.1"
=======
    "bignumber.js": "~2.0.5",
    "jquery": "~2.1.3",
    "jquery.cookie": "~1.4.1",
    "lodash": "~3.6.0",
    "bootstrap": "~3.3.4"
>>>>>>> f753a9bd
  }
}<|MERGE_RESOLUTION|>--- conflicted
+++ resolved
@@ -13,19 +13,15 @@
   "homepage": "https://github.com/AugurProject/augur-client",
   "dependencies": {
     "ethereum.js": "^0.2.1",
-<<<<<<< HEAD
-    "lodash": "^3.6.0"
+    "bignumber.js": "~2.0.5",
+    "jquery": "~2.1.3",
+    "jquery.cookie": "~1.4.1",
+    "lodash": "~3.6.0",
+    "bootstrap": "~3.3.4"
   },
   "devDependencies": {
     "grunt": "^0.4.5",
     "grunt-browserify": "^3.6.0",
     "grunt-contrib-jshint": "^0.11.1"
-=======
-    "bignumber.js": "~2.0.5",
-    "jquery": "~2.1.3",
-    "jquery.cookie": "~1.4.1",
-    "lodash": "~3.6.0",
-    "bootstrap": "~3.3.4"
->>>>>>> f753a9bd
   }
 }