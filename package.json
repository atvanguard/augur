--- conflicted
+++ resolved
@@ -29,11 +29,7 @@
     ]
   },
   "dependencies": {
-<<<<<<< HEAD
-    "augur.js": "^0.8.13",
-=======
     "augur.js": "^0.8.14",
->>>>>>> 8c349ed3
     "babelify": "^6.1.1",
     "bignumber.js": "^2.0.7",
     "bootstrap": "^3.3.4",
