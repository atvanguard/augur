{
  "name": "augur-ui-react-components",
  "version": "2.2.5",
  "description": "Augur UI React Components",
  "author": "Baz (@thinkloop)",
  "license": "AAL",
  "engines": {
    "node": ">= 4.2.x"
  },
  "main": "./build/app.jsx",
  "repository": {
    "type": "git",
    "url": "https://github.com/thinkloop/augur-ui-react-components.git"
  },
  "scripts": {
<<<<<<< HEAD
    "start": "http-server ./demo -c-1 -p $PORT",
    "test": "NODE_ENV=test mocha",
    "test:watch": "npm test -- --watch",
    "deploy:demo": "firebase deploy -f augur-ui",
    "_____": "",
=======
>>>>>>> 88d108e4
    "watch": "clear; echo \"* CLEAN * HTML * ASSETS * CSS * WATCHIFY *\"; NODE_ENV=development npm run -s watch:all",
    "build": "clear; echo \"* * * *  BUILD  * * * *\"; NODE_ENV=production npm run -s build:all",
    "start": "http-server ./demo -c-1 -p $PORT",
    "test": "echo \"Error: no test specified\" && exit 1",
    "publish_to_npm": "clear; echo \"* * * *  PUBLISH  * * * *\"; NODE_ENV=production npm run -s build:all && git add --all && git commit -m 'build for publish' && npm version patch && git push && git push --tags && npm publish",
    "deploy:demo": "firebase deploy -f augur-ui",
    "______": "",
    "build:all": "npm run -s clean:build && (npm run -s build:css & npm run -s build:assets & npm run -s build:js) && npm run -s build:finish",
    "build:assets": "cp -R ./src/assets/. ./build/assets && echo ---------ASSETS---------`date +%r`",
    "build:css": "lessc $npm_package_config_less_entry_file | cleancss --s0 > ./build/styles.css | sed -e 's~less~css~' && echo ---------CSS------------`date +%r`",
    "build:js": "npm run -s build:js:browserify | npm run -s partial:uglify > ./build/app.jsx && echo ---------JS-------------`date +%r`",
    "build:js:browserify": "browserify $npm_package_config_js_entry_file_build --extension=.js --extension=.jsx --detectGlobals false --standalone augur-react-components -t [ babelify --presets [ es2015 stage-0 react ] ] -t [envify purge] | derequire",
    "build:finish": "echo ---------FINISHED-------`date +%r`",
    "_______": "On change create build",
    "watch:all": "npm run -s clean:demo && (npm run -s watch:css & npm run -s watch:assets & npm run -s watch:js & npm run -s watch:html)",
    "watch:assets": "onchange './src/assets/**' -i -- npm run -s watch:assets:do",
    "watch:assets:do": "cp -R ./src/assets/. ./demo && echo ---------ASSETS---------`date +%r`",
    "watch:css": "onchange './src/**/*.less' -i -- npm run -s watch:css:do",
    "watch:css:do": "lessc $npm_package_config_less_entry_file > ./demo/styles.css && echo ---------CSS------------`date +%r`",
    "watch:js": "watchify $npm_package_config_js_entry_file_demo --extension=.js --extension=.jsx -t [ babelify --presets [ es2015 stage-0 react ] ] -t [envify purge] --debug -o 'exorcist ./demo/build.js.map > ./demo/build.js && echo ---------WATCHIFY--------`date +%r`'",
    "watch:html": "onchange './src/index.html' -i -- npm run -s watch:html:do",
    "watch:html:do": "cat ./src/index.html > ./demo/index.html && echo ---------HTML-----------`date +%r`",
    "_________": "",
    "clean:demo": "rimraf ./demo/* && mkdir -p ./demo && echo ---------CLEAN----------",
    "clean:build": "rimraf ./build/* && mkdir -p ./build && echo ---------CLEAN----------`date +%r`",
    "__________": "",
    "partial:uglify": "[ $NODE_ENV = production ] && uglifyjs --compress drop_console,unused=true --mangle --screw-ie8 || cat"
  },
  "dependencies": {},
  "devDependencies": {
    "babel-preset-es2015": "^6.9.0",
    "babel-preset-react": "^6.5.0",
    "babel-preset-stage-0": "^6.5.0",
    "babel-register": "^6.9.0",
    "babelify": "^7.3.0",
    "browserify": "^13.0.1",
    "chai": "^3.5.0",
    "classnames": "^2.2.5",
    "clean-css": "^3.4.14",
    "derequire": "^2.0.3",
    "envify": "^3.4.0",
    "exorcist": "^0.4.0",
    "firebase-tools": "^2.x.x",
    "flex.less": "https://github.com/codio/Flex.less/archive/1.0.0.tar.gz",
    "http-server": "^0.9.0",
    "inline-source-cli": "^1.1.1",
    "less": "^2.7.1",
    "mocha": "^2.5.3",
    "npm-check-updates": "^2.6.5",
    "onchange": "^2.4.0",
    "react": "^15.1.0",
    "react-date-picker": "^4.x.x",
    "react-dom": "^15.1.0",
    "react-highcharts": "^8.3.2",
    "rimraf": "^2.5.2",
    "uglify-js": "^2.6.2",
    "watchify": "^3.7.0"
  },
  "config": {
    "js_entry_file_build": "./src/app.jsx",
    "js_entry_file_demo": "./src/index.js",
    "less_entry_file": "./src/styles.less"
  }
}<|MERGE_RESOLUTION|>--- conflicted
+++ resolved
@@ -1,6 +1,6 @@
 {
   "name": "augur-ui-react-components",
-  "version": "2.2.5",
+  "version": "2.2.6",
   "description": "Augur UI React Components",
   "author": "Baz (@thinkloop)",
   "license": "AAL",
@@ -13,14 +13,11 @@
     "url": "https://github.com/thinkloop/augur-ui-react-components.git"
   },
   "scripts": {
-<<<<<<< HEAD
     "start": "http-server ./demo -c-1 -p $PORT",
     "test": "NODE_ENV=test mocha",
     "test:watch": "npm test -- --watch",
     "deploy:demo": "firebase deploy -f augur-ui",
     "_____": "",
-=======
->>>>>>> 88d108e4
     "watch": "clear; echo \"* CLEAN * HTML * ASSETS * CSS * WATCHIFY *\"; NODE_ENV=development npm run -s watch:all",
     "build": "clear; echo \"* * * *  BUILD  * * * *\"; NODE_ENV=production npm run -s build:all",
     "start": "http-server ./demo -c-1 -p $PORT",
