{
  "name": "augur-ui",
  "version": "2.0.0",
  "description": "Augur UI",
  "author": "Augur Project",
  "license": "AAL",
  "engines": {
    "node": ">= 4.2.x"
  },
  "repository": {
    "type": "git",
    "url": "https://github.com/AugurProject/augur"
  },
  "scripts": {
    "watch": "clear; echo '* CLEAN * HTML * ASSETS * CSS * AUGURJS * WATCHIFY *'; NODE_ENV=development npm run -s watch:all",
    "start": "augur-ui-webserver -d './build'",
    "build": "clear; echo '* * * *  BUILD  * * * *'; NODE_ENV=production npm run -s build:all",
    "test": "clear; NODE_ENV=test mocha",
    "test:watch": "clear; npm test -- --watch",
    "lint": "echo begin linting... && eslint src/*.js src/services/* src/utils/* src/modules/* && echo linting complete.",
    "coverage": "istanbul cover ./node_modules/mocha/bin/_mocha --report lcovonly -- -R spec && cat ./coverage/lcov.info | ./node_modules/coveralls/bin/coveralls.js && rm -rf ./coverage",
    "deploy-firebase": "firebase deploy -f augur-dev",
    "publish-ipfs": "ipfs name publish `ipfs add -rq build | tail -1`",
    "_____": "",
    "build:all": "npm run -s clean && (npm run -s build:css & npm run -s build:assets & npm run -s build:augurjs & npm run -s build:js) && npm run -s build:html && npm run -s build:finish",
    "build:assets": "cp -R ./src/assets/. ./build/$npm_package_version && cp -R $npm_package_config_assets_folder ./build/$npm_package_version && echo ---------ASSETS---------`date +%r`",
    "build:augurjs": "cp -R $npm_package_config_augurjs_entry_folder/augur.min.js ./build/$npm_package_version/augur.min.js && echo ---------AUGURJS--------`date +%r`",
    "build:augurjs:old": "browserify $npm_package_config_augurjs_entry_folder/index.js --standalone augurjs | derequire | npm run -s partial:uglify > ./build/$npm_package_version/augur.min.js -R && echo ---------AUGURJS--------`date +%r`",
    "build:css": "for file in $npm_package_config_less_entry_files; do lessc $file | cleancss --s0 | npm run -s partial:replaceAssets > ./build/$npm_package_version/$(basename $file | sed -e 's~less~css~') ; done && echo ---------CSS------------`date +%r`",
    "build:js": "npm run -s build:js:browserify | npm run -s partial:replaceAssets | npm run -s partial:uglify -- --mangle > ./build/$npm_package_version/build.js && echo ---------JS-------------`date +%r`",
    "build:js:browserify": "browserify $npm_package_config_js_entry_file --extension=.js --extension=.jsx -x 'augur.js' -t [ babelify --presets [ es2015 stage-0 ] ] -t [envify purge]",
    "build:html": "cat ./src/index.html | npm run -s partial:replaceAssets | npm run -s build:html:inline_sources > $(npm run -s partial:index_filename) && echo ---------HTML-----------`date +%r`",
    "build:html:inline_sources": "inline-source --compress false --root ./build -",
    "build:finish": "echo ---------FINISHED-------`date +%r`",
    "build-azure": "BUILD_AZURE=true BUILD_AZURE_WSURL='{{ $BUILD_AZURE_WSURL }}' BUILD_AZURE_LOCALNODE='{{ $BUILD_AZURE_LOCALNODE }}' BUILD_AZURE_CONTRACTS='{{ $BUILD_AZURE_CONTRACTS }}' npm run build",
    "______": "",
    "watch:all": "npm run -s clean && (npm run -s watch:css & npm run -s watch:assets & npm run -s watch:augurjs & npm run -s watch:js & npm run -s watch:html)",
    "watch:assets": "onchange './src/assets/**' -i -- npm run -s build:assets",
    "watch:augurjs": "onchange $npm_package_config_augurjs_entry_folder/** -i -- npm run -s build:augurjs",
    "watch:css": "onchange './src/**/*.less' -i -- npm run -s build:css",
    "watch:js": "watchify $npm_package_config_js_entry_file --extension=.js --extension=.jsx -x 'augur.js' -t [ babelify --presets [ es2015 stage-0 ] ] -t [envify purge] --debug -o 'exorcist ./build/$npm_package_version/build.js.map | npm run -s partial:replaceAssets > ./build/$npm_package_version/build.js && echo ---------WATCHIFY--------`date +%r`'",
    "watch:html": "onchange './src/index.html' -i -- npm run -s build:html",
    "_______": "",
    "lint:specific": "eslint",
    "lint:test": "eslint test/*.js test/**/*",
    "________": "",
    "clean": "rimraf ./build/* && mkdir -p ./build/$npm_package_version && mkdir -p ./build/$npm_package_version && touch $(npm run -s partial:index_filename) && echo ---------CLEAN----------`date +%r`",
    "_________": "",
    "partial:replaceAssets": "sed 's~${build_folder}~'$npm_package_version'~g'",
    "partial:uglify": "[ $NODE_ENV != production ] && cat || uglifyjs --compress drop_console,unused=true --screw-ie8",
    "partial:uglify:do": "uglifyjs --compress drop_console,unused=true --screw-ie8",
    "partial:index_filename": "[ $NODE_ENV != production ] && echo './build/index.html' || echo \"./build/index-$npm_package_version.html\""
  },
  "dependencies": {
<<<<<<< HEAD
    "augur-ui-react-components": "file:../augur-ui-react-components",
    "augur.js": "^1.3.5",
=======
    "augur-ui-react-components": "^2.2.9",
    "augur.js": "^1.3.6",
>>>>>>> 0eab387c
    "bignumber.js": "^2.3.0",
    "memoizerific": "^1.8.3",
    "redux": "^3.5.2",
    "redux-thunk": "^2.1.0",
    "secure-random": "^1.1.1"
  },
  "devDependencies": {
    "augur-ui-webserver": "^1.0.5",
    "babel-eslint": "^6.0.4",
    "babel-plugin-transform-remove-console": "^6.8.0",
    "babel-preset-es2015": "^6.9.0",
    "babel-preset-react": "^6.5.0",
    "babel-preset-stage-0": "^6.5.0",
    "babel-register": "^6.9.0",
    "babelify": "^7.3.0",
    "browserify": "^13.0.1",
    "browserify-shim": "^3.8.12",
    "chai": "^3.5.0",
    "clean-css": "^3.4.17",
    "coveralls": "^2.11.9",
    "derequire": "^2.0.3",
    "envify": "^3.4.0",
    "eslint": "^2.12.0",
    "eslint-config-airbnb": "^9.0.1",
    "eslint-plugin-import": "^1.8.1",
    "eslint-plugin-jsx-a11y": "^1.4.0",
    "eslint-plugin-react": "^5.1.1",
    "exorcist": "^0.4.0",
    "firebase-tools": "^2.x.x",
    "inline-source-cli": "^1.1.1",
    "istanbul": "^1.0.0-alpha.2",
    "less": "^2.7.1",
    "mocha": "^2.5.3",
    "mocha-lcov-reporter": "^1.2.0",
    "npm-check-updates": "^2.6.7",
    "onchange": "^2.5.0",
    "proxyquire": "^1.7.9",
    "redux-mock-store": "^1.1.0",
    "rimraf": "^2.5.2",
    "sinon": "^1.17.4",
    "uglify-js": "^2.6.2",
    "watchify": "^3.7.0"
  },
  "browserify": {
    "transform": [
      "browserify-shim"
    ]
  },
  "browserify-shim": {
    "ga": "global:ga",
    "augur.js": "global:augur"
  },
  "config": {
    "js_entry_file": "./src/index.js",
    "less_entry_files": "./src/less/*.less",
    "assets_folder": "./node_modules/augur-ui-react-components/build/assets/**",
    "augurjs_entry_folder": "./node_modules/augur.js/dist"
  }
}<|MERGE_RESOLUTION|>--- conflicted
+++ resolved
@@ -52,13 +52,8 @@
     "partial:index_filename": "[ $NODE_ENV != production ] && echo './build/index.html' || echo \"./build/index-$npm_package_version.html\""
   },
   "dependencies": {
-<<<<<<< HEAD
     "augur-ui-react-components": "file:../augur-ui-react-components",
-    "augur.js": "^1.3.5",
-=======
-    "augur-ui-react-components": "^2.2.9",
     "augur.js": "^1.3.6",
->>>>>>> 0eab387c
     "bignumber.js": "^2.3.0",
     "memoizerific": "^1.8.3",
     "redux": "^3.5.2",
