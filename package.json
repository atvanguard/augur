{
  "name": "augur-ui",
  "version": "2.0.0",
  "description": "Augur UI",
  "author": "Augur Project",
  "license": "AAL",
  "engines": {
    "node": ">= 4.2.x"
  },
  "repository": {
    "type": "git",
    "url": "https://github.com/AugurProject/augur"
  },
  "scripts": {
    "start": "node server.js",
    "test": "mocha --compilers js:babel-register --recursive",
    "test:watch": "npm test -- --watch",
    "_____": "",
    "watch": "clear; echo \"* * * *  WATCH  * * * *\"; NODE_ENV=development npm run -s watch:all",
    "watch:verbose": "clear; echo \"* * * *  WATCH  * * * *\"; NODE_ENV=verbose npm run -s watch:all",
    "build": "clear; echo \"* * * *  BUILD  * * * *\"; NODE_ENV=production npm run -s build:all",
    "______": "",
    "build:all": "npm run -s clean && (npm run -s build:css & npm run -s build:assets & npm run -s build:augurjs & npm run -s build:js) && npm run -s build:html && npm run -s build:finish",
    "build:assets": "cp -R ./src/assets/. ./build/$npm_package_version && cp -R $npm_package_config_assets_folder ./build/$npm_package_version && echo ---------ASSETS---------`date +%r`",
    "build:augurjs": "[ $NODE_ENV = verbose ] && touch ./build/$npm_package_version/augur.min.js || browserify $npm_package_config_augurjs_entry_folder/index.js --standalone augurjs | derequire | npm run -s partial:uglify > ./build/$npm_package_version/augur.min.js -R && echo ---------AUGURJS--------`date +%r`",
    "build:css": "for file in $npm_package_config_less_entry_files; do lessc $file | cleancss --s0 | npm run -s partial:replaceAssets > ./build/$npm_package_version/$(basename $file | sed -e 's~less~css~') ; done && echo ---------CSS------------`date +%r`",
    "build:js": "npm run -s build:js:browserify | npm run -s partial:replaceAssets | npm run -s partial:uglify > ./build/$npm_package_version/build.js && echo ---------JS-------------`date +%r`",
    "build:js:browserify": "browserify $npm_package_config_js_entry_file --extension=.js --extension=.jsx -x 'augur.js' -t [ babelify --presets [ es2015 stage-0 react ] ] -t [envify purge]",
    "build:html": "cat ./src/index.html | npm run -s partial:replaceAssets | npm run -s build:html:inline_sources > $(npm run -s partial:index_filename) && echo ---------HTML-----------`date +%r`",
    "build:html:inline_sources": "inline-source --compress false --root ./build -",
    "build:finish": "echo ---------FINISHED-------`date +%r`",
    "_______": "",
    "watch:all": "npm run -s clean && (npm run -s watch:css & npm run -s watch:assets & npm run -s watch:augurjs & npm run -s watch:js & npm run -s watch:html)",
    "watch:assets": "onchange './src/assets/**' -i -- npm run -s build:assets",
    "watch:augurjs": "onchange $npm_package_config_augurjs_entry_folder/** -i -- npm run -s build:augurjs",
    "watch:css": "onchange './src/**/*.less' -i -- npm run -s build:css",
    "watch:js": "watchify $npm_package_config_js_entry_file --extension=.js --extension=.jsx -x 'augur.js' -t [ babelify --presets [ es2015 stage-0 react ] ] -t [envify purge] --debug -o 'exorcist ./build/$npm_package_version/build.js.map | npm run -s partial:replaceAssets > ./build/$npm_package_version/build.js && echo ---------WATCHIFY--------`date +%r`'",
    "watch:html": "onchange './src/index.html' -i -- npm run -s build:html",
    "________": "",
    "clean": "rimraf ./build/* && mkdir -p ./build/$npm_package_version && mkdir -p ./build/$npm_package_version && touch $(npm run -s partial:index_filename) && echo ---------CLEAN----------`date +%r`",
    "_________": "",
    "partial:replaceAssets": "sed 's~${build_folder}~'$npm_package_version'~g'",
    "partial:uglify": "[ $NODE_ENV = production ] && uglifyjs --compress drop_console,unused=true --mangle --screw-ie8 || cat",
    "partial:index_filename": "[ $NODE_ENV != production ] && echo \"./build/index.html\" || echo \"./build/index-$npm_package_version.html\""
  },
  "dependencies": {
    "augur-abi": "^0.2.7",
    "augur-ui-react-components": "^2.0.2",
    "augur.js": "^0.19.14",
    "bignumber.js": "^2.3.0",
    "memoizerific": "^1.5.6",
    "redux": "^3.5.2",
    "redux-thunk": "^2.0.1",
    "secure-random": "^1.1.1"
  },
  "devDependencies": {
    "babel-preset-es2015": "^6.6.0",
    "babel-preset-react": "^6.5.0",
    "babel-preset-stage-0": "^6.5.0",
    "babel-register": "^6.7.2",
    "babelify": "^7.3.0",
    "browserify": "^13.0.1",
    "browserify-shim": "^3.8.12",
    "chai": "^3.5.0",
    "chalk": "^1.1.3",
    "clean-css": "^3.4.12",
    "derequire": "^2.0.3",
    "envify": "^3.4.0",
    "exorcist": "^0.4.0",
    "firebase-tools": "^2.2.1",
    "inline-source-cli": "^1.1.1",
<<<<<<< HEAD
    "less": "^2.6.1",
    "mocha": "^2.4.5",
=======
    "less": "^2.7.0",
>>>>>>> 54972c4d
    "node-static": "^0.7.7",
    "npm-check-updates": "^2.6.4",
    "onchange": "^2.4.0",
    "posix-getopt": "^1.2.0",
    "proxyquire": "^1.7.4",
    "redux-mock-store": "^1.0.2",
    "rimraf": "^2.5.2",
    "sinon": "^1.17.4",
    "uglify-js": "^2.6.2",
    "watchify": "^3.7.0"
  },
  "browserify": {
    "transform": [
      "browserify-shim"
    ]
  },
  "browserify-shim": {
    "ga": "global:ga",
    "augur.js": "global:augurjs"
  },
  "config": {
    "js_entry_file": "./src/index.js",
    "less_entry_files": "./src/less/*.less",
    "assets_folder": "./node_modules/augur-ui-react-components/dist/assets/**",
    "augurjs_entry_folder": "./node_modules/augur.js/src"
  }
}<|MERGE_RESOLUTION|>--- conflicted
+++ resolved
@@ -69,12 +69,8 @@
     "exorcist": "^0.4.0",
     "firebase-tools": "^2.2.1",
     "inline-source-cli": "^1.1.1",
-<<<<<<< HEAD
-    "less": "^2.6.1",
+    "less": "^2.7.0",
     "mocha": "^2.4.5",
-=======
-    "less": "^2.7.0",
->>>>>>> 54972c4d
     "node-static": "^0.7.7",
     "npm-check-updates": "^2.6.4",
     "onchange": "^2.4.0",
