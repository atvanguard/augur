{
  "name": "augur-node",
  "version": "0.1.0",
  "description": "Augur Node",
  "author": "The Augur Developers <team@augur.net>",
  "license": "MIT",
  "main": "build/index.js",
  "typings": "definitions/index",
  "typescript": {
    "definition": "definitions/index"
  },
  "engines": {
    "node": "~8"
  },
  "directories": {
    "src": "src",
    "test": "test"
  },
  "scripts": {
    "start": "node ./build",
    "test": "mocha test",
    "lint": "tslint -c tslint.json -p . ./src/*.ts ./src/**/*.ts ./src/**/**/*.ts ./src/**/**/**/*.ts && eslint test",
    "build": "tsc",
    "migrate": "node ./node_modules/knex/bin/cli.js migrate:latest --env build",
    "migrate_pg": "node ./node_modules/knex/bin/cli.js migrate:latest --env build_postgres",
    "seed": "node ./node_modules/knex/bin/cli.js seed:run --env build",
    "migrate:make": "node ./node_modules/knex/bin/cli.js migrate:make -x ts $1",
    "coverage": "istanbul cover --include-all-sources --root ./build ./node_modules/mocha/bin/_mocha test",
    "postinstall": "postinstall-build build",
    "postdeploy": "npm run migrate_pg",
<<<<<<< HEAD
    "link": "npm link augur.js speedomatic"
=======
    "link": "npm link augur.js",
    "clean": "rm -rf augur.db build",
    "clean-start": "npm run clean && npm run build && npm run migrate && npm start"
>>>>>>> 65dc0bc3
  },
  "repository": {
    "type": "git",
    "url": "git+https://github.com/AugurProject/augur-node.git"
  },
  "bugs": {
    "url": "https://github.com/AugurProject/augur-node/issues"
  },
  "homepage": "https://github.com/AugurProject/augur-node#readme",
  "dependencies": {
    "@types/knex": "0.0.61",
    "@types/lodash": "4.14.77",
    "@types/uuid": "3.4.3",
    "async": "1.5.2",
    "augur.js": "4.7.0-17",
    "bignumber.js": "4.1.0",
    "knex": "0.13.0",
    "lodash.isnull": "3.0.0",
    "lodash.merge": "4.6.0",
    "lodash.omit": "4.5.0",
    "pg": "7.3.0",
    "postinstall-build": "5.0.1",
    "speedomatic": "2.1.0",
    "sqlite3": "3.1.8",
    "uuid": "3.1.0",
    "ws": "3.2.0"
  },
  "devDependencies": {
    "@types/async": "2.0.43",
    "@types/bignumber.js": "4.0.3",
    "@types/node": "8.0.31",
    "@types/sqlite3": "3.1.1",
    "@types/ws": "3.0.2",
    "chai": "3.5.0",
    "coveralls": "2.11.3",
    "eslint": "3.17.1",
    "istanbul": "0.4.1",
    "mocha": "3.2.0",
    "mocha-lcov-reporter": "0.0.2",
    "replace-in-file": "^3.0.0",
    "proxyquire": "1.7.11",
    "tslint": "5.7.0",
    "tslint-eslint-rules": "4.1.1",
    "typescript": "2.5.2"
  },
  "buildDependencies": [
    "typescript",
    "tslint",
    "tslint-eslint-rules"
  ]
}<|MERGE_RESOLUTION|>--- conflicted
+++ resolved
@@ -28,13 +28,9 @@
     "coverage": "istanbul cover --include-all-sources --root ./build ./node_modules/mocha/bin/_mocha test",
     "postinstall": "postinstall-build build",
     "postdeploy": "npm run migrate_pg",
-<<<<<<< HEAD
-    "link": "npm link augur.js speedomatic"
-=======
-    "link": "npm link augur.js",
+    "link": "npm link augur.js speedomatic",
     "clean": "rm -rf augur.db build",
     "clean-start": "npm run clean && npm run build && npm run migrate && npm start"
->>>>>>> 65dc0bc3
   },
   "repository": {
     "type": "git",
