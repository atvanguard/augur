--- conflicted
+++ resolved
@@ -2,11 +2,7 @@
 var constants = require('../libs/constants');
 
 var state = {
-<<<<<<< HEAD
   host: process.env.RPC_HOST || 'localhost:8545',
-=======
-  host: process.env.RPC_HOST,
->>>>>>> 0efbe2c8
   currentAccount: null,
   privateKey: null,
   handle: null,
