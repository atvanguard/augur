--- conflicted
+++ resolved
@@ -170,59 +170,43 @@
 
   var marketList = _.map(branchContract.call().getMarkets(branchId), function(marketId) {
 
-<<<<<<< HEAD
-    var marketId = id.toString(16);
-
-    var desc = infoContract.call().getDescription(id);
-    var events = marketContract.call().getMarketEvents(id);
-    var alpha = marketContract.call().getAlpha(id).toNumber();
-    var author = infoContract.call().getCreator(id).toString(16);
-    var creationFee = infoContract.call().getCreationFee(id).toNumber;
-=======
     var description = infoContract.call().getDescription(marketId);
     var events = marketContract.call().getMarketEvents(marketId);
     var alpha = marketContract.call().getAlpha(marketId).toNumber();
-    var author = infoContract.call().getCreator(marketId);
-    var creationFee = infoContract.call().getCreationFee(marketId);
->>>>>>> daf2896e
+    var author = infoContract.call().getCreator(marketId).toString(16);
+    var creationFee = infoContract.call().getCreationFee(marketId).toNumber;
+
     var endDate = new Date();   // TODO: calc from last event expiration
-    var traderCount = marketContract.call().getCurrentParticipantNumber(id).toNumber();
-    var tradingPeriod = marketContract.call().getTradingPeriod(id).toNumber();
-    var tradingFee = marketContract.call().getTradingFee(id).toNumber();
-    var traderId =  marketContract.call().getParticipantNumber(id, account).toString(16);
+    var traderCount = marketContract.call().getCurrentParticipantNumber(marketId).toNumber();
+    var tradingPeriod = marketContract.call().getTradingPeriod(marketId).toNumber();
+    var tradingFee = marketContract.call().getTradingFee(marketId).toNumber();
+    var traderId =  marketContract.call().getParticipantNumber(marketId, account).toString(16);
     var totalVolume = 0;
 
-<<<<<<< HEAD
-    var outcomeCount = marketContract.call().getMarketNumOutcomes(id).toNumber(); 
+    var outcomeCount = marketContract.call().getMarketNumOutcomes(marketId).toNumber(); 
     var outcomes = _.map( _.range(outcomeCount), function (outcomeId) {
 
       outcomeId += 1;   // 1-indexed 
-      var volume = marketContract.call().getSharesPurchased(id, outcomeId).toNumber();
-=======
-    var outcomeCount = marketContract.call().getMarketNumOutcomes(marketId).toNumber();
-    var outcomes = _.map( _.range(outcomeCount), function (id) {
-
-      id += 1;   // 1-indexed
-      var volume = marketContract.call().getSharesPurchased(marketId, id).toNumber();
->>>>>>> daf2896e
+      var volume = marketContract.call().getSharesPurchased(marketId, outcomeId).toNumber();
+
       totalVolume += volume;
 
       return {
         id: outcomeId,
-        price: marketContract.call().price(id, outcomeId).toNumber(),
+        price: marketContract.call().price(marketId, outcomeId).toNumber(),
         //sellPrice: marketContract.call().getSimulatedSell(marketId, id).toNumber(),
         //buyPrice: marketContract.call().getSimulatedBuy(marketId, id).toNumber(),
         priceHistory: [],  // NEED
-        sharesPurchased: marketContract.call().getParticipantSharesPurchased(id, traderId, outcomeId).toNumber(),
+        sharesPurchased: marketContract.call().getParticipantSharesPurchased(marketId, traderId, outcomeId).toNumber(),
         volume: volume
       };
     });
 
     var price = outcomes.length ? outcomes[0].price : '-';
-    var winningOutcomes = marketContract.call().getWinningOutcomes(id);
+    var winningOutcomes = marketContract.call().getWinningOutcomes(marketId);
 
     return {
-      id: marketId,
+      id: marketId.toString(64),
       price: price,  // HACK
       description: description,
       alpha: alpha,
@@ -240,13 +224,9 @@
   });
 
   var markets = _.indexBy(marketList, 'id');
-<<<<<<< HEAD
+
   console.log(markets);
-  
-=======
-  //console.log(markets);
-
->>>>>>> daf2896e
+
   return markets;
 };
 
