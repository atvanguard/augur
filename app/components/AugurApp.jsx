--- conflicted
+++ resolved
@@ -108,20 +108,12 @@
     if (this.state.config.currentAccount) {
       accountStatus = (
         <p className='navbar-text'>
-<<<<<<< HEAD
-          <span className="account">{ this.state.config.currentAccount }</span>
-=======
           <span className="account">{ this.state.config.currentAccount }</span> | 
           <a className="signout" onClick={ this.handleSignOut }>sign out</a>
->>>>>>> 2cd6b69a
         </p>
       );
     } else {
        accountStatus = (
-<<<<<<< HEAD
-        <p className='navbar-text'>
-        </p>
-=======
         <div>
           <p className='navbar-text'>
             <a className="signin" onClick={ this.toggleSignInModal }>sign in</a> | 
@@ -130,7 +122,6 @@
             <a className="register" onClick={ this.toggleRegisterModal }>register</a>
           </p>
         </div>
->>>>>>> 2cd6b69a
       );     
     }
 
