var _ = require("lodash");
var React = require("react");
var Paginate = require("react-paginate");
var Router = require("react-router");
var Select = require("react-select");

let FluxMixin = require("fluxxor/lib/flux_mixin")(React);
let StoreWatchMixin = require("fluxxor/lib/store_watch_mixin");
var RouteHandler = Router.RouteHandler;
var Navigation = Router.Navigation;
var Link = Router.Link;

var AddMarketModal =  require("./AddMarketModal")
var Markets = require("./Markets");
var constants = require("../libs/constants");

var Branch = React.createClass({

  // assuming only one branch and all markets in store are of that branch
  mixins: [FluxMixin, StoreWatchMixin('market', 'search', 'branch', 'config'), Navigation],

  getInitialState: function() {
    return {
      addMarketModalOpen: false,
      marketsPerPage: constants.MARKETS_PER_PAGE,
      visiblePages: 3,
      pageNum: this.props.params.page ? this.props.params.page - 1 : 0
    };
  },

  getStateFromFlux: function () {
    var flux = this.getFlux();
    var marketState = flux.store('market').getState();
    var searchState = flux.store('search').getState();
    var currentBranch = flux.store('branch').getCurrentBranch();
    var account = flux.store('config').getAccount();

    return {
      searchKeywords: searchState.keywords,
      markets: searchState.results,
      pendingMarkets: marketState.pendingMarkets,
      currentBranch: currentBranch,
      account: account
    };
  },

  toggleAddMarketModal: function(event) {
    this.setState({addMarketModalOpen: !this.state.addMarketModalOpen});
  },

  handlePageChanged: function (data) {
<<<<<<< HEAD
    this.transitionTo('/markets/' + (parseInt(data.selected) + 1));
    this.setState({pageNum: data.selected});
=======
    this.transitionTo('marketsPage', {page: (parseInt(data.selected) + 1)});
    this.setState({ pageNum: data.selected });
>>>>>>> 1a6b41c1
  },

  onChangeSearchInput: function (event) {
    this.setState({ searchKeywords: event.target.value });
    this.debounceSearchInput(event.target.value);
  },
  
  debounceSearchInput: _.debounce(function (val) {
    this.handlePageChanged({selected: 0});
    this.getFlux().actions.search.updateKeywords(val);    
  }, 500),

  onChangeSortBy: function (event) {
    this.handlePageChanged({selected: 0});
    var sortInput = event.target.value.split('|');
    this.getFlux().actions.search.sortMarkets(sortInput[0], parseInt(sortInput[1]));
  },

  render: function () {

    var start = 0 + (this.state.pageNum) * this.state.marketsPerPage;
    var total = _.size(this.state.markets);
    var end = start + this.state.marketsPerPage;
    end = end > total ? total : end;
    //var marketPage = _.sortBy(this.state.markets, 'volume').reverse().slice(start, end);
    var marketPage = _.map(this.state.markets).slice(start, end);
    var submitMarketAction = (
<<<<<<< HEAD
      <span className="subheading pull-right">
        <a href="javascript:void(0);" onClick={this.toggleAddMarketModal}>
          <i className="fa fa-plus-circle fa-2x icon-white"></i>
=======
      <span className="pull-right">
        <a href="javascript:void(0);" onClick={ this.toggleAddMarketModal }>
          <i className="fa fa-plus-circle fa-2x"></i>
>>>>>>> 1a6b41c1
        </a>
      </span>
    );
    if (!this.state.account) { 
      submitMarketAction = <span />;
    }

    var pendingMarkets = _.map(this.state.pendingMarkets);
    var pendingMarketsSection = <span />;
    if (this.state.pendingMarkets) {
      pendingMarketsSection = (
        <div className='pendingMarkets row'>
          <Markets 
            markets={pendingMarkets}
            currentBranch={this.state.currentBranch}
            classNameWrapper='col-sm-4' />
        </div>
      );
    }

    return (
      <div id="branch">
<<<<<<< HEAD
        {pendingMarketsSection}
        <h3 className="clearfix">
          <div className="col-xs-2" id="markets-label">Markets</div>
=======
        { pendingMarketsSection }
        <div className="row">
          <div className="col-xs-2 pad-top-7">
            <span className="h3">
              Markets
            </span>
          </div>
>>>>>>> 1a6b41c1
          <div className="col-xs-10 pad-top-7">
            <div className="col-xs-6 pad-top-5">
              <input type="search"
<<<<<<< HEAD
                className="markets-search-input"
                value={this.state.searchKeywords}
=======
                className="form-control markets-search-input"
                value={ this.state.searchKeywords }
>>>>>>> 1a6b41c1
                placeholder="Search"
                tabIndex="0"
                onChange={this.onChangeSearchInput} />
            </div>
            <div className="col-xs-5 pad-top-5">
              <select onChange={this.onChangeSortBy}>
                <option selected disabled>Sort markets</option>
                <option value="creationBlock|1">Creation date (newest first)</option>
                <option value="creationBlock|0">Creation date (oldest first)</option>
                <option value="endBlock|0">End date (soonest first)</option>
                <option value="endBlock|1">End date (farthest first)</option>
                <option value="description|0">Description</option>
              </select>
            </div>
            <div className="col-xs-1">{submitMarketAction}</div>
          </div>
<<<<<<< HEAD
        </h3>
        <div className='subheading clearfix'>
          <span className='showing'>Showing {start+1} - {end} of {total}</span>
=======
        </div>
        <div className='clearfix' style={{ marginTop: '10px', marginBottom: '15px'}}>{/*arbitrary margins*/}
          <span className='showing'>Showing { start+1 } - { end } of { total }</span>
>>>>>>> 1a6b41c1
          <Paginate 
            previousLabel={<i className='fa fa-chevron-left'></i>}
            nextLabel={<i className='fa fa-chevron-right'></i>}
            breakLabel={<li className="break"><a href="">...</a></li>}
            pageNum={total / this.state.marketsPerPage}
            marginPagesDisplayed={2}
            pageRangeDisplayed={5}
            forceSelected={this.state.pageNum}
            clickCallback={this.handlePageChanged}
            containerClassName={'paginator'}
            subContainerClassName={'pages'}
            activeClass={'active'} />
        </div>
        <div className='markets row'>
          <Markets 
            markets={marketPage}
            currentBranch={this.state.currentBranch}
            classNameWrapper='col-sm-4' />
        </div>

        <AddMarketModal show={this.state.addMarketModalOpen} onHide={this.toggleAddMarketModal} />
      </div>
    );
  }
});

module.exports = Branch;<|MERGE_RESOLUTION|>--- conflicted
+++ resolved
@@ -49,13 +49,8 @@
   },
 
   handlePageChanged: function (data) {
-<<<<<<< HEAD
-    this.transitionTo('/markets/' + (parseInt(data.selected) + 1));
-    this.setState({pageNum: data.selected});
-=======
     this.transitionTo('marketsPage', {page: (parseInt(data.selected) + 1)});
     this.setState({ pageNum: data.selected });
->>>>>>> 1a6b41c1
   },
 
   onChangeSearchInput: function (event) {
@@ -83,15 +78,9 @@
     //var marketPage = _.sortBy(this.state.markets, 'volume').reverse().slice(start, end);
     var marketPage = _.map(this.state.markets).slice(start, end);
     var submitMarketAction = (
-<<<<<<< HEAD
-      <span className="subheading pull-right">
-        <a href="javascript:void(0);" onClick={this.toggleAddMarketModal}>
-          <i className="fa fa-plus-circle fa-2x icon-white"></i>
-=======
       <span className="pull-right">
         <a href="javascript:void(0);" onClick={ this.toggleAddMarketModal }>
           <i className="fa fa-plus-circle fa-2x"></i>
->>>>>>> 1a6b41c1
         </a>
       </span>
     );
@@ -114,11 +103,6 @@
 
     return (
       <div id="branch">
-<<<<<<< HEAD
-        {pendingMarketsSection}
-        <h3 className="clearfix">
-          <div className="col-xs-2" id="markets-label">Markets</div>
-=======
         { pendingMarketsSection }
         <div className="row">
           <div className="col-xs-2 pad-top-7">
@@ -126,17 +110,11 @@
               Markets
             </span>
           </div>
->>>>>>> 1a6b41c1
           <div className="col-xs-10 pad-top-7">
             <div className="col-xs-6 pad-top-5">
               <input type="search"
-<<<<<<< HEAD
-                className="markets-search-input"
-                value={this.state.searchKeywords}
-=======
                 className="form-control markets-search-input"
                 value={ this.state.searchKeywords }
->>>>>>> 1a6b41c1
                 placeholder="Search"
                 tabIndex="0"
                 onChange={this.onChangeSearchInput} />
@@ -153,15 +131,9 @@
             </div>
             <div className="col-xs-1">{submitMarketAction}</div>
           </div>
-<<<<<<< HEAD
-        </h3>
-        <div className='subheading clearfix'>
-          <span className='showing'>Showing {start+1} - {end} of {total}</span>
-=======
         </div>
         <div className='clearfix' style={{ marginTop: '10px', marginBottom: '15px'}}>{/*arbitrary margins*/}
           <span className='showing'>Showing { start+1 } - { end } of { total }</span>
->>>>>>> 1a6b41c1
           <Paginate 
             previousLabel={<i className='fa fa-chevron-left'></i>}
             nextLabel={<i className='fa fa-chevron-right'></i>}
