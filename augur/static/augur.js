--- conflicted
+++ resolved
@@ -1,13 +1,12 @@
-<<<<<<< HEAD
-var _ = require('lodash');
 var web3 = require('ethereum.js');
-var stub = require('./augur_stub');
-=======
 var BigNumber = require('bignumber.js');
 var $ = require('jquery');
 var _ = require('lodash');
+
+// Add jQuery to Browserify's global object so plugins attach correctly.
+global.jQuery = $;
 require('jquery.cookie');
->>>>>>> f753a9bd
+require('bootstrap');
 
 var augur = {
 
@@ -84,25 +83,9 @@
         augur.syncNetwork();
 
         // watch ethereum for changes and update network data
-<<<<<<< HEAD
-        web3.eth.filter('latest').watch(function(data) {
-
-            augur.network.peerCount = web3.net.peerCount;
-            augur.network.blockNumber = web3.eth.blockNumber;
-            augur.network.gas = augur.formatGas(web3.eth.getBalance(augur.data.account));
-            augur.network.gasPrice = augur.formatGas(web3.eth.gasPrice);
-
-            augur.update(augur.network);
-
-            // update period progress
-            if (augur.data.branches[augur.data.currentBranch]) {
-                augur.render.period(augur.data.branches[augur.data.currentBranch]);
-            }
-=======
         web3.eth.filter('latest').watch(function(log) {
             console.log('[augur] network changed');
             augur.syncNetwork();
->>>>>>> f753a9bd
         });
 
         $('#logo .progress-bar').css('width', '50%');
@@ -168,21 +151,10 @@
 
         augur.syncContract();
 
-<<<<<<< HEAD
-            augur.data.account = web3.eth.accounts[0];
-            augur.data.balance = augur.formatBalance(augur.contract.call().balance(augur.data.account));
-
-            augur.getBranches();
-            augur.getEvents(augur.data.currentBranch);
-            augur.getMarkets(augur.data.currentBranch);
-
-            augur.update(augur.data);
-=======
         // watch for augur contract changes
         web3.eth.filter(augur.contract).watch(function(log) {
             console.log('[augur] contract changed');
             augur.syncContract();
->>>>>>> f753a9bd
         });
 
         // watch for whisper based comments
@@ -340,7 +312,7 @@
 
         // update period progress
         if (augur.data.branches[augur.data.currentBranch]) {
-            augur.render.period(augur.data.branches[augur.data.currentBranch])
+            augur.render.period(augur.data.branches[augur.data.currentBranch]);
         }
 
         augur.update(augur.network);
@@ -350,7 +322,7 @@
 
         augur.data.account = web3.eth.accounts[0];
         augur.data.balance = augur.formatBalance(augur.contract.call().balance(augur.data.account));
-        
+
         augur.getBranches();
         augur.getEvents(augur.data.currentBranch);
         augur.getMarkets(augur.data.currentBranch);
