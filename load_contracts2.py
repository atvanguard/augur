--- conflicted
+++ resolved
@@ -435,7 +435,6 @@
 
             if name in self.__contracts:
                 continue
-<<<<<<< HEAD
                 
             try:
                 self.__contracts[name] = self.__state.abi_contract(file)
@@ -449,10 +448,7 @@
 
             self.controller.setValue(base256(name), self.__contracts[name].address)
             self.controller.addToWhitelist(self.__contracts[name].address)
-=======
-            print name
-            self.__contracts[name] = self.__state.abi_contract(file)
->>>>>>> 09df5352
+
 
     def __getattr__(self, name):
         """Use it like a namedtuple!"""
