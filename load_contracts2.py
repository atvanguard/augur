#!/usr/bin/env python
# Copyright (c) 2017 Christian Calderon

# Permission is hereby granted, free of charge, to any person obtaining a copy
# of this software and associated documentation files (the "Software"), to deal
# in the Software without restriction, including without limitation the rights
# to use, copy, modify, merge, publish, distribute, sublicense, and/or sell
# copies of the Software, and to permit persons to whom the Software is
# furnished to do so, subject to the following conditions:

# The above copyright notice and this permission notice shall be included in all
# copies or substantial portions of the Software.

# THE SOFTWARE IS PROVIDED "AS IS", WITHOUT WARRANTY OF ANY KIND, EXPRESS OR
# IMPLIED, INCLUDING BUT NOT LIMITED TO THE WARRANTIES OF MERCHANTABILITY,
# FITNESS FOR A PARTICULAR PURPOSE AND NONINFRINGEMENT. IN NO EVENT SHALL THE
# AUTHORS OR COPYRIGHT HOLDERS BE LIABLE FOR ANY CLAIM, DAMAGES OR OTHER
# LIABILITY, WHETHER IN AN ACTION OF CONTRACT, TORT OR OTHERWISE, ARISING FROM,
# OUT OF OR IN CONNECTION WITH THE SOFTWARE OR THE USE OR OTHER DEALINGS IN THE
# SOFTWARE.
from __future__ import print_function
import argparse
import os
import errno
import re
from binascii import hexlify
import shutil
import sys
from serpent import mk_signature
import tempfile
import warnings
import ethereum.tester
import socket
import select

if (3, 0) <= sys.version_info:

    def pretty_signature(path, name):
        ugly_signature = mk_signature(path).decode()
        extern_name = 'extern {}:'.format(name)
        name_end = ugly_signature.find(':') + 1
        signature = extern_name + ugly_signature[name_end:]
        return signature

    _hexlify = hexlify

    def hexlify(binary):
        return _hexlify(binary).decode()
else:

    def pretty_signature(path, name):
        ugly_signature = mk_signature(path)
        extern_name = 'extern {}:'.format(name)
        name_end = ugly_signature.find(':') + 1
        signature = extern_name + ugly_signature[name_end:]
        return signature

IPC_SOCK = None

IMPORT = re.compile('^import (?P<name>\w+) as (?P<alias>\w+)$')
EXTERN = re.compile('^extern (?P<name>\w+): \[.+\]$')
CONTROLLER_V1 = re.compile('^(?P<indent>\s+)(?P<alias>\w+) = Controller.lookup\([\'"](?P<name>\w+)[\'"]\)')
CONTROLLER_V1_MACRO = re.compile('^macro Controller: (?P<address>0x[0-9a-fA-F]{1,40})$')
CONTROLLER_INIT = re.compile('^(?P<indent>(?:\s{4})*)self.controller = 0x[0-9A-F]{1,40}')
INDENT = re.compile('^$|^[#\s].*$')

STANDARD_EXTERNS = {
    'controller': 'extern controller: [lookup:[int256]:int256, checkWhitelist:[int256]:int256]',
    # ERC20 and aliases used in Augur code
    'ERC20': 'extern ERC20: [allowance:[address,address]:uint256, approve:[address,uint256]:uint256, balanceOf:[address]:uint256, decimals:[]:uint256, name:[]:uint256, symbol:[]:uint256, totalSupply:[]:uint256, transfer:[address,uint256]:uint256, transferFrom:[address,address,uint256]:uint256]',
    'subcurrency': 'extern subcurrency: [allowance:[address,address]:uint256, approve:[address,uint256]:uint256, balanceOf:[address]:uint256, decimals:[]:uint256, name:[]:uint256, symbol:[]:uint256, totalSupply:[]:uint256, transfer:[address,uint256]:uint256, transferFrom:[address,address,uint256]:uint256]',
    'rateContract': 'extern rateContract: [rateFunction:[]:int256]',
    'forkResolveContract': 'extern forkResolveContract: [resolveFork:[]:int256]',
    'shareTokens': 'extern shareTokens: [allowance:[address,address]:int256, approve:[address,uint256]:int256, balanceOf:[address]:int256, changeTokens:[int256,int256]:int256, getDecimals:[]:int256, getName:[]:int256, getSymbol:[]:int256, modifySupply:[int256]:int256, totalSupply:[]:int256, transfer:[address,uint256]:int256, transferFrom:[address,address,uint256]:int256]',
}

DEFAULT_RPCADDR = 'http://localhost:8545'
DEFAULT_CONTROLLER = '0xDEADBEEF'
VALID_ADDRESS = re.compile('^0x[0-9A-F]{1,40}$')


SERPENT_EXT = '.se'
MACRO_EXT = '.sem'


class LoadContractsError(Exception):
    """Error class for all errors while processing Serpent code."""
    def __init__(self, msg, *format_args, **format_params):
        super(self.__class__, self).__init__(msg.format(*format_args, **format_params))
        if not hasattr(self, 'message'):
            self.message = self.args[0]


class TempDirCopy(object):
    """Makes a temporary copy of a directory and provides a context manager for automatic cleanup."""
    def __init__(self, source_dir):
        self.source_dir = os.path.abspath(source_dir)
        self.temp_dir = tempfile.mkdtemp()
        self.temp_source_dir = os.path.join(self.temp_dir,
                                            os.path.basename(self.source_dir))
        shutil.copytree(self.source_dir, self.temp_source_dir)

    def __enter__(self):
        return self

    def __exit__(self, exc_type, exc, traceback):
        shutil.rmtree(self.temp_dir)
        if not any((exc_type, exc, traceback)):
            return True
        return False

    def find_files(self, extension):
        """Finds all the files ending with the extension in the directory."""
        paths = []
        for directory, subdirs, files in os.walk(self.temp_source_dir):
            for filename in files:
                if filename.endswith(extension):
                    paths.append(os.path.join(directory, filename))

        return paths

    def commit(self, dest_dir):
        """Copies the contents of the temporary directory to the destination."""
        if os.path.exists(dest_dir):
            LoadContractsError(
                'The target path already exists: {}'.format(
                    os.path.abspath(dest_dir)))

        shutil.copytree(self.temp_source_dir, dest_dir)

    def cleanup(self):
        """Deletes the temporary directory."""
        try:
            shutil.rmtree(self.temp_dir)
        except OSError as exc:
            # If ENOENT it raised then the directory was already removed.
            # This error is not harmful so it shouldn't be raised.
            # Anything else is probably bad.
            if exc.errno == errno.ENOENT:
                return False
            else:
                raise
        else:
            return True

    def original_path(self, path):
        """Returns the orignal path which the copy points to."""
        return path.replace(self.temp_source_dir, self.source_dir)


def strip_license(code_lines):
    """Separates the top-of-the-file license stuff from the rest of the code."""
    for i, line in enumerate(code_lines):
        if not line.startswith('#'):
            return code_lines[:i], code_lines[i:]
    return [], code_lines


def strip_imports(code_lines):
    """Separates dependency information from Serpent code in the file."""
    license, code = strip_license(code_lines)
    dependencies = []
    other_code = []

    for i, line in enumerate(code):
        if line.startswith('import'):
            m = IMPORT.match(line)
            if m:
                dependencies.append((m.group(1), m.group(2)))
            else:
                raise LoadContractsError(
                    'Weird import at {line_num}: {line}',
                    line_num=i,
                    line=line)
        else:
            other_code.append(line)

    return license, dependencies, other_code


def path_to_name(path):
    """Extracts the contract name from the path."""
    return os.path.basename(path).replace(SERPENT_EXT, '')


def update_controller(code_lines, controller_addr):
    """Updates the controller address in the code.

    If there is no 'data controller' declaration it is added.
    Similarly, if no controller initialization line is found in
    the init function, then it is added, and if there is no init
    function, one is added.
    """
    code_lines = code_lines[:]

    first_def = None
    data_line = None
    init_def = None
    for i, line in enumerate(code_lines):
        if line == 'data controller':
            data_line = i
        if line.startswith('def init()'):
            init_def = i
        if line.startswith('def') and first_def is None:
            first_def = i

    if first_def is None:
        raise LoadContractsError('No functions found! Is this a macro file?')

    controller_init = '    self.controller = {}'.format(controller_addr)

    if init_def is None:
        # If there's no init function, add it before the first function
        init_def = first_def
        code_lines = code_lines[:init_def] + ['def init():', controller_init, ''] + code_lines[init_def:]
    else:
        # If there is, add the controller init line to the top of the init function
        # and remove any other lines in init that set the value of self.controller
        code_lines.insert(init_def + 1, controller_init)
        i = init_def + 2
        while INDENT.match(code_lines[i]):
            m = CONTROLLER_INIT.match(code_lines[i])
            if m:
                del code_lines[i]
            else:
                i += 1

    if data_line is None:
        # If there's no 'data controller' line, add it before the init.
        code_lines = code_lines[:init_def] + ['data controller', ''] + code_lines[init_def:]

    return code_lines


def imports_to_externs(source_dir, target_dir):
    """Translates code using import syntax to standard Serpent externs."""
    with TempDirCopy(source_dir) as td:
        serpent_paths = td.find_files(SERPENT_EXT)

        contracts = {}

        for path in serpent_paths:
            # TODO: Something besides hard coding this everywhere!!!
            if os.path.basename(path) == 'controller.se':
                continue

            name = path_to_name(path)

            with open(path) as f:
                code_lines = [line.rstrip() for line in f]

            try:
                code_lines = update_controller(code_lines, DEFAULT_CONTROLLER)
                license, dependencies, other_code = strip_imports(code_lines)
            except LoadContractsError as exc:
                raise LoadContractsError(
                    'Caught error while processing {name}: {error}',
                    name=name,
                    error=exc.message)

            info = {'license': license,
                    'dependencies': dependencies,
                    'stripped_code': '\n'.join(other_code)}

            # the stripped code is writen back so the serpent module can handle 'inset' properly
            with open(path, 'w') as f:
                f.write(info['stripped_code'])

            info['signature'] = pretty_signature(path, name)
            info['path'] = path
            contracts[name] = info

        lookup_fmt = '{} = self.controller.lookup(\'{}\')'
        for name in contracts:
            info = contracts[name]
            signatures = ['', STANDARD_EXTERNS['controller'], '']
            for oname, alias in info['dependencies']:
                signatures.append('')
                signatures.append(lookup_fmt.format(alias, oname))
                signatures.append(contracts[oname]['signature'])
            signatures.append('') # blank line between signatures section and rest of code
            new_code = '\n'.join(info['license'] + signatures + [info['stripped_code']])
            path = info['path']

            with open(path, 'w') as f:
                f.write(new_code)

        td.commit(target_dir)


def update_externs(source_dir, controller):
    """Updates all externs in source_dir."""

    with TempDirCopy(source_dir) as td:
        extern_map = STANDARD_EXTERNS.copy()
        serpent_files = td.find_files(SERPENT_EXT)

        for path in serpent_files:
            # TODO: Something besides hard coding this everywhere!!!
            if os.path.basename(path) == 'controller.se':
                continue

            name = path_to_name(path)
            extern_map[name] = pretty_signature(path, name)

        for path in serpent_files:
            # TODO: Something besides hard coding this everywhere!!!
            if os.path.basename(path) == 'controller.se':
                continue

            with open(path) as f:
                code_lines = [line.rstrip() for line in f]

            if controller:
                try:
                    code_lines = update_controller(code_lines, controller)
                except Exception as exc:
                    raise LoadContractsError(
                        'Caught error while processing {path}: {err}',
                        path=td.original_path(path),
                        err=str(exc))

            license, code_lines = strip_license(code_lines)

            for i in range(len(code_lines)):
                line = code_lines[i]
                m = EXTERN.match(line)

                if (line.startswith('extern') and m is None or 
                    m and m.group(1) not in extern_map):

                    raise LoadContractsError(
                        'Weird extern at line {line_num} in file {path}: {line}',
                        line_num=(len(license) + i + 1),
                        path=td.original_path(path),
                        line=line)
                elif m:
                    extern_name = m.group(1)
                    code_lines[i]  = extern_map[extern_name]

            code_lines = '\n'.join(license + code_lines)
            with open(path, 'w') as f:
                f.write(code_lines)

        shutil.rmtree(source_dir)
        td.commit(source_dir)


def upgrade_controller(source, controller):
    """Replaces controller macros with an updateable storage value."""
    with TempDirCopy(source) as td:
        serpent_files = td.find_files(SERPENT_EXT)

        for path in serpent_files:
            # TODO: Something besides hard coding this everywhere!!!
            if os.path.basename(path) == 'controller.se':
                continue

            with open(path) as f:
                code_lines = [line.rstrip() for line in f]

            if controller:
                try:
                    code_lines = update_controller(code_lines, controller)
                except LoadContractsError as exc:
                    raise LoadContractsError('Caught error while processing {path}: {err}',
                        path=td.original_path(path),
                        err=exc.message)

            new_code = []
            for i in range(len(code_lines)):
                line = code_lines[i]
                if CONTROLLER_V1_MACRO.match(line):
                    continue # don't include the macro line in the new code
                m = CONTROLLER_V1.match(line)
                if m:
                    new_code.append('{indent}{alias} = self.controller.lookup(\'{name}\')'.format(**m.groupdict()))
                else:
                    new_code.append(line)

            with open(path, 'w') as f:
                f.write('\n'.join(new_code))

        shutil.rmtree(source)
        td.commit(source)


class ContractLoader(object):
    """A class which updates and compiles Serpent code via ethereum.tester.state.

    Examples:
    contracts = ContractLoader('src', 'controller.se', ['cash.se'])
    print(contracts.foo.echo('lol'))
    print(contracts['bar'].bar())
    contracts.cleanup()
    """
    def __init__(self, source_dir, controller, special):
        self.__state = ethereum.tester.state()
        self.__contracts = {}
        self.__temp_dir = TempDirCopy(source_dir)        

        serpent_files = self.__temp_dir.find_files(SERPENT_EXT)

        for file in serpent_files:
            if os.path.basename(file) == controller:
                self.__contracts['controller'] = self.__state.abi_contract(file)
                controller_addr = '0x' + hexlify(self.__contracts['controller'].address)
                update_externs(self.__temp_dir.temp_source_dir, controller_addr)
                break
        else:
            raise LoadContractsError('Controller not found! {}', controller)

        for contract in special:
            for file in serpent_files:
                if os.path.basename(file) == contract:
                    self.__contracts = self.__state.abi_contract(file)

        for file in serpent_files:
            name = path_to_name(file)
            
            if name in self.__contracts:
                continue

            self.__contracts[name] = self.__state.abi_contract(file)

    def __getattr__(self, name):
        """Use it like a namedtuple!"""
        if name in self.__contracts:
            return self.__contracts[name]
        else:
            return super(self.__class__, self).__getattr__(name)

    def __getitem__(self, name):
        """Use it like a dict!"""
        return self.__contracts[name]

    def cleanup(self):
        """Deletes temporary files."""
        self.__temp_dir.cleanup()

    def __del__(self):
        """ContractLoaders try to clean up after themselves."""
        self.cleanup()

    def recompile(self, name):
        for file in self.__temp_dir.find_files(SERPENT_EXT):
            name_ = path_to_name(file)
            if name_ == name:
                self.__contracts[name] = self.__state.abi_contract(file)
                return self.get_address(name)

    def get_address(self, name):
        return '0x' + hexlify(self.__contracts[name].address)


def main():
    parser = argparse.ArgumentParser(
        description='Compiles collections of serpent contracts.',
        epilog='Try a command followed by -h to see it\'s help info.')
<<<<<<< HEAD
=======
    # parser.set_defaults(command=None)
>>>>>>> 7ea9cc5b

    commands = parser.add_subparsers(title='commands')

    translate = commands.add_parser('translate',
                                    help='Translate imports to externs.')
    translate.add_argument('-s', '--source',
                           help='Directory to search for Serpent code.',
                           required=True)
    translate.add_argument('-t', '--target',
                           help='Directory to save translated code in.',
                           required=True)
    translate.set_defaults(command='translate')

    update = commands.add_parser('update',
                                 help='Updates the externs in --source.')
    update.add_argument('-s', '--source',
                        help='Directory to search for Serpent code.',
                        required=True)
    update.add_argument('-c', '--controller',
                        help='The address in hex of the Controller contract.',
                        default=None)
    update.set_defaults(command='update')

    compile_ = commands.add_parser('compile',
                                   help='Compiles and uploads all the contracts in --source. (TODO)')
    compile_.add_argument('-s', '--source',
                          help='Directory to search for Serpent code.',
                          required=True)
    compile_.add_argument('-r', '--rpcaddr',
                          help='Address of RPC server.',
                          default=DEFAULT_RPCADDR)
    compile_.add_argument('-o', '--out',
                          help='Filename for address json.')
    compile_.add_argument('-O', '--overwrite',
                          help='If address json already exists, overwrite.',
                          action='store_true', default=False)
    compile_.set_defaults(command='compile')

    upgrade = commands.add_parser('upgrade', help='Upgrades to the new controller mechanism')
    upgrade.add_argument('-s', '--source', help='Directory to search for Serpent code.', required=True)
    upgrade.add_argument('-c', '--controller', help='Sets the controller address', default=None)
    upgrade.set_defaults(command='upgrade')

    args = parser.parse_args()

    try:
        if not hasattr(args, 'command'):
            parser.print_help()
        elif args.command == 'translate':
            imports_to_externs(args.source, args.target)
        elif args.command ==  'update':
            update_externs(args.source, args.controller)
        elif args.command == 'upgrade':
            upgrade_controller(args.source, args.controller)
        else:
            raise LoadContractsError('command not implemented: {cmd}', cmd=args.command)
    except LoadContractsError as exc:
        print(exc)
        return 1
    else:
        return 0


if __name__ == '__main__':
    sys.exit(main())<|MERGE_RESOLUTION|>--- conflicted
+++ resolved
@@ -457,10 +457,6 @@
     parser = argparse.ArgumentParser(
         description='Compiles collections of serpent contracts.',
         epilog='Try a command followed by -h to see it\'s help info.')
-<<<<<<< HEAD
-=======
-    # parser.set_defaults(command=None)
->>>>>>> 7ea9cc5b
 
     commands = parser.add_subparsers(title='commands')
 
