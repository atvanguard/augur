--- conflicted
+++ resolved
@@ -20,27 +20,4 @@
 	location / {
 		root /augur/build;
 	}
-<<<<<<< HEAD
-=======
-}
-
-server {
-	listen 8001;
-
-  if ($fe_https = 'off') {
-    return 302 https://$host$request_uri;
-  }
-
-  gzip on;
-  gzip_vary on;
-  gzip_min_length 10240;
-  gzip_proxied expired no-cache no-store private auth;
-  gzip_types text/plain text/css text/xml text/html text/javascript application/x-javascript application/xml;
-  gzip_disable "MSIE [1-6]\.";
-
-  location / {
-      proxy_pass http://127.0.0.1:8080;
-  }
-
->>>>>>> 8f7a7531
 }