--- conflicted
+++ resolved
@@ -84,21 +84,10 @@
 class Fixture:
     def __init__(self):
         THIS_FILE_DIRECTORY_PATH = path.dirname(path.realpath(__file__))
-<<<<<<< HEAD
         self.chain = tester.Chain(env=Env(config=config_metropolis))
-        self.controller = self.chain.contract(path.join(THIS_FILE_DIRECTORY_PATH, "../src/controller.se"), language="serpent")
-        self.decentralizedController = self.chain.contract(path.join(THIS_FILE_DIRECTORY_PATH, "../src/controller.se"), language="serpent")
-        self.controllerUser = self.chain.contract(path.join(THIS_FILE_DIRECTORY_PATH, "serpent_test_helpers/controllerUser.se"), language="serpent")
-=======
-        self.chain = tester.Chain(env='metropolis')
-        
-	self.chain.block.timestamp = 1
-	self.chain.head_state.gas_limit = 2**128
-
-	self.controller = self.chain.contract(path.join(THIS_FILE_DIRECTORY_PATH, "../src/controller.se"), language="serpent", startgas=long(6.7 * 10**6))
+        self.controller = self.chain.contract(path.join(THIS_FILE_DIRECTORY_PATH, "../src/controller.se"), language="serpent", startgas=long(6.7 * 10**6))
         self.decentralizedController = self.chain.contract(path.join(THIS_FILE_DIRECTORY_PATH, "../src/controller.se"), language="serpent", startgas=long(6.7 * 10**6))
         self.controllerUser = self.chain.contract(path.join(THIS_FILE_DIRECTORY_PATH, "serpent_test_helpers/controllerUser.se"), language="serpent", startgas=long(6.7 * 10**6))
->>>>>>> 2f51da84
         self.decentralizedController.switchModeSoOnlyEmergencyStopsAndEscapeHatchesCanBeUsed(sender = tester.k0)
         self.chain.mine(1)
         self.snapshot = self.chain.snapshot()
