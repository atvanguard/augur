--- conflicted
+++ resolved
@@ -39,11 +39,7 @@
 	# add a branch initial rbcr rapid period to start w/
 	# should make an API function for this (make ballot)
 	# can't determine vote scenario
-<<<<<<< HEAD
 	#0th reporter funny business or change numReporters to currentRepIndex
 
 ### To do:
-	# inset bug
-=======
-	#0th reporter funny business or change numReporters to currentRepIndex
->>>>>>> 1a6a0fc0
+	# inset bug