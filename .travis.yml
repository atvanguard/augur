--- conflicted
+++ resolved
@@ -10,12 +10,9 @@
 notifications:
   email: false
 
-<<<<<<< HEAD
 python:
   - "2.7.6"
 
-=======
->>>>>>> 422c6421
 addons:
   apt:
     packages:
