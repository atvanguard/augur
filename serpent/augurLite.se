--- conflicted
+++ resolved
@@ -374,29 +374,18 @@
 
     price = (newCost - oldCost)
     
-<<<<<<< HEAD
-    if(self.cashcoinBalances[tx.origin] < price*(1 + (self.Markets[marketID].tradingFee/2^64))):
-=======
-    if self.cashcoinBalances[tx.origin] < price*(self.Markets[market].tradingFee + 2^64)/2^64:
->>>>>>> 80128733
+    if(self.cashcoinBalances[tx.origin] < price*(self.Markets[market].tradingFee + 2^64)/2^64)):
         self.Markets[market].sharesPurchased[outcome] -= amount
         return(0)
 
     participantNumber = self.Markets[market].addr2participant[tx.origin]
-<<<<<<< HEAD
-    if(tx.origin != self.Markets[market].participant[participantNumber].participantID):
-        participantNumber = self.Markets[market].currentParticipant
-        self.Markets[market].participants[participantNumber].participantID = tx.origin
-        self.Markets[market].currentParticipant += 1
-    
-=======
+
     if tx.origin != self.Markets[market].participants[participantNumber].participantID:
         participantNumber = self.Markets[market].currentParticipant
         self.Markets[market].participants[participantNumber].participantID = tx.origin
         self.Markets[market].addr2participant[tx.origin] = participantNumber
         self.Markets[market].currentParticipant += 1
         
->>>>>>> 80128733
     self.Markets[market].participants[participantNumber].shares[outcome] += amount
     # send shares of the event to user address
     # if user doesn't have enough money, revert
