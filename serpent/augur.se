# This software (Augur) allows buying and selling event options in ethereum
# Copyright (C)  2014 Chris Calderon, Joey Krug, Alan Lu, Jack Peterson
#    This program is free software; you can redistribute it and/or modify
#    it under the terms of the GNU General Public License as published by
#    the Free Software Foundation; either version 2 of the License, or
#    (at your option) any later version.
#
#    This program is free software: you can redistribute it and/or modify
#    it under the terms of the GNU General Public License as published by
#    the Free Software Foundation, either version 3 of the License, or
#    (at your option) any later version.
#
#    This program is distributed in the hope that it will be useful,
#    but WITHOUT ANY WARRANTY; without even the implied warranty of
#    MERCHANTABILITY or FITNESS FOR A PARTICULAR PURPOSE.  See the
#    GNU General Public License for more details.
#
#    You should have received a copy of the GNU General Public License
#    along with this program.  If not, see <http://www.gnu.org/licenses/>.
# Any questions please contact joeykrug@gmail.com

# includes
#extern fp:[new, mul, div, intpart, fracpart, log, exp, pow, sqrt]
#FixedPoint = create('fixedpoint.se')
inset('fixedpoint.se')
inset('consensus.se')

BRANCH = 0
EVENT = 1
MARKET = 2

# Every entity in our contract has similar metadata.
# Instead of putting it in each entity, we put all the
# metadata here.
# Info's index is the hash of the item we're getting info on
data Info[](typecode, description[], creator, creationFee)

# CurrentVotePeriod is the current index in eventsExpDates
# Branches' index is the hash of the branch (aka branchID)
# RepRequired is the amount of reputation required to reach quorem
# markets[] is a 0 index array of market hashes (a.k.a. marketID)
# currentVotePeriod is a nonce that tells us which bucket of events up to be
# voted on in the upcoming vote period
data Branches[](currentVotePeriod, markets[], marketCount, periodLength, repRequired)

# Events' index is the eventID
data Events[](branch, expirationDate, outcome)

# Reporting index is the branchID
# Reporters index is the rep. address
# We 0 index reputation so can walk thru for consensus
# EventsExpDates index is the currentVotePeriod or in the future if an event expires in the future
# RepIDtoIndex returns a reporter's reporters[] index given their reputationID as the key
# Events is 0 indexed as well
data Reporting[](eventsExpDates[](events[], totalRepReported, reporters[][]), reputation[](repValue, reporterID), numberReporters, repIDtoIndex[])

# Markets' index is the marketID
# Events is a 0 indexed array of events in the market
# Sharespurchased keeps track of the number of shares purchased for each outcome
# Participants is a 0 indexed array of participants, their cashIDs, and the shares in each outcome they've purchased of an event
data Markets[](branch, events[](eventID, sharesPurchased[2]), participants[](participantID, event[](shares[2])), lossLimit, tradingFee, currentParticipant, winningEvents[], alpha)

data cashcoin_balances[2^160]

### Version 0.4:
	# make code updatable 
	# seigniorage coin
	# api voting
	# blockchain explorer to get / examine data or make rpc api calls to the contract to get it
			# local contract calls don't cost gas

### Version 0.3:
	# make sure this follows paul's whitepaper well
	# reward whoever does redeem and close market according to cost
	# how do we scale / what if a ton of events, markets, etc.
	# api voting option
	# may need a ballot max size b/c cost so need a systematic way to do voting (e.g. vote on first xxx events, then next set are another ballot)
	# randomized voter selection? - first x events expiring vote on in one ballot - random selection, then another ballot
	# fast voting cycle first few days to get the 60% problem away from a branch, e.g. what if not enough people vote
	# 60% of votes -- need to get the cycle length parameters right
	# rapid rbcr anytime
	# profit msr

### Version 0.2:
	# Scalar event where people update what type of share they bought using a thing
	# in an array where index is their scalar x and value
	# is the share updated number of shares bought
	# update data structure to have reporting have markets instead of events possibly.
	# if current vote period is == 0 then we looped past 2^256 --- set values in array to 0 at that point
	# zeroing of array values
	# make sure events voting periods are properly setup
	# ui functions
	# hash first frontrunning prevention mechanism
	# salt hash vote mechanism
	# add a branch initial rbcr rapid period to start w/
	# add support for categorical and scalar and multidimensional events
	# should make an API function for this (make ballot)!!!
	# can't determine vote scenario

### To do:
	# make so eventsexpdates currentindex -1 is the stuff we actually vote on in redeem tx
	# don't need number of x. in arrays data structures now because arrays already have size as a prop. now
	# check lastvote period block
	# put this on github
	# fix macros numevents

def init():
	# test initial funds
	cashcoin_balances[tx.origin] = 1000000*2^64
	self.Reporting[1010101].repIDtoIndex[tx.origin] = 0
	self.Reporting[1010101].reputation[0].repValue = 47
	self.Reporting[1010101].reputation[0].reporterID = tx.origin
	# number of reporters is 0 indexed
	self.Reporting[1010101].numberReporters = 0
	self.Info[1010101].typecode = 0
	self.Info[1010101].description[] = "initial branch"
	self.Info[1010101].creator = 0xcd2a3d9f938e13cd947ec05abc7fe734df8dd826
	self.Info[1010101].creationFee = 10
	self.Branches[1010101].currentVotePeriod = block.number / 403200
	self.Branches[1010101].marketCount = 0
	self.Branches[1010101].periodLength = 403200
	self.Branches[1010101].parent = 0
	self.Branches[1010101].repRequired = 14000000


def get_cash_balance(address):
	return(self.cashcoin_balances[address])

# should send values as fixed point in UI (1 is 2^64, 4 is 4*2^64, .5 is 2^63, etc.)
def send_cashcoin(recver, value):
	sender = tx.origin
	sender_balance = self.cashcoin_balances[sender]
	if(sender_balance >= value):
		self.cashcoin_balances[sender] -= value
		self.cashcoin_balances[recver] += value
		return(1)
	else:
		return(0)

def send_reputation(branch, recver, value):
	if(value<=0 or !self.send_cashcoin(branch, 5*2^64)):
		return(0)
	sender = tx.origin
	senderIndex = self.Reporting[oldBranch].repIDtoIndex[sender]
	receiverIndex = self.Reporting[newBranch].repIDtoIndex[recver]
	# if the sender's rep. account doesn't exist, make one
	if(self.Reporting[branch].reputation[senderIndex].reporterID!=tx.origin):
			self.Reporting[branch].numberReporters += 1
			reporterIndex = self.Reporting[branch].numberReporters
			self.Reporting[branch].repIDtoIndex[tx.origin] = reporterIndex
			self.Reporting[branch].reputation[reporterIndex].repValue = 0
			self.Reporting[branch].reputation[reporterIndex].reporterID = tx.origin
			return(text("Your reputation account was just created, earn some rep. before you can send to others"))

	if(self.Reporting[branch].reputation[receiverIndex].reporterID!=recver):
		return(text("Receiving address doesn't exist"))
		
	sender_balance = self.Reporting[branch].reputation[senderIndex].repValue
	if(sender_balance >= value):
		self.Reporting[branch].reputation[senderIndex].repValue -= value
		self.Reporting[branch].reputation[receiverIndex].repValue += value
		return(1)
	else:
		return(0)
		
def get_rep_balance(branch, address):
	return(self.Reporting[branch].reputation[self.Reporting[branch].repIDtoIndex[address]].repValue)

# period length is given in blocks
# description format is branchName:description
def make_subbranch(description:s, periodLength, parent, repRequired):
	if(periodLength<=0 or !self.Branches[parent].periodLength or !repRequired or description==0):
		return(0)
	branchCharacteristics = array(8)
	branchCharacteristics[0] = BRANCH
	branchCharacteristics[1] = description
	branchCharacteristics[2] = tx.origin
	branchCharacteristics[3] = 47*2^64
	branchCharacteristics[4] = periodLength
	branchCharacteristics[5] = block.number
	branchCharacteristics[6] = parent
	branchCharacteristics[7] = repRequired

	# people can check that these characteristics hash to the ID if they want
	# people can hand a friend their new branch hash and characteristics and say, "don't trust me? check"
	branchID = sha256(eventCharacteristics, 8)
	if(!self.Branches[branchID].periodLength and !self.Info[branchID].creator and self.send_cashcoin(branchID, 47*2^64)):
		self.Info[branchID].typecode = BRANCH
		self.Info[branchID].description[] = description
		self.Info[branchID].creator = tx.origin
		self.Info[branchID].creationFee = 47*2^64
		self.Branches[branchID].periodLength = periodLength
		self.Branches[branchID].parent = parent
		self.Branches[branchID].repRequired = repRequired
		self.Branches[branchID].currentVotePeriod = block.number / periodLength
		i = 0
		while i < self.Reporting[parent].numberReporters:
			self.Reporting[branchID].reputation[i].reporterID = self.Reporting[parent].reputation[i].reporterID
			self.Reporting[branchID].reputation[i].repValue = self.Reporting[parent].reputation[i].repValue
			i+=1
		return(1)
	else:
		return(0)
		
def create_event(branch, description:s, expDate):
	if(self.Branches[branch].periodLength and description!=0 and expDate>block.number):
		eventCharacteristics = array(6)
		eventCharacteristics[0] = description
		eventCharacteristics[1] = EVENT
		eventCharacteristics[2] = branch
		eventCharacteristics[3] = expDate
		eventCharacteristics[4] = tx.origin
		eventCharacteristics[5] = 42*2^64
		eventID = sha256(eventCharacteristics, 6)
	else:
		return(0)

	if (!self.Info[eventID].creator and !self.Events[eventID].branch and self.send_cashcoin(branch, 42*2^64)):
		self.Info[eventID].typecode = EVENT
		self.Info[eventID].description[] = description
		self.Info[eventID].creator = tx.origin
		self.Info[eventID].creationFee = 42*2^64
		self.Events[eventID].branch = branch
		self.Events[eventID].expirationDate = expDate
		
		# see when it expires, compare that to currentvotingperiod number and last voting period and add it in to the proper spot        
		# data Branches[](eventsExpDates[](numberEvents, events[])
		#403200 is number of blocks == 8 weeks
		# 0 means it expires in the next period
		futurePeriod = expDate / self.Branches[branch].periodLength
		self.Reporting[branch].eventsExpDates[futurePeriod].events[len(self.Reporting[branch].eventsExpDates[].events[])] = eventID
		return(1)
	else:
		return(0)

# lossLimit is a fixedpoint syntax number (so a losslimit of 1 is 2^64) (0 if not using lmsr)
# ditto for alpha
# tradingFee is a fixedpoint number as well
<<<<<<< HEAD
def create_market(branch, description:s, lossLimit, alpha, tradingFee, events:a):
	# check that events have same exp. dates
	x = 0
=======
def create_market(branch, description:s, lossLimit, tradingFee, events:a):
	# check that events have same exp. dates and branch
	i = 0
>>>>>>> ad75fb49
	numEvents = len(events)
	expDate = self.Events[events[0]].expirationDate
	while i < numEvents:
		event = events[i]
		if self.Events[event].expirationDate != expDate:
			return(0)
		if self.Events[event].branch != branch:
			return(0)

	# initialLiquidity is a fixedpoint number
	# divide by 2^64 to stay in fixedpoint
	initialLiquidity = lossLimit*self.log(numEvents*2^64)/2^64
	if(numEvents > 200 or self.cashcoin_balances[tx.origin]<initialLiquidity or !self.Branches[branch].periodLength or description==0 or !lossLimit or !tradingFee or !alpha):
		return(0)
	# formation of marketID (hash)
	marketCharacteristics = array(10)
	marketCharacteristics[0] = MARKET
	marketCharacteristics[1] = description
	marketCharacteristics[2] = tx.origin
	marketCharacteristics[3] = initialLiquidity
	marketCharacteristics[4] = branch
	marketCharacteristics[5] = events
	marketCharacteristics[6] = numEvents
	marketCharacteristics[7] = lossLimit
	marketCharacteristics[8] = tradingFee
	marketCharacteristics[9] = alpha
	marketID = sha256(marketCharacteristics, 10)

	if(self.send_cashcoin(marketID, initialLiquidity)):
		# add event list to the market
		i = 0
		while i<numEvents:
			eventID = events[i]
			if(!self.Info[eventID].creator or self.Events[eventID].branch!=branch):
				return(0)
			# initialize market events array with eventIDs from the eventList
			self.Markets[marketID].events[i].eventID = eventID
			i+=1

		# creator of the first market in a branch gets the branch's creation fee
		if(self.Branches[branch].marketCount==0):
			self.send_cashcoin(tx.origin, self.Info[branch].creationFee)
			
		self.Info[marketID].typecode = MARKET
		self.Info[marketID].description[] = description
		self.Info[marketID].creator = tx.origin
		self.Info[marketID].creationFee = initialLiquidity
		self.cashcoin_balances[marketID] = initialLiquidity
		self.Markets[marketID].lossLimit = lossLimit
		self.Markets[marketID].tradingFee = tradingFee
		self.Markets[marketID].branch = branch
		self.Markets[marketID].alpha = alpha
		# add the market to the branch
		marketCount = self.Branches[branch].marketCount
		self.Branches[branch].markets[marketCount] = marketID
		self.Branches[branch].marketCount += 1
		return(1)
	else:
		return(0)

# alpha is equal to v/(n*log(n)) where v is the max percent commission,
# and n is the number of outcomes people can trade. Alpha is set when
# a market is created.
# make sure fixed point stuff is right here
<<<<<<< HEAD
macro ls_lmsr($marketID, $eventID, $alpha):
	$Bq = $alpha * sum($shares:$numShares)
	$sum_of_exps = 0
	$i = 0
	while $i < len(self.Markets[$marketID].events[$eventID].sharesPurchased[]):
		$sum_of_exps += self.exp(self.Markets[$marketID].events[$eventID].sharesPurchased[$i]*2^128/$Bq)
		$i += 1
	fixed_multiply($Bq, self.log($sum_exp))

macro lmsr($marketID, $eventID, $lossLimit):
	# *** LOGARITHMIC MARKET SCORING RULE ***
	#(like a regular market scoring rule, except it uses logarithms)
	$i = 0
	$res = 0
	while $i < len(self.Markets[$marketID].events[$eventID].sharesPurchased[]):
		$res += self.exp(self.Markets[$marketID].events[$eventID].sharesPurchased[$i]*2^128 / $lossLimit)
		$i += 1
	$logpf = self.log($res)
	cost = $lossLimit * $logpf / 2^64
=======
macro ls_lmsr($marketID):
	with $Bq = 0:
		with $l = self.Markets[$marketID].numberEvents:
			with $i = 0:
				while $i < $l:
					$Bq += self.Markets[$marketID].events[$i].shares[0]
					$Bq += self.Markets[$marketID].events[$i].shares[1]
					$i += 1
				$Bq *= self.Markets[$marketID].alpha
				$i = 0
				with $sum_exp = 0:
					with $a = 0:
						with $b = 0:
							while $i < $l:
								$a = self.Markets[$marketID].events[$i].shares[0]
								$b = self.Markets[$marketID].events[$i].shares[1]
								$sum_exp += self.exp($a*2^64/$Bq)
								$sum_exp += self.exp($b*2^64/$Bq)
								$i += 1
							$Bq*self.log($sum_exp)/2^64

macro lmsr($marketID):
	with $sum_exp = 0:
		with $B = self.Markets[$marketID].lossLimit:
			with $l = self.Markets[$marketID].numberEvents:
				with $i = 0:
					with $a = 0:
						with $b = 0:
							while $i < $l:
								$a = self.Markets[$marketID].events[$i].shares[0] 
								$b = self.Markets[$marketID].events[$i].shares[1]
								$sum_exp += self.exp($a*2^64/$B)
								$sum_exp += self.exp($b*2^64/$B)
								$i += 1
							$B*self.log($sum_exp)/2^64
>>>>>>> ad75fb49

# fee should be in fixed point
# amount of shares should be an integer
def buy_shares(branch, event, market, outcome, amount, fee):
	if (block.number >= self.Events[event].expirationDate or fee<self.Markets[market].tradingFee or self.Events[event].branch!=branch or self.cashcoin_balances[tx.origin]<fee):
		return(0)
	# pay one-fourth of trading fee to market creator via sending to market.creator
	# other half is stored in branchID cashcoin balance
	self.cashcoin_balances[tx.origin] -= fee
	marketCreatorFee = fee - (3*fee)/4
	self.cashcoin_balances[self.Info[market].creator] += marketCreatorFee
	self.cashcoin_balances[branch] += (3*fee)/4
	
	# find the right event index
	i = 0
	while (i<len(self.Markets[market].events)):
		if(self.Markets[market].events[i].eventID == event):
			break
		else:
			i+=1
	# event doesn't exist in index
	if(i==len(self.Markets[market].events[]):
		return(0)
<<<<<<< HEAD
	oldCost = 0
	newCost = 0
	# using ls-lmsr
	if(self.Markets[market].alpha):
		# for the first trade's oldcost shares bought will be at 0
		# only 2 outcomes poss. for now
		oldCost = ls_lmsr(market)
		# if buying outcome 1
		if outcome:
			self.Markets[market].events[i].sharesPurchased[1] += amount
		# outcome is no
		else:
			self.Markets[market].events[i].sharesPurchased[0] += amount
		newCost = ls_lmsr(market) 
	# regular lmsr
	else:
		if(self.Markets[market].lossLimit):
			# for the first trade's oldcost shares bought will be at 0
			# only 2 outcomes poss. for now
			oldCost = lmsr(market)
			# if buying outcome 1
			if outcome:
				self.Markets[market].events[i].sharesPurchased[1] += amount
			# outcome is no
			else:
				self.Markets[market].events[i].sharesPurchased[0] += amount
			newCost = lmsr(market) 

=======

	# for the first trade's oldcost shares bought will be at 0
	# only 2 outcomes poss. for now
	oldCost = lmsr(market)
	# if buying outcome 1
	if outcome:
		self.Markets[market].events[i].sharesPurchased[1] += amount
	# outcome is no
	else:
		self.Markets[market].events[i].sharesPurchased[0] += amount
	newCost = self.lmsr(market) 
>>>>>>> ad75fb49
	# these prices are in fixed point
	pricePerShare = newCost - oldCost
	participantNumber = self.Markets[market].currentParticipant
	
	# send shares of the event to user address
	if outcome:
		# if user doesn't have enough money, revert
		if(self.cashcoin_balances[tx.origin]<amount*pricePerShare):
			self.Markets[market].events[i].sharesPurchased[1] -= amount
			return(0)
		else:
			# send ether from user acc. to market address/account
			self.send_cashcoin(market, pricePerShare*amount)
			self.Markets[market].participants[participantNumber].participantID = tx.origin
			self.Markets[market].participants[participantNumber].event[event].shares[1] += amount
			self.Markets[market].currentParticipant += 1
			return(participantNumber)
			
	# outcome 0
	else:
		# if user doesn't have enough money, revert
		if(self.cashcoin_balances[tx.origin]<amount*pricePerShare):
			self.Markets[market].events[i].sharesPurchased[0] -= amount
			return(0)
		else:
			# send ether from user acc. to market address/account
			self.send_cashcoin(market, pricePerShare*amount)
			self.Markets[market].participants[participantNumber].participantID = tx.origin
			self.Markets[market].participants[participantNumber].event[event].shares[0] += amount
			self.Markets[market].currentParticipant += 1
			return(participantNumber)
			

# amount is amount of shares to buy
# instead of inputting particip. num could just loop through array if dont have it
# fee should be fixed point
def sell_shares(branch, event, market, outcome, amount, fee, participantNumber):
	# When sell check that event hasn't expired
	if (block.number >= self.Events[event].expirationDate or fee<self.Markets[market].tradingFee or self.Markets[market].participants[participantNumber].participantID != tx.origin or self.Events[event].branch!=branch or self.cashcoin_balances[tx.origin]<fee):
		return(0)

	# pay one-fourth of trading fee to market creator via sending to market.creator
	# other half is stored in branchID cashcoin balance
	self.cashcoin_balances[tx.origin] -= fee
	marketCreatorFee = fee - (3*fee)/4
	self.cashcoin_balances[self.Info[market].creator] += marketCreatorFee
	self.cashcoin_balances[branch] += (3*fee)/4

	# find the right event index
	i = 0
	while (i<len(self.Markets[market].events[])):
		if(self.Markets[market].events[i].eventID == event):
			break
		else:
			i+=1
	# event doesn't exist in index
	if(i==len(self.Markets[market].events[])):
		return(0)

	# for the first trade oldcost shares bought will be at 0
<<<<<<< HEAD
	oldCost = 0
	newCost = 0
	# using ls-lmsr
	if(self.Markets[market].alpha):
		oldCost = ls_lmsr(market)
		# send unspent shares from the user to the event
		if outcome:
			self.Markets[market].events[i].sharesPurchased[1] -= amount
		# outcome is no
		else:
			self.Markets[market].events[i].sharesPurchased[0] -= amount
		newCost = ls_lmsr(market)
	# using lmsr
	else:
		if(self.Markets[market].lossLimit):
			oldCost = lmsr(market)
			# send unspent shares from the user to the event
			if outcome:
				self.Markets[market].events[i].sharesPurchased[1] -= amount
			# outcome is no
			else:
				self.Markets[market].events[i].sharesPurchased[0] -= amount
			newCost = ls_lmsr(market)

=======
	oldCost = lmsr(market)
	# send unspent shares from the user to the event
	if outcome:
		self.Markets[market].events[i].sharesPurchased[1] -= amount
	# outcome is no
	else:
		self.Markets[market].events[i].sharesPurchased[0] -= amount
	newCost = lmsr(market)
>>>>>>> ad75fb49
	# these prices are in fixed point
	priceToPayPerShare = oldCost - newCost
	# remove shares from the user's account
	if outcome:
		# if user actually doesn't have the shares, revert
		if(self.Markets[market].participants[participantNumber].event[event].shares[1]<amount):
			self.Markets[market].events[i].sharesPurchased[1] += amount
			return(0)
		else:
			# send bitcoin from the market to the user acc.
			self.cashcoin_balances[market] -= priceToPayPerShare*amount
			self.cashcoin_balances[tx.origin] += priceToPayPerShare*amount
			self.Markets[market].participants[participantNumber].event[event].shares[1] -= amount
			return(1)
	else:
		# if user actually doesn't have the shares, revert
		if(self.Markets[market].participants[participantNumber].event[event].shares[0]<amount):
			self.Markets[market].events[i].sharesPurchased[0] += amount
			return(0)
		else:
			# send bitcoin from the market to the user acc.
			self.cashcoin_balances[market] -= priceToPayPerShare*amount
			self.cashcoin_balances[tx.origin] += priceToPayPerShare*amount
			self.Markets[market].participants[participantNumber].event[event].shares[0] -= amount
			return(1)

def queryShareCost():
	return(1)

#check if the eventID is in the currentvotingperiod pointed to by the branchID's currentVotePeriod 
def inPeriod(branchID, eventID):
	votePeriod = self.Branches[branchID].currentVotePeriod
	i = 0
	while i < len(self.Reporting[branchID].eventsExpDates[votePeriod].events):
		if(eventID==self.Reporting[branchID].eventsExpDates[votePeriod].events[i]):
			return(1)
		i += 1
	return(0)

# a no vote is -2^64, a yes vote is 2^64 and a can't determine vote is 2^63 (a empty ballot is 0)
# atm voters who do vote are req. to vote on all things in their respective ballots (even if just a 0 / no vote)
# ui should handle this ^
# ballot should be all votes for events in order of the events from self.Reporting[branch].eventsExpDates[futurePeriod].numberEvents
# and loop through the events[] array from 0 to numberEvents -1 for the votes list / order
# should make an API function for this (make ballot)!!!
# UI will need a function to get the items in that array above so it can make a report!
def vote(branch, report:a):
	# make sure the branch exists
	repIndex = self.Reporting[branch].repIDtoIndex[tx.origin]
	# need report length to be same as number of items in the current eventexpdates voting period events!
	if(len(report)!=len(self.Reporting[branch].eventsExpDates[self.Branches[branch].currentVotePeriod].events[])):
		return(0)

	# if current period is more than 2 periods past the vote period
	# then there can be no more voting for that voting period
	# (reasoning being: >1 period past means all the events in that period have expired)
	# (>2 periods past mean the events have exp. & people have had 1 full period to vote)
	# currently requires events to expire to vote
	currentPeriod = block.number / self.Branches[branch].periodLength
	if (self.Reporting[branch].reputation[repIndex].reporterID != tx.origin | currentPeriod > (self.Branches[branch].currentVotePeriod+2) | currentPeriod < (self.Branches[branch].currentVotePeriod+1)):
		return(0)

	reputation = self.Reporting[branch].reputation[repIndex].repValue

	i = 0
	while i < len(report):
		if (report[i] != 2^64 | report[i] != -2^64 | report[i] != 0 | report[i] != 2^63):
			return(0) # make sure vote values are valid
		else:
			if(!self.inPeriod(branch, report[i])):
				return(0)
		i += 1

	# need to update stuff for quorem
	# and store the report and the rep value
	while i < len(report):
		self.Reporting[branchID].eventsExpDates[0].reporters[tx.origin][i] = report[i]
		i+=1
	self.Reporting[branchID].eventsExpDates[self.Branches[branchID].currentVotePeriod].totalRepReported += reputation
	return(1)


# returns whether a quorem has a matured event and whether
# the number of required reports are met as a tuple (matured, met)
def check_quorum(branch):
	currentPeriod = block.number / self.Branches[branch].periodLength
	# provided the currentPeriod is >2 periods past the things we're going to rbcr on
	# we can then conclude it has matured and people have had time to vote
	if (currentPeriod > (self.Branches[branch].currentVotePeriod+2)):
		matured = true
	else:
		matured = false
	currentVotePeriod = self.Branches[branchID].currentVotePeriod
	# check that enough people actually did vote
	if (self.Reporting[branch].eventsExpDates[currentVotePeriod].totalRepReported >= self.Branches[branch].repRequired):
		met = true
	else:
		met = false
	if(met and matured):
		return(1)
	else:
		return(0)
		
# perhaps give the redeemer some fees to cover svd costs
# 25% of fees already distributed to market creators
# so 2/3 of remaining fees to voters = 50%
# and 1/3 of remaining fees to event creators = 25%
def redeem(branch):
	if(!self.check_quorum(branch)):
		return("quorem not satisfied yet")
	currentVotePeriod = self.Branches[branchID].currentVotePeriod
	# loop through reputation and check if in reporters, if so use their report, if not use the fillin / not reported report
	# use this to make a giant array of votes to pass to self.consensus
	# want to pass votes for each 0 indexed event in order (so we get votes from an actual reporter)
	# (if they didn't vote we set their array for each event to 0,0,0,0,0,0, etc...)
	reputation = array(self.Reporting[branch].numberReporters-1)
	#votes = array(self.Reporting[branch].numberReporters-1)
	numberEvents = len(self.Reporting[branch].eventsExpDates[currentvotePeriod].events[])
	numReporters = self.Reporting[branch].numberReporters
	votes = array(numReporters * numberEvents)

	i = 0
	while i < numReporters:
		# checks to see if each reporter actually voted on any events
		reporterID = self.Reporting[branch].reputation[i].reporterID
		reputation[i] = self.Reporting[branch].reputation[i].repValue

		# if they didn't vote do nothing (these values will be 0 by default due to Serpent array styles)

		# else if the reporter did report on events (check if they voted on first event)
		if(self.Reporting[branch].eventsExpDates[currentVotePeriod].reporters[reporterID][0] != 0):
			x = 0
			while x < numberEvents:
				votes[x + i*numberEvents] = self.Reporting[branch].eventsExpDates[currentVotePeriod].reporters[reporterID][x]
				x += 1
		i += 1

	# populate returned arrays
	megaArray = self.consensus(votes, reputation)
	outcomes_final = array(numberEvents)
	event_bonus = array(numberEvents)
	voter_bonus = array(numReporters)
	a = 0
	while a < numberEvents:
		outcomes_final[a] = megaArray[a]
		a+=1
	b = numberEvents
	while b < (2*numberEvents):
		event_bonus[b] = megaArray[b]
		b+=1
	c = (2*numberEvents)
	while c < numReporters:
		voter_bonus[c] = megaArray[c]
		c+=1

	# get event ID for each event by taking the x index in the votes arrays - shoving it in reporting.events[]
	# and getting the cooresponding ID
	n = 0
	while n < numberEvents:
		eventID = self.Reporting[branch].eventsExpDates[currentVotePeriod].events[n]
		# then take outcomes_final and set each event outcome to -1 if false or 1 if true
		if(outcomes_final[n]==-1):
			self.Events[eventID].outcome = -1
		elif(outcomes_final[n]==1):
			self.Events[eventID].outcome = 1
		# need to loop through eventid holders and distribute 25% coins using the event_bonus to determine how much
		# of the 25% each get
		self.cashcoin_balances[self.Info[eventID].creator] += fixed_multiply(event_bonus[n], self.cashcoin_balances[branch]) / 3
		self.cashcoin_balances[branch] -= fixed_multiply(event_bonus[n], self.cashcoin_balances[branch]) / 3

	# need to loop through rep holders and distribute 50% of branch fees to voters' cashcoin addresses 
	# (use 2/3 because 25% was distributed in market creation)
	# also need to take voter_bonus and redistribute reputation in the Reporting structure accordingly
	z = 0
	while z < numReporters:
		self.Reporting[branch].reputation[z].repValue += (voter_bonus[z]*21000000)/2^64
		self.cashcoin_balances[self.Reporting[branch].reputation[z].reporterID] += 2*self.cashcoin_balances[branch] / (3*numReporters)
		self.cashcoin_balances[branch] -= 2*self.cashcoin_balances[branch] / (3*numReporters)
	self.Branches[branch].currentVotePeriod += 1


# loop through events in the market, get their outcomes and use those to determine the winning events!
# distribute coins among winning events
# only works for inTrade style predictions at the moment
def close_market(branch, market):
	currentPeriod = block.number / self.Branches[branch].periodLength
	numberEvents = len(self.Markets[market].events[])
	eventVotePeriod = self.Events[self.Markets[market].events[numberEvents-1].eventID].expirationDate / self.Branches[branch].periodLength
	if(currentPeriod > (eventVotePeriod+2) && self.Reporting[branch].eventsExpDates[currentPeriod].totalRepReported >= self.Branches[branch].repRequired):
		# give back initial liquidity
		#self.cashcoin_balances[market] -= self.Info[market].creationFee
		#self.cashcoin_balances[self.Info[market].creator] += self.Info[market].creationFee
		# get # of shares of winning outcome

		# loop through events in the market, get their outcomes and use those to determine the winning events!
		n = 0
		e = 0
		while n < numberEvents:
			if(self.Events[self.Markets[market].events[n].eventID].outcome):
				self.Markets[market].winningEvents[e] = self.Markets[market].events[n].eventID
				e+=1
			n+=1

		winningShares = 0
		# number of winning events is equivalent to e
	 	#   a = 0
	 	#   while a < e:
	 	#   self.Markets[market].events[self.Markets[market].winningEvents[e]].shares

		winningEvent = self.Markets[market].winningEvents[e]
		winningShares = 0
		winningOutcome = self.Events[winningEvent].outcome
		winningSharesIndex = 0
		if(winningOutcome==1):
			winningShares = self.Markets[market].events[winningEvent].sharesPurchased[1]
			winningSharesIndex = 1
		elif(winningOutcome==-1):
			winningShares = self.Markets[market].events[winningEvent].sharesPurchased[0]
			winningSharesIndex = 0
		elif(winningOutcome==0):
			return(text("outcome hasn't been decided yet"))
		# distribute cashcoin to the people who won money by holding winning shares
		i = 0
		while i <= self.Markets[market].currentParticipant:
			sharesOwned = self.Markets[market].participants[i].event[winningEvent].shares[winningSharesIndex]
			participant = self.Markets[market].participants[i].participantID
			# winning price is $1 / share
			# pricePerShare = 2^64
			#moneyWon = sharesOwned*pricePerShare
			self.cashcoin_balances[market] -= sharesOwned*2^64
			self.cashcoin_balances[participant] += sharesOwned*2^64

		# give back initial liquidity (or as much of it is left)
		self.cashcoin_balances[self.Info[market].creator] += self.cashcoin_balances[market]
		self.cashcoin_balances[market] -= self.cashcoin_balances[market]<|MERGE_RESOLUTION|>--- conflicted
+++ resolved
@@ -236,15 +236,9 @@
 # lossLimit is a fixedpoint syntax number (so a losslimit of 1 is 2^64) (0 if not using lmsr)
 # ditto for alpha
 # tradingFee is a fixedpoint number as well
-<<<<<<< HEAD
 def create_market(branch, description:s, lossLimit, alpha, tradingFee, events:a):
-	# check that events have same exp. dates
-	x = 0
-=======
-def create_market(branch, description:s, lossLimit, tradingFee, events:a):
 	# check that events have same exp. dates and branch
 	i = 0
->>>>>>> ad75fb49
 	numEvents = len(events)
 	expDate = self.Events[events[0]].expirationDate
 	while i < numEvents:
@@ -309,27 +303,6 @@
 # and n is the number of outcomes people can trade. Alpha is set when
 # a market is created.
 # make sure fixed point stuff is right here
-<<<<<<< HEAD
-macro ls_lmsr($marketID, $eventID, $alpha):
-	$Bq = $alpha * sum($shares:$numShares)
-	$sum_of_exps = 0
-	$i = 0
-	while $i < len(self.Markets[$marketID].events[$eventID].sharesPurchased[]):
-		$sum_of_exps += self.exp(self.Markets[$marketID].events[$eventID].sharesPurchased[$i]*2^128/$Bq)
-		$i += 1
-	fixed_multiply($Bq, self.log($sum_exp))
-
-macro lmsr($marketID, $eventID, $lossLimit):
-	# *** LOGARITHMIC MARKET SCORING RULE ***
-	#(like a regular market scoring rule, except it uses logarithms)
-	$i = 0
-	$res = 0
-	while $i < len(self.Markets[$marketID].events[$eventID].sharesPurchased[]):
-		$res += self.exp(self.Markets[$marketID].events[$eventID].sharesPurchased[$i]*2^128 / $lossLimit)
-		$i += 1
-	$logpf = self.log($res)
-	cost = $lossLimit * $logpf / 2^64
-=======
 macro ls_lmsr($marketID):
 	with $Bq = 0:
 		with $l = self.Markets[$marketID].numberEvents:
@@ -365,7 +338,6 @@
 								$sum_exp += self.exp($b*2^64/$B)
 								$i += 1
 							$B*self.log($sum_exp)/2^64
->>>>>>> ad75fb49
 
 # fee should be in fixed point
 # amount of shares should be an integer
@@ -389,7 +361,6 @@
 	# event doesn't exist in index
 	if(i==len(self.Markets[market].events[]):
 		return(0)
-<<<<<<< HEAD
 	oldCost = 0
 	newCost = 0
 	# using ls-lmsr
@@ -418,19 +389,6 @@
 				self.Markets[market].events[i].sharesPurchased[0] += amount
 			newCost = lmsr(market) 
 
-=======
-
-	# for the first trade's oldcost shares bought will be at 0
-	# only 2 outcomes poss. for now
-	oldCost = lmsr(market)
-	# if buying outcome 1
-	if outcome:
-		self.Markets[market].events[i].sharesPurchased[1] += amount
-	# outcome is no
-	else:
-		self.Markets[market].events[i].sharesPurchased[0] += amount
-	newCost = self.lmsr(market) 
->>>>>>> ad75fb49
 	# these prices are in fixed point
 	pricePerShare = newCost - oldCost
 	participantNumber = self.Markets[market].currentParticipant
@@ -491,7 +449,6 @@
 		return(0)
 
 	# for the first trade oldcost shares bought will be at 0
-<<<<<<< HEAD
 	oldCost = 0
 	newCost = 0
 	# using ls-lmsr
@@ -516,16 +473,6 @@
 				self.Markets[market].events[i].sharesPurchased[0] -= amount
 			newCost = ls_lmsr(market)
 
-=======
-	oldCost = lmsr(market)
-	# send unspent shares from the user to the event
-	if outcome:
-		self.Markets[market].events[i].sharesPurchased[1] -= amount
-	# outcome is no
-	else:
-		self.Markets[market].events[i].sharesPurchased[0] -= amount
-	newCost = lmsr(market)
->>>>>>> ad75fb49
 	# these prices are in fixed point
 	priceToPayPerShare = oldCost - newCost
 	# remove shares from the user's account
