// Redesigned Borders, Border Radius, Box Shadow, and Dash Lines values
//arrangements
@default-behind: -1;
@default-z-index: 1;
//	Above Content
@above-all-content: 10;
@above-all-content-above: 11;
@above-all-content-top-layer: 12;
//	View Chrome
@mask: 20;
@mask-above: 30;
// Modal
@mask-modal: 100;
//top bar height
@top-bar-height: 3.5rem;
@top-bar-height-mobile: 4.5rem;
@charts-min-height: 12.5rem;

<<<<<<< HEAD
// full top area height
@multi-top-bar-height-mobile: 9.375rem;
=======

@multi-top-bar-height: 270px;
>>>>>>> 909cbf21

// cursors
@button-cursor: pointer;
@button-cursor-disabled: not-allowed;

// default measurements
@button-height-default: @size-40; // 40px
@button-padding-orders: @size-20 5.875rem; // 20px x 94px

// borders
@border-default: 1px solid transparent;

// border radius
@border-radius-default: @size-3;
@border-radius-rounded: @size-6;
@border-radius-extra-rounded: @size-8;
@border-radius-full-round: 6.25rem; // 100px
// box shadows

// dash lines
@dash-normal: 1 3;
@dash-long: 1 5;

.default-dashline {
  fill: none;
  stroke: @color-primary-text;
}

.dashline-normal {
  .default-dashline;

  stroke-dasharray: @dash-normal;
}

.dashline-long {
  .default-dashline;

  stroke-dasharray: @dash-long;
}<|MERGE_RESOLUTION|>--- conflicted
+++ resolved
@@ -16,13 +16,9 @@
 @top-bar-height-mobile: 4.5rem;
 @charts-min-height: 12.5rem;
 
-<<<<<<< HEAD
 // full top area height
 @multi-top-bar-height-mobile: 9.375rem;
-=======
-
 @multi-top-bar-height: 270px;
->>>>>>> 909cbf21
 
 // cursors
 @button-cursor: pointer;
