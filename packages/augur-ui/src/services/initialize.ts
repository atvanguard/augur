import logError from 'utils/log-error';
import { augurSdk } from 'services/augursdk';
<<<<<<< HEAD
import { JsonRpcProvider, Web3Provider } from 'ethers/providers';
import { EnvObject, NodeStyleCallback } from 'modules/types';
import { windowRef } from 'utils/window-ref';
import getInjectedWeb3Accounts from 'utils/get-injected-web3-accounts';
=======
import { JsonRpcProvider } from 'ethers/providers';
import { EnvObject, NodeStyleCallback, History } from 'modules/types';
>>>>>>> 9aec2298

export const connect = async (env: EnvObject, callback: NodeStyleCallback = logError) => {
  const signer = undefined;
  const signerNetworkId = undefined;
  const account = undefined;
  const sdk = await augurSdk.makeApi(new JsonRpcProvider(env["ethereum-node"].http), account, signer, env, signerNetworkId, false);
  callback(null, sdk);
};<|MERGE_RESOLUTION|>--- conflicted
+++ resolved
@@ -1,14 +1,11 @@
 import logError from 'utils/log-error';
 import { augurSdk } from 'services/augursdk';
-<<<<<<< HEAD
 import { JsonRpcProvider, Web3Provider } from 'ethers/providers';
 import { EnvObject, NodeStyleCallback } from 'modules/types';
 import { windowRef } from 'utils/window-ref';
 import getInjectedWeb3Accounts from 'utils/get-injected-web3-accounts';
-=======
 import { JsonRpcProvider } from 'ethers/providers';
 import { EnvObject, NodeStyleCallback, History } from 'modules/types';
->>>>>>> 9aec2298
 
 export const connect = async (env: EnvObject, callback: NodeStyleCallback = logError) => {
   const signer = undefined;
