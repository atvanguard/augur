import React from 'react';
import {
  LargeSubheaders,
  SmallHeaderLink,
} from 'modules/create-market/components/common';
import { RadioCardGroup } from 'modules/common/form';
import Styles from 'modules/create-market/components/sub-categories.styles.less';
import { getTemplateRadioCards } from 'modules/create-market/get-template';

<<<<<<< HEAD
export const SubCategories = ({
    newMarket,
    updateNewMarket,
    nextPage,
    categoryStats
  }) => {
=======
export const SubCategories = ({ newMarket, updateNewMarket, nextPage }) => {
>>>>>>> c9c81d93
  const { categories } = newMarket;
  const cats = getTemplateRadioCards({
    primary: newMarket.categories[0],
    secondary: '',
    tertiary: '',
  });
  if (cats.length === 0) nextPage();
  return (
    <section className={Styles.SubCategories}>
      <LargeSubheaders
        header="Choose a sub-category"
        subheader="Sub-categories help users find your market."
      />
      <section>
        <RadioCardGroup
          defaultSelected={categories[1] ? categories[1] : null}
          onChange={(value: string) => {
            const updatedNewMarket = { ...newMarket };
            updatedNewMarket.categories[1] = value;
            updatedNewMarket.categories[2] = '';
            updateNewMarket(updatedNewMarket);
            nextPage();
          }}
<<<<<<< HEAD
          radioButtons={getTemplateRadioCards({
            primary: newMarket.categories[0],
            secondary: '',
            tertiary: '',
          }, categoryStats)}
=======
          radioButtons={cats}
>>>>>>> c9c81d93
        >
          <SmallHeaderLink text="Don't see your category?" link ownLine />
        </RadioCardGroup>
      </section>
    </section>
  );
};<|MERGE_RESOLUTION|>--- conflicted
+++ resolved
@@ -7,16 +7,12 @@
 import Styles from 'modules/create-market/components/sub-categories.styles.less';
 import { getTemplateRadioCards } from 'modules/create-market/get-template';
 
-<<<<<<< HEAD
 export const SubCategories = ({
     newMarket,
     updateNewMarket,
     nextPage,
     categoryStats
   }) => {
-=======
-export const SubCategories = ({ newMarket, updateNewMarket, nextPage }) => {
->>>>>>> c9c81d93
   const { categories } = newMarket;
   const cats = getTemplateRadioCards({
     primary: newMarket.categories[0],
@@ -40,15 +36,7 @@
             updateNewMarket(updatedNewMarket);
             nextPage();
           }}
-<<<<<<< HEAD
-          radioButtons={getTemplateRadioCards({
-            primary: newMarket.categories[0],
-            secondary: '',
-            tertiary: '',
-          }, categoryStats)}
-=======
           radioButtons={cats}
->>>>>>> c9c81d93
         >
           <SmallHeaderLink text="Don't see your category?" link ownLine />
         </RadioCardGroup>
