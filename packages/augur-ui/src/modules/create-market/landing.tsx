--- conflicted
+++ resolved
@@ -8,28 +8,16 @@
 
 import Styles from "modules/create-market/landing.styles.less";
 import { getTemplateRadioCards } from "./get-template";
-<<<<<<< HEAD
 import { Getters } from "@augurproject/sdk";
 import { NewMarket } from "modules/types";
 
 interface LandingProps {
   newMarket: NewMarket;
-  updateNewMarket: Function;
+  updateNewMarket: (newMarketData: NewMarket) => void;
   address: String;
   updatePage: Function;
   clearNewMarket: Function;
   categoryStats: Getters.Markets.CategoryStats;
-=======
-import { NewMarket } from "modules/types";
-
-
-interface LandingProps {
-  newMarket: NewMarket;
-  updateNewMarket: (newMarketData: NewMarket) => void;
-  address: string;
-  updatePage: (page: string) => void;
-  clearNewMarket: () => void;
->>>>>>> b31868af
 }
 
 export default class Landing extends React.Component<LandingProps> {
