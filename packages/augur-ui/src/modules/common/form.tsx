--- conflicted
+++ resolved
@@ -574,11 +574,7 @@
 
 export class TextInput extends React.Component<TextInputProps, TextInputState> {
   state: TextInputState = {
-<<<<<<< HEAD
-    value: this.props.value === null ? "" : this.props.value,
-=======
-    value: this.props.value || '',
->>>>>>> 0db4c8c5
+    value: this.props.value === null ? '' : this.props.value,
   };
 
   componentWillReceiveProps(nextProps: TextInputProps) {
