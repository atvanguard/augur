import { Getters, Logs, MarketReportingState } from '@augurproject/sdk';
import {
  Edge,
  Fortmatic,
  Ledger,
  MetaMask,
  Portis,
  Trezor,
} from 'modules/common/icons';
import { DEFAULT_DERIVATION_PATH } from 'modules/auth/helpers/derivation-path';
import {
  timeDay,
  timeFormat,
  timeHour,
  timeMinute,
  timeMonth,
  timeSecond,
} from 'd3';
import { createBigNumber } from 'utils/create-big-number';

// # MISC Constants
export const NULL_ADDRESS = '0x0000000000000000000000000000000000000000';
export const MALFORMED_OUTCOME = 'malformed outcome';
// # Asset Types
export const ETH = 'ETH';
export const REP = 'REP';
export const DAI = 'DAI';

// # Network Constants
export const MILLIS_PER_BLOCK = 12000;
export const UNIVERSE_ID = '0xf69b5';
// network id to names map
export const NETWORK_NAMES = {
  1: 'Mainnet',
  3: 'Ropsten',
  4: 'Rinkeby',
  42: 'Kovan',
  123456: 'Private',
};
// network name to id map
export const NETWORK_IDS = {
  Mainnet: '1',
  Ropsten: '3',
  Rinkeby: '4',
  Kovan: '42',
  Private1: '101',
  Private2: '102',
  Private3: '103',
  Private4: '104',
};

export const GAS_SPEED_LABELS = {
  STANDARD: 'Standard',
  FAST: 'Fast',
  SLOW: 'Slow',
};
// ethereumNodeHttp
export const ETHEREUM_NODE_HTTP = 'ethereum_node_http';
// ethereumNodeWs
export const ETHEREUM_NODE_WS = 'ethereum_node_ws';

// # Auth Types
export const REGISTER = 'register';
export const LOGIN = 'login';
export const LOGOUT = 'logout';
export const IMPORT = 'import';
export const FUND_ACCOUNT = 'fund_account';

export const AUTH_TYPES = {
  [REGISTER]: REGISTER,
  [LOGIN]: LOGIN,
  [IMPORT]: IMPORT,
  [LOGOUT]: LOGOUT,
};

export const DEFAULT_AUTH_TYPE = REGISTER;
const SECONDS_PER_DAY = 3600 * 24;

export const EDGE_WALLET_TYPE = 'wallet:ethereum';

// # Connect Nav Constants
export const ACCOUNT_TYPES = {
  EDGE: 'edge',
  PORTIS: 'portis',
  FORTMATIC: 'fortmatic',
  LEDGER: 'ledger',
  METAMASK: 'metaMask',
  TREZOR: 'trezor',
  UNLOCKED_ETHEREUM_NODE: 'unlockedEthereumNode',
};

export const WALLET_TYPE = {
  SOFTWARE: 'software',
  HARDWARE: 'hardware',
};

export const ERROR_TYPES = {
  UNABLE_TO_CONNECT: {
    header: 'Unable To Connect',
    subheader: 'Please install the MetaMask browser plug-in from Metamask.io',
  },
  NOT_SIGNED_IN: {
    header: 'Unable To Connect',
    subheader: 'Please make sure you are signed in to your account.',
  },
  INCORRECT_FORMAT: {
    header: 'Incorrect Format',
    subheader: `Please enter a derivative path with the format "${DEFAULT_DERIVATION_PATH}"`,
  },
  UNSUPPORTED_NETWORK: {
    header: 'Unsupported Network',
    subheader: 'Portis is only available on mainnet/kovan/localhost',
  },
};

const DEFAULT_ITEM_INDEX = 0;
export const ITEMS = [
  {
    param: ACCOUNT_TYPES.PORTIS,
    title: 'Portis',
    icon: Portis,
    type: WALLET_TYPE.SOFTWARE,
  },
  {
    param: ACCOUNT_TYPES.FORTMATIC,
    title: 'Fortmatic',
    icon: Fortmatic,
    type: WALLET_TYPE.SOFTWARE,
  },
  {
    param: ACCOUNT_TYPES.METAMASK,
    title: 'Metamask / Web 3 Provider',
    icon: MetaMask,
    type: WALLET_TYPE.SOFTWARE,
  },
  {
    param: ACCOUNT_TYPES.TREZOR,
    title: 'Trezor',
    icon: Trezor,
    type: WALLET_TYPE.HARDWARE,
  },
  {
    param: ACCOUNT_TYPES.LEDGER,
    title: 'Ledger',
    icon: Ledger,
    type: WALLET_TYPE.HARDWARE,
  },
];
if (!process.env.AUGUR_HOSTED) {
  ITEMS.unshift({
    param: ACCOUNT_TYPES.EDGE,
    title: 'Edge',
    icon: Edge,
    type: WALLET_TYPE.SOFTWARE,
  });
}
ITEMS[DEFAULT_ITEM_INDEX].default = true;

// sidebar related constants
export const MOBILE_MENU_STATES = {
  CLOSED: 0,
  SIDEBAR_OPEN: 1,
  FIRSTMENU_OPEN: 2,
  SUBMENU_OPEN: 3,
};

export const SUB_MENU = 'subMenu';
export const MAIN_MENU = 'mainMenu';

// # Ledger Related Constants
export const ATTEMPTING_CONNECTION = 'ATTEMPTING_CONNECTION';
export const CONNECT_LEDGER = 'CONNECT_LEDGER';
export const OPEN_APP = 'OPEN_APP';
export const SWITCH_MODE = 'SWITCH_MODE';
export const ENABLE_CONTRACT_SUPPORT = 'ENABLE_CONTRACT_SUPPORT';
export const OTHER_ISSUE = 'OTHER_ISSUE';

// # Market Max Fees
export const MAX_FEE_100_PERCENT = '1';
export const MAX_FEE_40_PERCENT = '0.4';
export const MAX_FEE_30_PERCENT = '0.3';
export const MAX_FEE_20_PERCENT = '0.2';
export const MAX_FEE_10_PERCENT = '0.1';
export const MAX_FEE_05_PERCENT = '0.05';
export const MAX_FEE_02_PERCENT = '0.02';

export const feeFilters = [
  { header: 'All', value: MAX_FEE_100_PERCENT },
  { header: '0-2%', value: MAX_FEE_02_PERCENT },
  { header: '0-5%', value: MAX_FEE_05_PERCENT },
  { header: '0-10%', value: MAX_FEE_10_PERCENT },
];

// # Valid Market Liquidity Spreads
export const MAX_SPREAD_ALL_SPREADS =
  Getters.Markets.MaxLiquiditySpread.OneHundredPercent;
export const MAX_SPREAD_20_PERCENT =
  Getters.Markets.MaxLiquiditySpread.TwentyPercent;
export const MAX_SPREAD_15_PERCENT =
  Getters.Markets.MaxLiquiditySpread.FifteenPercent;
export const MAX_SPREAD_10_PERCENT =
  Getters.Markets.MaxLiquiditySpread.TenPercent;
export const MAX_SPREAD_RECENTLY_DEPLETED =
  Getters.Markets.MaxLiquiditySpread.ZeroPercent;

export const spreadFilters = [
  { header: 'All', value: MAX_SPREAD_ALL_SPREADS },
  { header: 'Less than 10%', value: MAX_SPREAD_10_PERCENT },
  { header: 'Less than 15%', value: MAX_SPREAD_15_PERCENT },
  { header: 'Less than 20%', value: MAX_SPREAD_20_PERCENT },
  {
    header: 'Recently Depleted Liquidity',
    value: MAX_SPREAD_RECENTLY_DEPLETED,
  },
];

// # Market Invalid Show/Hide
export const INVALID_SHOW = 'show';
export const INVALID_HIDE = 'hide';

export const invalidFilters = [
  { header: 'Hide', value: INVALID_HIDE },
  { header: 'show', value: INVALID_SHOW },
];

// # Sorting Options
export const NEUTRAL = 'neutral';
export const ASCENDING = 'ascending';
export const DESCENDING = 'descending';

// # Market Sort Params
export enum MARKET_SORT_PARAMS {
  VOLUME = 'volume',
  CREATION_TIME = 'creationTime',
  END_DATE = 'endTime',
  RECENTLY_TRADED = 'recentlyTraded',
  OPEN_INTEREST = 'openInterest',
  LIQUIDITY = 'liquidity',
<<<<<<< HEAD
  DISPUTE_ROUND = 'disputeRound',
  TOTAL_REP_STAKED_IN_MARKET = 'totalRepStakedInMarket',
=======
>>>>>>> 35741c3a
}

export const SORT_OPTIONS = [
  { value: MARKET_SORT_PARAMS.LIQUIDITY, header: 'Highest liquidity' },
  { value: MARKET_SORT_PARAMS.OPEN_INTEREST, header: 'Highest open interest' },
  { value: MARKET_SORT_PARAMS.VOLUME, header: 'Highest volume' },
  { value: MARKET_SORT_PARAMS.CREATION_TIME, header: 'Recently created' },
  { value: MARKET_SORT_PARAMS.END_DATE, header: 'Ending soon ' },
  { value: MARKET_SORT_PARAMS.RECENTLY_TRADED, header: 'Recently Traded' },
  { value: MARKET_SORT_PARAMS.DISPUTE_ROUND, header: 'Dispute Round' },
  { value: MARKET_SORT_PARAMS.TOTAL_REP_STAKED_IN_MARKET, header: 'REP Staked in Market' },
];

export enum MARKET_CARD_FORMATS {
  COMPACT = 'compact',
  CLASSIC = 'classic',
  EXPANDED = 'expanded',
}

export const SEARCH_FILTER_PLACHOLDER = 'Search markets and categories';

// The user should be able to sort by:

// Volume
// Recently Traded
// End Date (soonest first)
// Creation Date (most recent first)
// Fee (lowest first)
// The user should be able to filter by market state:

// Open (PRE_REPORTING)
// In Reporting (DESIGNATED_REPORTING, OPEN_REPORTING, CROWDSOURCING_DISPUTE, AWAITING_NEXT_WINDOW)
// Resolved (FINALIZED)
// TODO: this will come from SDK in the near future
export const REPORTING_STATE = {
  PRE_REPORTING: MarketReportingState.PreReporting,
  DESIGNATED_REPORTING: MarketReportingState.DesignatedReporting,
  OPEN_REPORTING: MarketReportingState.OpenReporting,
  CROWDSOURCING_DISPUTE: MarketReportingState.CrowdsourcingDispute,
  AWAITING_NEXT_WINDOW: MarketReportingState.AwaitingNextWindow,
  AWAITING_FINALIZATION: MarketReportingState.AwaitingFinalization,
  FINALIZED: MarketReportingState.Finalized,
  FORKING: MarketReportingState.Forking,
  AWAITING_FORK_MIGRATION: MarketReportingState.AwaitingForkMigration,
};

// TODO: this no longer exists and can be removed during refactor of claiming winnings
export const CONTRACT_INTERVAL = {
  CLAIM_PROCEEDS_WAIT_TIME: 0,
  DESIGNATED_REPORTING_DURATION_SECONDS: 3 * SECONDS_PER_DAY,
  DISPUTE_ROUND_DURATION_SECONDS: 7 * SECONDS_PER_DAY,
  FORK_DURATION_SECONDS: 60 * SECONDS_PER_DAY,
};

// # Market States
export const ALL_MARKETS = 'all';
export const MARKET_OPEN = 'open';
export const MARKET_REPORTING = 'reporting';
export const MARKET_CLOSED = 'closed';

// InReporting Labels
export const IN_REPORTING = 'In-reporting';
export const WAITING_ON_REPORTER = 'Waiting on reporter';
export const OPEN_REPORTING = 'Open reporting';
export const FAST_DISPUTE = 'Fast dispute';
export const SLOW_DISPUTE = 'Slow dispute';
export const REPORTING_ENDS = 'Reporting ends';
export const DISPUTE_ENDS = 'Dispute ends';

// # Market Status Messages
export const MARKET_STATUS_MESSAGES = {
  OPEN: 'Open',
  IN_REPORTING: 'In Reporting',
  RESOLVED: 'Resolved',
  FORKING: 'Forking',
  AWAITING_NO_REPORT_MIGRATION: 'Awaiting No Report Migrated',
  AWAITING_FORK_MIGRATION: 'Awaiting Fork Migration',
  WAITING_PERIOD_ENDS: 'Waiting period ends',
};

// Market Header
export const COPY_MARKET_ID = 'Copy Market ID';
export const COPY_AUTHOR = 'Copy Market Creator ID';

// # Search/Filter Param Names
export const FILTER_SEARCH_PARAM = 'keywords';
export const TAGS_PARAM_NAME = 'tags';
export const CATEGORY_PARAM_NAME = 'category';
export const MAXFEE_PARAM_NAME = 'maxFee';
export const SPREAD_PARAM_NAME = 'spread';
export const SHOW_INVALID_MARKETS_PARAM_NAME = 'showInvalid';

// # Close Dialog Status
export const CLOSE_DIALOG_CLOSING = 'CLOSE_DIALOG_CLOSING';
export const CLOSE_DIALOG_PENDING = 'CLOSE_DIALOG_PENDING';
export const CLOSE_DIALOG_FAILED = 'CLOSE_DIALOG_FAILED';
export const CLOSE_DIALOG_NO_ORDERS = 'CLOSE_DIALOG_NO_ORDERS';
export const REMOVE_DIALOG_NO_ORDERS = 'REMOVE_DIALOG_NO_ORDERS';

// # Link Types
export const TYPE_MARKET = 'market';
export const TYPE_REPORT = 'report';
export const TYPE_DISPUTE = 'dispute';
export const TYPE_CLAIM_PROCEEDS = 'claim proceeds';
export const TYPE_TRADE = 'trade';
export const TYPE_VIEW = 'view';
export const TYPE_VIEW_ORDERS = 'view orders';
export const TYPE_VIEW_SETS = 'view sets';
export const TYPE_VIEW_DETAILS = 'view details';
export const TYPE_MIGRATE_REP = 'migrate-rep';
export const TYPE_FINALIZE_MARKET = 'finalize market';

// # Market Loading States
export const MARKET_INFO_LOADING = 'MARKET_INFO_LOADING';
export const MARKET_INFO_LOADED = 'MARKET_INFO_LOADED';
export const MARKET_FULLY_LOADING = 'MARKET_FULLY_LOADING';
export const MARKET_FULLY_LOADED = 'MARKET_FULLY_LOADED';

// # Market Outcome Constants
export const INVALID_OUTCOME_ID = 0;
export const YES_NO_NO_ID = 1;
export const YES_NO_NO_OUTCOME_NAME = 'No';
export const YES_NO_YES_ID = 2;
export const YES_NO_YES_OUTCOME_NAME = 'Yes';
export const SCALAR_DOWN_ID = 1;
export const SCALAR_UP_ID = 2;
export const INDETERMINATE_PLUS_ONE = '0.500000000000000001';
export const INDETERMINATE_OUTCOME_NAME = 'Indeterminate';

// # Market Types
export const YES_NO = Logs.MarketTypeName.YesNo;
export const CATEGORICAL = Logs.MarketTypeName.Categorical;
export const SCALAR = Logs.MarketTypeName.Scalar;

// # New Market Constraint Constants
export const DESCRIPTION_MIN_LENGTH = 1;
export const DESCRIPTION_MAX_LENGTH = 256;
export const CATEGORICAL_OUTCOMES_MIN_NUM = 2;
export const CATEGORICAL_OUTCOMES_MAX_NUM = 8;
export const CATEGORICAL_OUTCOME_MAX_LENGTH = 32;
export const TAGS_MAX_LENGTH = 25;
export const TAGS_MAX_NUM = 2;
export const RESOURCES_MAX_NUM = 5;
export const RESOURCES_MAX_LENGTH = 1250;
export const EXPIRY_SOURCE_GENERIC = 'EXPIRY_SOURCE_GENERIC';
export const EXPIRY_SOURCE_SPECIFIC = 'EXPIRY_SOURCE_SPECIFIC';
export const DESIGNATED_REPORTER_SELF = 'DESIGNATED_REPORTER_SELF';
export const DESIGNATED_REPORTER_SPECIFIC = 'DESIGNATED_REPORTER_SPECIFIC';
export const INITIAL_LIQUIDITY_DEFAULT = 500;
export const INITIAL_LIQUIDITY_MIN = 250;
export const SETTLEMENT_FEE_DEFAULT = 0;
export const SETTLEMENT_FEE_MIN = 0;
export const SETTLEMENT_FEE_MAX = 12.5;
export const AFFILIATE_FEE_DEFAULT = 0;

// Advanced Market Creation Defaults
export const STARTING_QUANTITY_DEFAULT = 100;
export const STARTING_QUANTITY_MIN = 0.1;
export const BEST_STARTING_QUANTITY_DEFAULT = 100;
export const BEST_STARTING_QUANTITY_MIN = 0.1;
export const PRICE_WIDTH_DEFAULT = 0.1;
export const PRICE_WIDTH_MIN = 0.01;
export const PRICE_DEPTH_DEFAULT = 0.1; // Not used yet
export const IS_SIMULATION = false; // Not used yet

// # Permissible Periods
// Note: times are in seconds
export const RANGES = [
  {
    duration: 60,
    label: 'Past minute',
    tickInterval: axis => axis.ticks(timeSecond.every(30)),
  },
  {
    duration: 3600,
    label: 'Past hour',
    tickInterval: axis => axis.ticks(timeMinute.every(10)),
  },
  {
    duration: 86400,
    label: 'Past day',
    tickInterval: axis => axis.ticks(timeHour.every(3)),
  },
  {
    duration: 604800,
    label: 'Past week',
    isDefault: true,
    tickInterval: axis =>
      axis.ticks(timeDay.every(1)).tickFormat(timeFormat('%a %d')),
  },
  {
    duration: 2629800,
    label: 'Past month',
    tickInterval: axis => axis.ticks(timeDay.every(6)),
  },
  {
    duration: 31557600,
    label: 'Past year',
    tickInterval: axis =>
      axis.ticks(timeMonth.every(1)).tickFormat(timeFormat('%b')),
  },
];

export const PERIOD_RANGES = {
  3600: {
    period: 3600,
    format: '{value:%b %d}',
    crosshair: '{value:%H:%M}',
    range: 24 * 3600 * 1000, // 1 day
  },
  43200: {
    period: 43200,
    format: '{value:%b %d}',
    crosshair: '{value:%H:%M}',
    range: 7 * 24 * 3600 * 1000, // 1 week
  },
  86400: {
    period: 86400,
    format: '{value:%b %d}',
    crosshair: '{value:%b %d }',
    range: 30 * 24 * 3600 * 1000, // month
  },
  604800: {
    period: 604800,
    format: '{value:%b %d}',
    crosshair: '{value:%b %d }',
    range: 6 * 30 * 24 * 3600 * 1000, // 6 months
  },
};

export const DEFAULT_PERIODS_VALUE = 86400;
export const DEFAULT_SHORT_PERIODS_VALUE = 3600;
export const PERIODS = [
  {
    value: 3600,
    label: 'Hourly',
  },
  {
    value: 43200,
    label: '12 Hour',
  },
  {
    value: 86400,
    label: 'Daily',
  },
  {
    value: 604800,
    label: 'Weekly',
  },
];

// # Precision Constants
export const UPPER_FIXED_PRECISION_BOUND = 2;
export const LOWER_FIXED_PRECISION_BOUND = 0;

// # Modal Constants
export const MODAL_LEDGER = 'MODAL_LEDGER';
export const MODAL_TREZOR = 'MODAL_TREZOR';
export const MODAL_REPORTING = 'MODAL_REPORTING';
export const MODAL_CONTENT = 'MODAL_CONTENT';
export const MODAL_CATEGORIES = 'MODAL_CATEGORIES';
export const MODAL_MARKET_TYPE = 'MODAL_MARKET_TYPE';
export const MODAL_NETWORK_MISMATCH = 'MODAL_NETWORK_MISMATCH';
export const MODAL_NETWORK_CONNECT = 'MODAL_NETWORK_CONNECT';
export const MODAL_NETWORK_DISCONNECTED = 'MODAL_NETWORK_DISCONNECTED';
export const MODAL_ACCOUNT_APPROVAL = 'MODAL_ACCOUNT_APPROVAL';
export const MODAL_CLAIM_REPORTING_FEES_FORKED_MARKET =
  'MODAL_CLAIM_REPORTING_FEES_FORKED_MARKET';
export const MODAL_CLAIM_FEES = 'MODAL_CLAIM_FEES';
export const MODAL_PARTICIPATE = 'MODAL_PARTICIPATE';
export const MODAL_NETWORK_DISABLED = 'MODAL_NETWORK_DISABLED';
export const MODAL_DISCLAIMER = 'MODAL_DISCLAIMER';
export const MODAL_CONFIRM = 'MODAL_CONFIRM';
export const MODAL_REVIEW = 'MODAL_REVIEW';
export const MODAL_GAS_PRICE = 'MODAL_GAS_PRICE';
export const MODAL_REP_FAUCET = 'MODAL_REP_FAUCET';
export const MODAL_CREATE_MARKET = 'MODAL_CREATE_MARKET';
export const MODAL_DAI_FAUCET = 'MODAL_DAI_FAUCET';
export const MODAL_CREATION_HELP = 'MODAL_CREATION_HELP';
export const MODAL_DEPOSIT = 'MODAL_DEPOSIT';
export const MODAL_WITHDRAW = 'MODAL_WITHDRAW';
export const MODAL_TRANSACTIONS = 'MODAL_TRANSACTIONS';
export const MODAL_UNSIGNED_ORDERS = 'MODAL_UNSIGNED_ORDERS';
// export const MODAL_CLAIM_TRADING_PROCEEDS = 'MODAL_CLAIM_TRADING_PROCEEDS';
export const MODAL_CLAIM_MARKETS_PROCEEDS = 'MODAL_CLAIM_MARKETS_PROCEEDS';
export const MODAL_TRADING_OVERLAY = 'MODAL_TRADING_OVERLAY';
export const MODAL_FINALIZE_MARKET = 'MODAL_FINALIZE_MARKET';
export const MODAL_DISCARD = 'MODAL_DISCARD';
export const DISCLAIMER_SEEN = 'disclaimerSeen';
export const MARKET_REVIEW_SEEN = 'marketReviewSeen';
export const MARKET_REVIEWS = 'marketReviews';
export const MARKET_REVIEW_TRADE_SEEN = 'marketReviewTradeSeen';
export const MODAL_MARKET_REVIEW = 'MODAL_MARKET_REVIEW';
export const MODAL_MARKET_REVIEW_TRADE = 'MODAL_MARKET_REVIEW_TRADE';
export const MODAL_OPEN_ORDERS = 'MODAL_OPEN_ORDERS';
export const MODAL_MARKET_LOADING = 'MODAL_MARKET_LOADING';
export const MODAL_DR_QUICK_GUIDE = 'MODAL_DR_QUICK_GUIDE';
// transactions parameter names
export const TX_ORDER_ID = '_orderId';
export const TX_TRADE_GROUP_ID = '_tradeGroupId';
export const TX_MARKET_ID = '_market';
export const TX_AMOUNT = '_amount';
export const TX_DIRECTION = '_direction';
export const TX_ORDER_TYPE = '_type';
export const TX_PRICE = '_price';
export const TX_OUTCOME_ID = '_outcome';
export const TX_NUM_SHARES = '_attoshares';
export const TX_OUTCOMES = '_outcomes';
export const TX_PRICES = '_prices';
export const TX_TYPES = '_types';
// # Alerts
export const CRITICAL = 'CRITICAL';
export const INFO = 'INFO';
export const CREATEGENESISUNIVERSE = 'CREATEGENESISUNIVERSE';
export const CANCELORDER = 'CANCELORDER';
export const WITHDRAWETHERTOIFPOSSIBLE = 'WITHDRAWETHERTOIFPOSSIBLE';
export const CALCULATEREPORTINGFEE = 'CALCULATEREPORTINGFEE';
export const CLAIMTRADINGPROCEEDS = 'CLAIMTRADINGPROCEEDS';
export const PUBLICCREATEORDER = 'PUBLICCREATEORDER';
export const PUBLICCREATEORDERS = 'PUBLICCREATEORDERS';
export const BUYPARTICIPATIONTOKENS = 'BUYPARTICIPATIONTOKENS';
export const PUBLICFILLBESTORDER = 'PUBLICFILLBESTORDER';
export const PUBLICFILLBESTORDERWITHLIMIT = 'PUBLICFILLBESTORDERWITHLIMIT';
export const PUBLICFILLORDER = 'PUBLICFILLORDER';
export const MIGRATEREP = 'MIGRATEREP';
export const WITHDRAWETHER = 'WITHDRAWETHER';
export const WITHDRAWTOKENS = 'WITHDRAWTOKENS';
export const CONTRIBUTE = 'CONTRIBUTE';
export const DISAVOWCROWDSOURCERS = 'DISAVOWCROWDSOURCERS';
export const DOINITIALREPORT = 'DOINITIALREPORT';
export const FINALIZE = 'FINALIZE';
export const FINALIZEFORK = 'FINALIZEFORK';
export const MIGRATETHROUGHONEFORK = 'MIGRATETHROUGHONEFORK';
export const MIGRATEBALANCESFROMLEGACYREP = 'MIGRATEBALANCESFROMLEGACYREP';
export const MIGRATEALLOWANCESFROMLEGACYREP = 'MIGRATEALLOWANCESFROMLEGACYREP';
export const MIGRATEIN = 'MIGRATEIN';
export const MIGRATEOUT = 'MIGRATEOUT';
export const MIGRATEOUTBYPAYOUT = 'MIGRATEOUTBYPAYOUT';
export const UPDATEPARENTTOTALTHEORETICALSUPPLY =
  'UPDATEPARENTTOTALTHEORETICALSUPPLY';
export const UPDATESIBLINGMIGRATIONTOTAL = 'UPDATESIBLINGMIGRATIONTOTAL';
export const PUBLICBUY = 'PUBLICBUY';
export const PUBLICBUYWITHLIMIT = 'PUBLICBUYWITHLIMIT';
export const PUBLICSELL = 'PUBLICSELL';
export const PUBLICSELLWITHLIMIT = 'PUBLICSELLWITHLIMIT';
export const PUBLICTRADE = 'PUBLICTRADE';
export const PUBLICTRADEWITHLIMIT = 'PUBLICTRADEWITHLIMIT';
export const FAUCET = 'FAUCET';
export const CLAIMSHARESINUPDATE = 'CLAIMSHARESINUPDATE';
export const GETFROZENSHAREVALUEINMARKET = 'GETFROZENSHAREVALUEINMARKET';
export const CREATEMARKET = 'CREATEMARKET';
export const CREATECATEGORICALMARKET = 'CREATECATEGORICALMARKET';
export const CREATESCALARMARKET = 'CREATESCALARMARKET';
export const CREATEYESNOMARKET = 'CREATEYESNOMARKET';
export const CREATECHILDUNIVERSE = 'CREATECHILDUNIVERSE';
export const FORK = 'FORK';
export const REDEEMSTAKE = 'REDEEMSTAKE';
export const GETINITIALREPORTSTAKESIZE = 'GETINITIALREPORTSTAKESIZE';
export const GETORCACHEDESIGNATEDREPORTNOSHOWBOND =
  'GETORCACHEDESIGNATEDREPORTNOSHOWBOND';
export const GETORCACHEDESIGNATEDREPORTSTAKE =
  'GETORCACHEDESIGNATEDREPORTSTAKE';
export const GETORCACHEREPORTINGFEEDIVISOR = 'GETORCACHEREPORTINGFEEDIVISOR';
export const GETORCACHEVALIDITYBOND = 'GETORCACHEVALIDITYBOND';
export const GETORCREATECURRENTFEEWINDOW = 'GETORCREATECURRENTFEEWINDOW';
export const GETORCREATEFEEWINDOWBYTIMESTAMP =
  'GETORCREATEFEEWINDOWBYTIMESTAMP';
export const GETORCREATENEXTFEEWINDOW = 'GETORCREATENEXTFEEWINDOW';
export const GETORCREATEPREVIOUSFEEWINDOW = 'GETORCREATEPREVIOUSFEEWINDOW';
export const UPDATEFORKVALUES = 'UPDATEFORKVALUES';
export const APPROVE = 'APPROVE';
export const DECREASEAPPROVAL = 'DECREASEAPPROVAL';
export const DEPOSITETHER = 'DEPOSITETHER';
export const DEPOSITETHERFOR = 'DEPOSITETHERFOR';
export const FORKANDREDEEM = 'FORKANDREDEEM';
export const REDEEMFORREPORTINGPARTICIPANT = 'REDEEMFORREPORTINGPARTICIPANT';
export const REDEEM = 'REDEEM';
export const INCREASEAPPROVAL = 'INCREASEAPPROVAL';
export const MIGRATE = 'MIGRATE';
export const TRANSFER = 'TRANSFER';
export const TRANSFERFROM = 'TRANSFERFROM';
export const TRANSFEROWNERSHIP = 'TRANSFEROWNERSHIP';
export const WITHDRAWETHERTO = 'WITHDRAWETHERTO';
export const WITHDRAWINEMERGENCY = 'WITHDRAWINEMERGENCY';
export const SENDETHER = 'SENDETHER';
export const SENDREPUTATION = 'SENDREPUTATION';
export const CUSTOM = 'Custom';
export const PREFILLEDSTAKE = 'PREFILLEDSTAKE';

// # Orders/Trade Constants
export const ORDER_BOOK_TABLE = 'ORDER_BOOK_TABLE';
export const ORDER_BOOK_CHART = 'ORDER_BOOK_CHART';
export const BIDS = 'bids';
export const ASKS = 'asks';
export const CANCELED = 'CANCELED';
export const OPEN = 'OPEN';
export const FILLED = 'FILLED';
export const ALL_ORDERS = 'ALL';
export const PRICE = 'price';
export const SHARE = 'share';
export const SHARES = 'Shares';
export const BUY = 'buy';
export const SELL = 'sell';
export const BUY_INDEX = 0;
export const SELL_INDEX = 1;
export const BOUGHT = 'bought';
export const SOLD = 'sold';
export const BUYING = 'buying';
export const SELLING = 'selling';
export const BUYING_BACK = 'buying back';
export const SELLING_OUT = 'selling out';
export const WARNING = 'warning';
export const ERROR = 'error';
export const UP = 'up';
export const DOWN = 'down';
export const NONE = 'none';
export const ZERO = createBigNumber(0);
export const ONE = createBigNumber(1, 10);
export const TWO = createBigNumber(2, 10);
export const TEN = createBigNumber(10, 10);
export const TEN_TO_THE_EIGHTEENTH_POWER = TEN.exponentiatedBy(18);
export const MIN_QUANTITY = createBigNumber('0.00000001');
export const NEW_ORDER_GAS_ESTIMATE = createBigNumber(700000);
export const NEW_MARKET_GAS_ESTIMATE = createBigNumber(2000000);
export const CLAIM_MARKETS_PROCEEDS_GAS_ESTIMATE = createBigNumber(1121349); // Gas cost for claiming proceeds from a categorical market with 8 outcomes (worst-case gas cost)
export const CLAIM_MARKETS_PROCEEDS_GAS_LIMIT = createBigNumber(3000000);
export const MAX_BULK_CLAIM_MARKETS_PROCEEDS_COUNT = Math.floor(
  createBigNumber(CLAIM_MARKETS_PROCEEDS_GAS_LIMIT)
    .div(CLAIM_MARKETS_PROCEEDS_GAS_ESTIMATE)
    .toNumber()
);
export const MAX_BULK_ORDER_COUNT = 5;
export const ETHER = createBigNumber(10).pow(18);

// # Positions
export const LONG = 'long';
export const SHORT = 'short';
export const CLOSED = 'closed';
export const NO_POSITION = '—';

export const AWAITING_SIGNATURE = 'awaiting signature';
export const PENDING = 'pending';
export const SUCCESS = 'success';
export const FAILED = 'Failed';
export const FAILURE = 'Failure';
export const CONFIRMED = 'Confirmed';
export const COMMITTING = 'committing';
export const SUBMITTED = 'submitted';
export const INTERRUPTED = 'interrupted';

// Market Creation
export const CREATING_MARKET = 'creating market...';

// Order Book Generation
export const GENERATING_ORDER_BOOK = 'generating order book...';

export const SIMULATED_ORDER_BOOK = 'order book simulated';

export const COMPLETE_SET_BOUGHT = 'complete set bought';
export const ORDER_BOOK_ORDER_COMPLETE = 'order creation complete';
export const ORDER_BOOK_OUTCOME_COMPLETE = 'outcome creation complete';

export const CANCELLING_ORDER = 'cancelling order';

export const DAY = 'days';
export const WEEK = 'week';
export const MONTH = 'month';
export const EITHER = 'either';
export const MAKER = 'maker';
export const TAKER = 'taker';
// for add-transactions.js and transactions.jsx
export const ALL = 'all';
export const PUBLIC_TRADE = 'publicTrade';
export const OPEN_ORDER = 'OpenOrder';
export const MARKET_CREATION = 'MarketCreation';
export const TRADE = 'Trade';
export const POSITION = 'Position';
export const REPORTING = 'Reporting';

// Other
export const TRANSFER_FUNDS = 'transfer_funds';
export const SENT_CASH = 'sent_cash';
export const SENT_ETHER = 'sent_ether';
export const SMALL = 'small';
export const NORMAL = 'normal';
export const LARGE = 'large';

// Trade/order labels
export const BID = 'bid';
export const ASK = 'ask';
export const MATCH_BID = 'match_bid';
export const MATCH_ASK = 'match_ask';

export const VOLUME_DAI_SHARES = [
  {
    value: DAI,
    label: DAI,
  },
  {
    value: SHARES,
    label: SHARES,
  },
];

export const VOLUME_ETH_SHARES = [
  {
    value: ETH,
    label: ETH,
  },
  {
    value: SHARES,
    label: SHARES,
  },
];

// Account Summary - Your Overview
export const YOUR_OVERVIEW_TITLE = 'Your Overview';
export const PROFIT_LOSS_CHART_TITLE = 'Profit and Loss (DAI)';
export const AVAILABLE_TRADING_BALANCE = 'Available Trading Balance';
export const TOTAL_FROZEN_FUNDS = 'Total Frozen Funds';
export const REP_BALANCE = 'REP Balance';
export const REP_STAKED = 'REP Staked';
export const TOTAL_ACCOUNT_VALUE_IN_DAI = 'Total Account Value (DAI)';
export const TOTAL_ACCOUNT_VALUE_IN_REP = 'My Available REP Balance ';
export const ALL_TIME_PROFIT_AND_LOSS_REP = 'All Time Profit and Loss';
export const MY_TOTOL_REP_STAKED = 'My Total REP Staked';

// Account Summary - Augur Status
export const AUGUR_STATUS_TITLE = 'Augur Status';
export const SYNCING_TITLE = 'Syncing market Data';
export const SYNCED = 'Synced';
export const SYNCING = 'Syncing';
export const MANY_BLOCKS_BEHIND = '(many blocks behind)';
export const SYNC_MESSAGE_SYNCED = 'Market Data is up to date.';
export const SYNC_MESSAGE_SYNCING =
  'Market data such as price and orderbooks may be out of date.';
export const SYNC_MESSAGE_BLOCKSBEHIND =
  'Market data such as price and orderbooks may be considerably out of date.';
export const SYNC_BENIND = 'Blocks behind';
export const SYNC_PROCESSED = 'Blocks Processed';

// Account Summary - Notifications
export const NOTIFICATIONS_TITLE = 'Notifications';
export const NOTIFICATIONS_LABEL = 'notifications';
export const NEW = 'New';
export const RESOLVED_MARKETS_OPEN_ORDERS_TITLE =
  'Open Orders in Resolved Market';
export const REPORTING_ENDS_SOON_TITLE = 'Reporting Ends Soon';
export const FINALIZE_MARKET_TITLE = 'Finalize Market';
export const UNSIGNED_ORDERS_TITLE = 'Unsigned Orders';
export const CLAIM_REPORTING_FEES_TITLE = 'Claim Stake and Fees';
export const PROCEEDS_TO_CLAIM_TITLE = 'Claim Proceeds';
export const OPEN_ORDERS_RESOLVED_MARKET = 'resolvedMarketsOpenOrders';
export const REPORT_ON_MARKET = 'reportOnMarkets';
export const FINALIZE_MARKET = 'finalizeMarkets';
export const MARKET_IN_DISPUTE = 'marketsInDispute';
export const CLAIM_REPORTING_FEES = 'claimReportingFees';
export const UNSIGNED_ORDERS = 'unsignedOrders';
export const PROCEEDS_TO_CLAIM = 'proceedsToClaim';

export const NOTIFICATION_TYPES = {
  [OPEN_ORDERS_RESOLVED_MARKET]: OPEN_ORDERS_RESOLVED_MARKET,
  [REPORT_ON_MARKET]: REPORT_ON_MARKET,
  [FINALIZE_MARKET]: FINALIZE_MARKET,
  [MARKET_IN_DISPUTE]: MARKET_IN_DISPUTE,
  [CLAIM_REPORTING_FEES]: CLAIM_REPORTING_FEES,
  [UNSIGNED_ORDERS]: UNSIGNED_ORDERS,
  [PROCEEDS_TO_CLAIM]: PROCEEDS_TO_CLAIM,
};

// Account View - Timeframe selection options
// # Timeframe readable names
export const TIMEFRAMES = {
  DAY: '24 hr',
  WEEK: '1 Week',
  MONTH: '1 Month',
  ALL: 'All Time',
};

export const TIMEFRAME_OPTIONS = [
  { label: TIMEFRAMES.DAY, periodInterval: 86400, id: 0 },
  { label: TIMEFRAMES.WEEK, periodInterval: 604800, id: 1 },
  { label: TIMEFRAMES.MONTH, periodInterval: 2592000, id: 2 },
  { label: TIMEFRAMES.ALL, periodInterval: 0, id: 3 },
];

// Pending Queue Types
export const CLAIM_STAKE_FEES = 'CLAIM_STAKE_FEES';
export const CLAIM_MARKETS_PROCEEDS = 'CLAIM_MARKETS_PROCEEDS';
export const CREATE_MARKET = 'CREATE_MARKET';

// Pending Queue SINGLE TYPE
export const CLAIM_FEE_WINDOWS = 'CLAIM_FEE_WINDOWS';

// Media Queries
export const SMALL_MOBILE = '(max-width: 900px)'; // matches @breakpoint-mobile-mid
export const TABLET = '(min-width: 901px) and (max-width: 1280px)';
export const DESKTOP = '(min-width:1281px) and (max-width: 2000px)';
export const LARGE_DESKTOP = '(min-width: 2001px)';
// temp tablet breakpoint until trading pg additional breakpoints are implemented
export const TEMP_TABLET = '(max-width: 1280px)';
export const TABLET_MAX = '(max-width: 1200px)';

// Sort variables
export const END_TIME = 'endTime';

// Table Column types
export const PLAIN = 'PLAIN';
export const TEXT = 'TEXT';
export const POSITION_TYPE = 'POSITION_TYPE';
export const VALUE = 'VALUE';
export const CANCEL_TEXT_BUTTON = 'CANCEL_TEXT_BUTTON';
export const MOVEMENT_LABEL = 'MOVEMENT_LABEL';

export const COLUMN_TYPES = {
  [TEXT]: TEXT,
  [POSITION_TYPE]: POSITION_TYPE,
  [VALUE]: VALUE,
  [CANCEL_TEXT_BUTTON]: CANCEL_TEXT_BUTTON,
  [MOVEMENT_LABEL]: MOVEMENT_LABEL,
};

// Login method variables
export const TREZOR_MANIFEST_EMAIL = 'team@augur.net';
export const TREZOR_MANIFEST_APPURL = 'https://dev.augur.net';
export const PORTIS_API_KEY = 'b67817cf-8dd0-4116-a0cf-657820ddc019';
export const FORTMATIC_API_KEY = 'pk_live_8001A50CCA35D8CB';
export const FORTMATIC_API_TEST_KEY = 'pk_test_5185BE42CA372148';

export const NON_EXISTENT = 'N/A';

export const YES_NO_OUTCOMES = [
  {
    id: 0,
    description: 'Invalid',
  },
  {
    id: 1,
    description: 'No',
  },
  {
    id: 2,
    description: 'Yes',
  },
];

export const SCALAR_OUTCOMES = [
  {
    id: 0,
    description: 'Invalid',
  },
  {
    id: 2,
    description: NON_EXISTENT,
  },
];

export const POPULAR_CATEGORIES = [
  'sports',
  'politics',
  'entertainment',
  'finance',
  'crypto',
];
export const CATEGORIES_MAX = 5;

export enum PAGINATION_VIEW_OPTIONS {
  ALL = 'All',
  TEN = '10',
  FIFTY = '50',
  HUNDRED = '100',
}<|MERGE_RESOLUTION|>--- conflicted
+++ resolved
@@ -236,11 +236,6 @@
   RECENTLY_TRADED = 'recentlyTraded',
   OPEN_INTEREST = 'openInterest',
   LIQUIDITY = 'liquidity',
-<<<<<<< HEAD
-  DISPUTE_ROUND = 'disputeRound',
-  TOTAL_REP_STAKED_IN_MARKET = 'totalRepStakedInMarket',
-=======
->>>>>>> 35741c3a
 }
 
 export const SORT_OPTIONS = [
@@ -250,8 +245,6 @@
   { value: MARKET_SORT_PARAMS.CREATION_TIME, header: 'Recently created' },
   { value: MARKET_SORT_PARAMS.END_DATE, header: 'Ending soon ' },
   { value: MARKET_SORT_PARAMS.RECENTLY_TRADED, header: 'Recently Traded' },
-  { value: MARKET_SORT_PARAMS.DISPUTE_ROUND, header: 'Dispute Round' },
-  { value: MARKET_SORT_PARAMS.TOTAL_REP_STAKED_IN_MARKET, header: 'REP Staked in Market' },
 ];
 
 export enum MARKET_CARD_FORMATS {
