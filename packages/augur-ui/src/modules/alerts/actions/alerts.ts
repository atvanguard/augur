--- conflicted
+++ resolved
@@ -122,7 +122,6 @@
             name: CONTRIBUTE,
           })
         );
-<<<<<<< HEAD
       } else if (
         alertName === PUBLICFILLORDER ||
         alertName === PUBLICFILLBESTORDERWITHLIMIT ||
@@ -209,8 +208,6 @@
             }
           }
         }
-=======
->>>>>>> c04afb34
       }
       const foundAlert = alerts.find(
         findAlert =>
