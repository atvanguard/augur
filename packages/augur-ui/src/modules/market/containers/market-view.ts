import { connect } from 'react-redux';
import { withRouter } from 'react-router-dom';
import MarketView from 'modules/market/components/market-view/market-view';
import { loadFullMarket } from 'modules/markets/actions/load-full-market';
import { selectMarket, selectSortedMarketOutcomes } from 'modules/markets/selectors/market';
import parseQuery from 'modules/routes/helpers/parse-query';
import { MARKET_ID_PARAM_NAME } from 'modules/routes/constants/param-names';
import {
  MODAL_MARKET_REVIEW,
  MARKET_REVIEW_SEEN,
  MODAL_MARKET_LOADING,
  TRADING_TUTORIAL,
} from 'modules/common/constants';
import { windowRef } from 'utils/window-ref';
import { selectCurrentTimestampInSeconds } from 'store/select-state';
import { updateModal } from 'modules/modal/actions/update-modal';
import { closeModal } from 'modules/modal/actions/close-modal';
import { loadMarketTradingHistory } from 'modules/markets/actions/market-trading-history-management';
import { EMPTY_STATE } from 'modules/create-market/constants';
import { NewMarket } from 'modules/types';
import deepClone from 'utils/deep-clone';
import { formatDai, formatShares } from 'utils/format-number';
import { createBigNumber } from 'utils/create-big-number';
import { removePendingOrder } from 'modules/orders/actions/pending-orders-management';

const mapStateToProps = (state, ownProps) => {
  const { connection, universe } = state;
  const marketId = parseQuery(ownProps.location.search)[MARKET_ID_PARAM_NAME];
  let market = {};
  const tradingTutorial = marketId === TRADING_TUTORIAL;
  if (tradingTutorial) {
    market = {
      ...deepClone<NewMarket>(EMPTY_STATE),
      id: TRADING_TUTORIAL,
      description: 'Which NFL team will win?',
      numOutcomes: 3,
      orderBook: {
        2: [
          {
            avgPrice: formatDai(.3),
            cumulativeShares: "1"
            id: 1
            mySize: "1"
            orderEstimate: createBigNumber(.3),
            outcomeId: 2
            outcomeName: "Yes"
            price: "0.3"
            quantity: "1"
            shares: "1"
            sharesEscrowed: formatShares(.3),
            tokensEscrowed: formatDai(.3),
            type: "buy"
            unmatchedShares: formatShares(.3)
          }
        ]
      }
    };
  } else {
    market = ownProps.market || selectMarket(marketId)
  }

  const marketReviewSeen =
   tradingTutorial ||
    (windowRef &&
    windowRef.localStorage &&
    Boolean(windowRef.localStorage.getItem(MARKET_REVIEW_SEEN)));

  if (market === null || !connection.isConnected) {
    return {
      tradingTutorial,
      isMarketLoading: true,
      isConnected: connection.isConnected && universe.id != null,
      marketId,
      marketReviewSeen,
    };
  }


  return {
    preview: tradingTutorial,
    tradingTutorial,
    currentTimestamp: selectCurrentTimestampInSeconds(state),
    outcomes: market.outcomes || [],
    isConnected: connection.isConnected && universe.id != null,
    marketType: market.marketType,
    description: market.description || '',
    market,
    marketId,
    universe,
    marketReviewSeen,
    sortedOutcomes: selectSortedMarketOutcomes(
      market.marketType,
      market.outcomesFormatted
    ),
  };
};

const mapDispatchToProps = (dispatch, ownProps) => ({
<<<<<<< HEAD
=======
  hotloadMarket: marketId => hotloadMarket(marketId),
>>>>>>> a27d719b
  loadFullMarket: marketId => dispatch(loadFullMarket(marketId)),
  updateModal: modal => dispatch(updateModal(modal)),
  loadMarketTradingHistory: marketId =>
    dispatch(loadMarketTradingHistory(marketId)),
  removePendingOrder: (orderId, marketId) => dispatch(removePendingOrder(orderId, marketId)),
  marketReviewModal: modal =>
    dispatch(
      updateModal({
        type: MODAL_MARKET_REVIEW,
        ...modal,
      })
    ),
  showMarketLoadingModal: () =>
    dispatch(
      updateModal({
        type: MODAL_MARKET_LOADING,
      })
    ),
    closeMarketLoadingModal: () => dispatch(closeModal()),
});

const Market = withRouter(
  connect(
    mapStateToProps,
    mapDispatchToProps
  )(MarketView)
);

export default Market;<|MERGE_RESOLUTION|>--- conflicted
+++ resolved
@@ -96,10 +96,7 @@
 };
 
 const mapDispatchToProps = (dispatch, ownProps) => ({
-<<<<<<< HEAD
-=======
   hotloadMarket: marketId => hotloadMarket(marketId),
->>>>>>> a27d719b
   loadFullMarket: marketId => dispatch(loadFullMarket(marketId)),
   updateModal: modal => dispatch(updateModal(modal)),
   loadMarketTradingHistory: marketId =>
