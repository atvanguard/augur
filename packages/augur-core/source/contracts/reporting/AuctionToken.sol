--- conflicted
+++ resolved
@@ -47,15 +47,7 @@
         uint256 _tokenBalance = redemptionToken.balanceOf(this);
         uint256 _redemptionAmount = _ownerBalance.mul(_tokenBalance).div(totalSupply());
         burn(msg.sender, _ownerBalance);
-<<<<<<< HEAD
-        if (redemptionToken == ERC20Token(cash)) {
-            cash.withdrawEtherTo(msg.sender, _redemptionAmount);
-        } else {
-            redemptionToken.transfer(msg.sender, _redemptionAmount);
-        }
-=======
         redemptionToken.transfer(msg.sender, _redemptionAmount);
->>>>>>> 994e21d3
         return true;
     }
 
