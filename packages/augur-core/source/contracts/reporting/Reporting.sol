pragma solidity 0.5.4;


library Reporting {
    uint256 private constant DESIGNATED_REPORTING_DURATION_SECONDS = 1 days;
    uint256 private constant DISPUTE_ROUND_DURATION_SECONDS = 7 days;
    uint256 private constant INITIAL_DISPUTE_ROUND_DURATION_SECONDS = 1 days;
    uint256 private constant FORK_DURATION_SECONDS = 60 days;
    uint256 private constant MAXIMUM_MARKET_DURATION = 365 days;

    uint256 private constant INITIAL_REP_SUPPLY = 11 * 10 ** 6 * 10 ** 18; // 11 Million REP

    uint256 private constant DEFAULT_VALIDITY_BOND = 1 ether / 100;
    uint256 private constant VALIDITY_BOND_FLOOR = 1 ether / 100;
    uint256 private constant DEFAULT_REPORTING_FEE_DIVISOR = 100; // 1% fees
    uint256 private constant MAXIMUM_REPORTING_FEE_DIVISOR = 10000; // Minimum .01% fees
    uint256 private constant MINIMUM_REPORTING_FEE_DIVISOR = 3; // Maximum 33.3~% fees. Note than anything less than a value of 2 here will likely result in bugs such as divide by 0 cases.

    uint256 private constant TARGET_INVALID_MARKETS_DIVISOR = 100; // 1% of markets are expected to be invalid
    uint256 private constant TARGET_INCORRECT_DESIGNATED_REPORT_MARKETS_DIVISOR = 100; // 1% of markets are expected to have an incorrect designate report
<<<<<<< HEAD
    uint256 private constant TARGET_DESIGNATED_REPORT_NO_SHOWS_DIVISOR = 20; // 5% of markets are expected to have a no show designated reporter
    uint256 private constant TARGET_REP_MARKET_CAP_MULTIPLIER = 3; // We multiply and divide by constants since we may want to multiply by a fractional amount
=======
    uint256 private constant TARGET_DESIGNATED_REPORT_NO_SHOWS_DIVISOR = 100; // 1% of markets are expected to have an incorrect designate report
    uint256 private constant TARGET_REP_MARKET_CAP_MULTIPLIER = 5; // We multiply and divide by constants since we may want to multiply by a fractional amount
>>>>>>> 99eb7bb5
    uint256 private constant TARGET_REP_MARKET_CAP_DIVISOR = 1;

    uint256 private constant AUCTION_INITIAL_REP_PRICE = 15 * 10**18; // Initial REP price for the auction in CASH
    uint256 private constant AUCTION_TARGET_SUPPLY_DIVISOR = 11000; // 1/11000 * supply. The target REP balance to auction off relative to the total supply of tokens
    uint256 private constant AUCTION_INITIAL_PRICE_MULTIPLIER = 4; // Where to start the price of REP and CASH at the beginning of an auction relative to the last discovered price
    uint256 private constant AUCTION_DURATION = 1 days; // Each auction lasts one day

    function getDesignatedReportingDurationSeconds() internal pure returns (uint256) { return DESIGNATED_REPORTING_DURATION_SECONDS; }
    function getInitialDisputeRoundDurationSeconds() internal pure returns (uint256) { return INITIAL_DISPUTE_ROUND_DURATION_SECONDS; }
    function getDisputeRoundDurationSeconds() internal pure returns (uint256) { return DISPUTE_ROUND_DURATION_SECONDS; }
    function getForkDurationSeconds() internal pure returns (uint256) { return FORK_DURATION_SECONDS; }
    function getMaximumMarketDuration() internal pure returns (uint256) { return MAXIMUM_MARKET_DURATION; }
    function getDefaultValidityBond() internal pure returns (uint256) { return DEFAULT_VALIDITY_BOND; }
    function getValidityBondFloor() internal pure returns (uint256) { return VALIDITY_BOND_FLOOR; }
    function getTargetInvalidMarketsDivisor() internal pure returns (uint256) { return TARGET_INVALID_MARKETS_DIVISOR; }
    function getTargetIncorrectDesignatedReportMarketsDivisor() internal pure returns (uint256) { return TARGET_INCORRECT_DESIGNATED_REPORT_MARKETS_DIVISOR; }
    function getTargetDesignatedReportNoShowsDivisor() internal pure returns (uint256) { return TARGET_DESIGNATED_REPORT_NO_SHOWS_DIVISOR; }
    function getTargetRepMarketCapMultiplier() internal pure returns (uint256) { return TARGET_REP_MARKET_CAP_MULTIPLIER; }
    function getTargetRepMarketCapDivisor() internal pure returns (uint256) { return TARGET_REP_MARKET_CAP_DIVISOR; }
    function getMaximumReportingFeeDivisor() internal pure returns (uint256) { return MAXIMUM_REPORTING_FEE_DIVISOR; }
    function getMinimumReportingFeeDivisor() internal pure returns (uint256) { return MINIMUM_REPORTING_FEE_DIVISOR; }
    function getDefaultReportingFeeDivisor() internal pure returns (uint256) { return DEFAULT_REPORTING_FEE_DIVISOR; }
    function getInitialREPSupply() internal pure returns (uint256) { return INITIAL_REP_SUPPLY; }
    function getAuctionInitialRepPrice() internal pure returns (uint256) { return AUCTION_INITIAL_REP_PRICE; }
    function getAuctionTargetSupplyDivisor() internal pure returns (uint256) { return AUCTION_TARGET_SUPPLY_DIVISOR; }
    function getAuctionInitialPriceMultiplier() internal pure returns (uint256) { return AUCTION_INITIAL_PRICE_MULTIPLIER; }
    function getAuctionDuration() internal pure returns (uint256) { return AUCTION_DURATION; }
}<|MERGE_RESOLUTION|>--- conflicted
+++ resolved
@@ -18,13 +18,8 @@
 
     uint256 private constant TARGET_INVALID_MARKETS_DIVISOR = 100; // 1% of markets are expected to be invalid
     uint256 private constant TARGET_INCORRECT_DESIGNATED_REPORT_MARKETS_DIVISOR = 100; // 1% of markets are expected to have an incorrect designate report
-<<<<<<< HEAD
-    uint256 private constant TARGET_DESIGNATED_REPORT_NO_SHOWS_DIVISOR = 20; // 5% of markets are expected to have a no show designated reporter
-    uint256 private constant TARGET_REP_MARKET_CAP_MULTIPLIER = 3; // We multiply and divide by constants since we may want to multiply by a fractional amount
-=======
     uint256 private constant TARGET_DESIGNATED_REPORT_NO_SHOWS_DIVISOR = 100; // 1% of markets are expected to have an incorrect designate report
     uint256 private constant TARGET_REP_MARKET_CAP_MULTIPLIER = 5; // We multiply and divide by constants since we may want to multiply by a fractional amount
->>>>>>> 99eb7bb5
     uint256 private constant TARGET_REP_MARKET_CAP_DIVISOR = 1;
 
     uint256 private constant AUCTION_INITIAL_REP_PRICE = 15 * 10**18; // Initial REP price for the auction in CASH
