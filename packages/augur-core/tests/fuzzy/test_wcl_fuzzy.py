#!/usr/bin/env python

from decimal import Decimal, ROUND_UP, ROUND_DOWN
from ethereum.tools import tester
from pytest import fixture, mark
from random import randint, random as randfloat
from utils import bytesToLong, longTo32Bytes, bytesToHexString, fix
from constants import BID, ASK, YES, NO

# order fields
ATTOSHARES = 0
DISPLAY_PRICE = 1
OWNER = 2
TOKENS_ESCROWED = 3
SHARES_ESCROWED = 4
BETTER_ORDER_ID = 5
WORSE_ORDER_ID = 6
GAS_PRICE = 7

# TODO: turn these into 24 parameterized tests rather than 3 tests that each execute 8 sub-tests

def execute(fixture, snapshot, universe, market, orderType, orderSize, orderPrice, orderOutcome, creatorLongShares, creatorShortShares, creatorTokens, fillerLongShares, fillerShortShares, fillerTokens, expectedMakerLongShares, expectedMakerShortShares, expectedMakerTokens, expectedFillerLongShares, expectedFillerShortShares, expectedFillerTokens, numTicks):
    def acquireLongShares(outcome, amount, approvalAddress, sender):
        if amount == 0: return

        shareToken = fixture.applySignature('ShareToken', market.getShareToken(outcome))
        completeSets = fixture.contracts['CompleteSets']
        createOrder = fixture.contracts['CreateOrder']
        fillOrder = fixture.contracts['FillOrder']

        ethRequired = amount * numTicks
        fixture.contracts['Cash'].depositEther(sender=sender, value = ethRequired)
        assert completeSets.publicBuyCompleteSets(market.address, amount, sender = sender)
        for otherOutcome in range(0, market.getNumberOfOutcomes()):
            if otherOutcome == outcome: continue
            otherShareToken = fixture.applySignature('ShareToken', market.getShareToken(otherOutcome))
            assert otherShareToken.transfer(1, amount, sender = sender)

    def acquireShortShareSet(outcome, amount, approvalAddress, sender):
        if amount == 0: return

        shareToken = fixture.applySignature('ShareToken', market.getShareToken(outcome))
        completeSets = fixture.contracts['CompleteSets']
        createOrder = fixture.contracts['CreateOrder']
        fillOrder = fixture.contracts['FillOrder']

        ethRequired = amount * numTicks
<<<<<<< HEAD
        assert completeSets.publicBuyCompleteSets(market.address, amount, sender = sender, value = ethRequired)
        assert shareToken.transfer(1, amount, sender = sender)
=======
        fixture.contracts['Cash'].depositEther(sender=sender, value = ethRequired)
        assert completeSets.publicBuyCompleteSets(market.address, amount, sender = sender)
        assert shareToken.transfer(0, amount, sender = sender)
>>>>>>> 994e21d3
        for otherOutcome in range(0, market.getNumberOfOutcomes()):
            if otherOutcome == outcome: continue
            otherShareToken = fixture.applySignature('ShareToken', market.getShareToken(otherOutcome))

    fixture.resetToSnapshot(snapshot)

    legacyReputationToken = fixture.contracts['LegacyReputationToken']
    legacyReputationToken.faucet(long(11 * 10**6 * 10**18))
    fixture.chain.head_state.timestamp += 15000

    orders = fixture.contracts['Orders']
    createOrder = fixture.contracts['CreateOrder']
    fillOrder = fixture.contracts['FillOrder']
    completeSets = fixture.contracts['CompleteSets']

    creatorAddress = tester.a1
    fillerAddress = tester.a2
    creatorKey = tester.k1
    fillerKey = tester.k2

    # Set creator/filler balances
    creatorBalance = fixture.chain.head_state.get_balance(creatorAddress)
    fillerBalance = fixture.chain.head_state.get_balance(fillerAddress)

    # Acquire shares for creator
    creatorEthRequiredLong = 0 if creatorLongShares == 0 else creatorLongShares * numTicks
    creatorEthRequiredShort = 0 if creatorShortShares == 0 else creatorShortShares * numTicks
    acquireLongShares(orderOutcome, creatorLongShares, createOrder.address, sender = creatorKey)
    acquireShortShareSet(orderOutcome, creatorShortShares, createOrder.address, sender = creatorKey)
    assert fixture.chain.head_state.get_balance(creatorAddress) == creatorBalance - creatorEthRequiredLong - creatorEthRequiredShort
    assert fixture.chain.head_state.get_balance(fillerAddress) == fillerBalance

    creatorBalance = fixture.chain.head_state.get_balance(creatorAddress)
    fillerBalance = fixture.chain.head_state.get_balance(fillerAddress)

    # Create order
    fixture.contracts['Cash'].depositEther(sender=creatorKey, value = creatorTokens)
    orderId = createOrder.publicCreateOrder(orderType, orderSize, orderPrice, market.address, orderOutcome, longTo32Bytes(0), longTo32Bytes(0), "42", sender = creatorKey)
    assert fixture.chain.head_state.get_balance(creatorAddress) == creatorBalance - creatorTokens
    assert fixture.chain.head_state.get_balance(fillerAddress) == fillerBalance

    creatorBalance = fixture.chain.head_state.get_balance(creatorAddress)
    fillerBalance = fixture.chain.head_state.get_balance(fillerAddress)

    # Validate order
    assert orders.getAmount(orderId) == orderSize
    assert orders.getPrice(orderId) == orderPrice
    assert orders.getOrderCreator(orderId) == bytesToHexString(creatorAddress)
    assert orders.getOrderMoneyEscrowed(orderId) == creatorTokens
    assert orders.getOrderSharesEscrowed(orderId) == creatorLongShares or creatorShortShares

    # Acquire shares for filler
    fillerEthRequiredLong = 0 if fillerLongShares == 0 else fillerLongShares * numTicks
    fillerEthRequiredShort = 0 if fillerShortShares == 0 else fillerShortShares * numTicks
    acquireLongShares(orderOutcome, fillerLongShares, fillOrder.address, sender = fillerKey)
    acquireShortShareSet(orderOutcome, fillerShortShares, fillOrder.address, sender = fillerKey)
    assert fixture.chain.head_state.get_balance(creatorAddress) == creatorBalance
    assert fixture.chain.head_state.get_balance(fillerAddress) == fillerBalance - fillerEthRequiredLong - fillerEthRequiredShort

    creatorBalance = fixture.chain.head_state.get_balance(creatorAddress)
    fillerBalance = fixture.chain.head_state.get_balance(fillerAddress)

    # Fill order
    fixture.contracts['Cash'].depositEther(sender=fillerKey, value = fillerTokens)
    remaining = fillOrder.publicFillOrder(orderId, orderSize, "42", sender = fillerKey)
    assert not remaining

    # Assert final state
    assert fixture.chain.head_state.get_balance(creatorAddress) == creatorBalance
    assert fixture.contracts['Cash'].balanceOf(creatorAddress) == expectedMakerTokens
    assert fixture.chain.head_state.get_balance(fillerAddress) == fillerBalance - fillerTokens
    assert fixture.contracts['Cash'].balanceOf(fillerAddress) == expectedFillerTokens
    for outcome in range(0, market.getNumberOfOutcomes()):
        shareToken = fixture.applySignature('ShareToken', market.getShareToken(outcome))
        if outcome == orderOutcome:
            assert shareToken.balanceOf(creatorAddress) == expectedMakerLongShares
            assert shareToken.balanceOf(fillerAddress) == expectedFillerLongShares
        else:
            assert shareToken.balanceOf(creatorAddress) == expectedMakerShortShares
            assert shareToken.balanceOf(fillerAddress) == expectedFillerShortShares

def execute_bidOrder_tests(fixture, kitchenSinkSnapshot, universe, market, amount, fxpPrice, numTicks):
    longCost = long(amount * fxpPrice)
    shortCost = long(amount * (numTicks - fxpPrice))
    totalProceeds = long(amount * numTicks)
    completeSetFees = totalProceeds / 100 + totalProceeds / 100
    shortFee = Decimal(completeSetFees * shortCost) / Decimal(longCost + shortCost)
    longFee = completeSetFees - shortFee

    print "creator escrows ETH, filler pays with ETH"
    execute(
        fixture = fixture,
        snapshot = kitchenSinkSnapshot,
        universe = universe,
        market = market,
        orderType = BID,
        orderSize = amount,
        orderPrice = fxpPrice,
        orderOutcome = YES,
        creatorLongShares = 0,
        creatorShortShares = 0,
        creatorTokens = longCost,
        fillerLongShares = 0,
        fillerShortShares = 0,
        fillerTokens = shortCost,
        expectedMakerLongShares = amount,
        expectedMakerShortShares = 0,
        expectedMakerTokens = 0,
        expectedFillerLongShares = 0,
        expectedFillerShortShares = amount,
        expectedFillerTokens = 0,
        numTicks = numTicks)

    print "creator escrows shares, filler pays with shares"
    execute(
        fixture = fixture,
        snapshot = kitchenSinkSnapshot,
        universe = universe,
        market = market,
        orderType = BID,
        orderSize = amount,
        orderPrice = fxpPrice,
        orderOutcome = YES,
        creatorLongShares = 0,
        creatorShortShares = amount,
        creatorTokens = 0,
        fillerLongShares = amount,
        fillerShortShares = 0,
        fillerTokens = 0,
        expectedMakerLongShares = 0,
        expectedMakerShortShares = 0,
        expectedMakerTokens = (shortCost - shortFee).quantize(Decimal('1.'), rounding=ROUND_UP),
        expectedFillerLongShares = 0,
        expectedFillerShortShares = 0,
        expectedFillerTokens = (longCost - longFee).quantize(Decimal('1.'), rounding=ROUND_DOWN),
        numTicks = numTicks)

    print "creator escrows ETH, filler pays with shares"
    execute(
        fixture = fixture,
        snapshot = kitchenSinkSnapshot,
        universe = universe,
        market = market,
        orderType = BID,
        orderSize = amount,
        orderPrice = fxpPrice,
        orderOutcome = YES,
        creatorLongShares = 0,
        creatorShortShares = 0,
        creatorTokens = longCost,
        fillerLongShares = amount,
        fillerShortShares = 0,
        fillerTokens = 0,
        expectedMakerLongShares = amount,
        expectedMakerShortShares = 0,
        expectedMakerTokens = 0,
        expectedFillerLongShares = 0,
        expectedFillerShortShares = 0,
        expectedFillerTokens = longCost,
        numTicks = numTicks)

    print "creator escrows shares, filler pays with ETH"
    execute(
        fixture = fixture,
        snapshot = kitchenSinkSnapshot,
        universe = universe,
        market = market,
        orderType = BID,
        orderSize = amount,
        orderPrice = fxpPrice,
        orderOutcome = YES,
        creatorLongShares = 0,
        creatorShortShares = amount,
        creatorTokens = 0,
        fillerLongShares = 0,
        fillerShortShares = 0,
        fillerTokens = shortCost,
        expectedMakerLongShares = 0,
        expectedMakerShortShares = 0,
        expectedMakerTokens = shortCost,
        expectedFillerLongShares = 0,
        expectedFillerShortShares = amount,
        expectedFillerTokens = 0,
        numTicks = numTicks)

def execute_askOrder_tests(fixture, kitchenSinkSnapshot, universe, market, amount, fxpPrice, numTicks):
    longCost = long(amount * fxpPrice)
    shortCost = long(amount * (numTicks - fxpPrice))
    totalProceeds = long(amount * numTicks)
    completeSetFees = totalProceeds / 100 + totalProceeds / 100
    longFee = Decimal(completeSetFees * longCost) / Decimal(longCost + shortCost)
    shortFee = completeSetFees - longFee

    print "creator escrows ETH, filler pays with ETH"
    execute(
        fixture = fixture,
        snapshot = kitchenSinkSnapshot,
        universe = universe,
        market = market,
        orderType = ASK,
        orderSize = amount,
        orderPrice = fxpPrice,
        orderOutcome = YES,
        creatorLongShares = 0,
        creatorShortShares = 0,
        creatorTokens = shortCost,
        fillerLongShares = 0,
        fillerShortShares = 0,
        fillerTokens = longCost,
        expectedMakerLongShares = 0,
        expectedMakerShortShares = amount,
        expectedMakerTokens = 0,
        expectedFillerLongShares = amount,
        expectedFillerShortShares = 0,
        expectedFillerTokens = 0,
        numTicks = numTicks)

    print "creator escrows shares, filler pays with shares"
    execute(
        fixture = fixture,
        snapshot = kitchenSinkSnapshot,
        universe = universe,
        market = market,
        orderType = ASK,
        orderSize = amount,
        orderPrice = fxpPrice,
        orderOutcome = YES,
        creatorLongShares = amount,
        creatorShortShares = 0,
        creatorTokens = 0,
        fillerLongShares = 0,
        fillerShortShares = amount,
        fillerTokens = 0,
        expectedMakerLongShares = 0,
        expectedMakerShortShares = 0,
        expectedMakerTokens = (longCost - longFee).quantize(Decimal('1.'), rounding=ROUND_DOWN),
        expectedFillerLongShares = 0,
        expectedFillerShortShares = 0,
        expectedFillerTokens = (shortCost - shortFee).quantize(Decimal('1.'), rounding=ROUND_UP),
        numTicks = numTicks)

    print "creator escrows ETH, filler pays with shares"
    execute(
        fixture = fixture,
        snapshot = kitchenSinkSnapshot,
        universe = universe,
        market = market,
        orderType = ASK,
        orderSize = amount,
        orderPrice = fxpPrice,
        orderOutcome = YES,
        creatorLongShares = 0,
        creatorShortShares = 0,
        creatorTokens = shortCost,
        fillerLongShares = 0,
        fillerShortShares = amount,
        fillerTokens = 0,
        expectedMakerLongShares = 0,
        expectedMakerShortShares = amount,
        expectedMakerTokens = 0,
        expectedFillerLongShares = 0,
        expectedFillerShortShares = 0,
        expectedFillerTokens = shortCost,
        numTicks = numTicks)

    print "creator escrows shares, filler pays with ETH"
    execute(
        fixture = fixture,
        snapshot = kitchenSinkSnapshot,
        universe = universe,
        market = market,
        orderType = ASK,
        orderSize = amount,
        orderPrice = fxpPrice,
        orderOutcome = YES,
        creatorLongShares = amount,
        creatorShortShares = 0,
        creatorTokens = 0,
        fillerLongShares = 0,
        fillerShortShares = 0,
        fillerTokens = longCost,
        expectedMakerLongShares = 0,
        expectedMakerShortShares = 0,
        expectedMakerTokens = longCost,
        expectedFillerLongShares = amount,
        expectedFillerShortShares = 0,
        expectedFillerTokens = 0,
        numTicks = numTicks)

def test_yesNo(fixture, kitchenSinkSnapshot, universe, yesNoMarket, randomAmount, randomNormalizedPrice):
    print ""
    print 'Random amount: ' + str(randomAmount)
    print 'Random price: ' + str(randomNormalizedPrice)
    print ""
    amount = randomAmount
    numTicks = yesNoMarket.getNumTicks()
    fxpPrice = long(randomNormalizedPrice * numTicks)
    print "Start Fuzzy WCL tests - YesNo Market - bidOrders."
    execute_bidOrder_tests(fixture, kitchenSinkSnapshot, universe, yesNoMarket, amount, fxpPrice, numTicks)
    print "Finished Fuzzy WCL tests - YesNo Market - bidOrders."
    print ""
    print "Start Fuzzy WCL tests - YesNo Market - askOrders."
    execute_askOrder_tests(fixture, kitchenSinkSnapshot, universe, yesNoMarket, amount, fxpPrice, numTicks)
    print "Finished Fuzzy WCL tests - YesNo Market - askOrders."
    print ""

def test_categorical(fixture, kitchenSinkSnapshot, universe, categoricalMarket, randomAmount, randomNormalizedPrice):
    print ""
    print 'Random amount: ' + str(randomAmount)
    print 'Random price: ' + str(randomNormalizedPrice)
    print ""
    amount = randomAmount
    numTicks = categoricalMarket.getNumTicks()
    fxpPrice = long(randomNormalizedPrice * numTicks)
    print "Start Fuzzy WCL tests - Categorical Market - bidOrders."
    execute_bidOrder_tests(fixture, kitchenSinkSnapshot, universe, categoricalMarket, amount, fxpPrice, numTicks)
    print "Finished Fuzzy WCL tests - Categorical Market - bidOrders."
    print ""
    print "Start Fuzzy WCL tests - Categorical Market - askOrders."
    execute_askOrder_tests(fixture, kitchenSinkSnapshot, universe, categoricalMarket, amount, fxpPrice, numTicks)
    print "Finished Fuzzy WCL tests - Categorical Market - askOrders."
    print ""

def test_scalar(fixture, kitchenSinkSnapshot, universe, scalarMarket, randomAmount, randomNormalizedPrice):
    print ""
    print 'Random amount: ' + str(randomAmount)
    print 'Random price: ' + str(randomNormalizedPrice)
    print ""
    amount = randomAmount / 40
    numTicks = scalarMarket.getNumTicks()
    fxpPrice = long(randomNormalizedPrice * numTicks)
    print "Start Fuzzy WCL tests - Scalar Market - bidOrders."
    execute_bidOrder_tests(fixture, kitchenSinkSnapshot, universe, scalarMarket, amount, fxpPrice, numTicks)
    print "Finished Fuzzy WCL tests - Scalar Market - bidOrders."
    print ""
    print "Start Fuzzy WCL tests - Scalar Market - askOrders."
    execute_askOrder_tests(fixture, kitchenSinkSnapshot, universe, scalarMarket, amount, fxpPrice, numTicks)
    print "Finished Fuzzy WCL tests - Scalar Market - askOrders."
    print ""

# Check randomly generated numbers to make sure they aren't unreasonable
def check_randoms(market, price, numTicks):
    fxpPrice = fix(price)
    fxpMaxDisplayPrice = numTicks
    fxpTradingFee = fix('0.0101')
    if fxpPrice <= 0:
        return 0
    if fxpPrice >= fxpMaxDisplayPrice:
        return 0
    if fxpTradingFee >= fxpPrice:
        return 0
    if fxpTradingFee >= fxpMaxDisplayPrice - fxpPrice:
        return 0
    return 1

@fixture
def numberOfIterations():
    return 1

@fixture
def creatorAddress():
    return tester.a1

@fixture
def fillerAddress():
    return tester.a2

@fixture
def creatorKey():
    return tester.k1

@fixture
def fillerKey():
    return tester.k2

@fixture
def randomAmount():
    return fix(randint(1, 11))

@fixture
def randomNormalizedPrice():
    price = 0
    while price < 0.0101 or price > 0.9899:
        price = randfloat()
    return price<|MERGE_RESOLUTION|>--- conflicted
+++ resolved
@@ -45,14 +45,9 @@
         fillOrder = fixture.contracts['FillOrder']
 
         ethRequired = amount * numTicks
-<<<<<<< HEAD
-        assert completeSets.publicBuyCompleteSets(market.address, amount, sender = sender, value = ethRequired)
-        assert shareToken.transfer(1, amount, sender = sender)
-=======
         fixture.contracts['Cash'].depositEther(sender=sender, value = ethRequired)
         assert completeSets.publicBuyCompleteSets(market.address, amount, sender = sender)
-        assert shareToken.transfer(0, amount, sender = sender)
->>>>>>> 994e21d3
+        assert shareToken.transfer(1, amount, sender = sender)
         for otherOutcome in range(0, market.getNumberOfOutcomes()):
             if otherOutcome == outcome: continue
             otherShareToken = fixture.applySignature('ShareToken', market.getShareToken(otherOutcome))
