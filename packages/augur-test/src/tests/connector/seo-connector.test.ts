--- conflicted
+++ resolved
@@ -138,8 +138,4 @@
   );
 
   await (await db).sync(john.augur, mock.constants.chunkSize, 0);
-<<<<<<< HEAD
-});
-=======
-}, 60000);
->>>>>>> 6981a5a0
+}, 60000);