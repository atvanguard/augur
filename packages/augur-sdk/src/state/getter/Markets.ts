import { BigNumber } from 'bignumber.js';
import { SearchResults } from 'flexsearch';
import { DB } from '../db/DB';
import { MarketFields } from '../db/SyncableFlexSearch';
import { Getter } from './Router';
import { Order, Orders, OutcomeParam, Trading, OrderState } from './Trading';
import {
  Address,
  MarketCreatedLog,
  MarketData,
  MarketFinalizedLog,
  MarketType,
  MarketTypeName,
  MarketVolumeChangedLog,
  OrderEventType,
  OrderType,
  ParsedOrderEventLog,
  Timestamp,
} from '../logs/types';
import { NULL_ADDRESS,  sortOptions } from './types';
import {
  Augur,
  numTicksToTickSize,
  QUINTILLION,
  convertOnChainPriceToDisplayPrice,
  convertOnChainAmountToDisplayAmount,
  SECONDS_IN_A_DAY
} from '../../index';
import { calculatePayoutNumeratorsValue } from '../../utils';
import { OrderBook } from '../../api/Liquidity';
import { SECONDS_IN_AN_HOUR } from '../../constants';
<<<<<<< HEAD
import { Liquidity } from '../../api/Liquidity';
=======
>>>>>>> 1aed5933

import * as _ from 'lodash';
import * as t from 'io-ts';

export enum MarketReportingState {
  PreReporting = 'PreReporting',
  DesignatedReporting = 'DesignatedReporting',
  OpenReporting = 'OpenReporting',
  CrowdsourcingDispute = 'CrowdsourcingDispute',
  AwaitingNextWindow = 'AwaitingNextWindow',
  Finalized = 'Finalized',
  Forking = 'Forking',
  AwaitingNoReportMigration = 'AwaitingNoReportMigration',
  AwaitingForkMigration = 'AwaitingForkMigration',
}

export enum GetMarketsSortBy {
  marketOI = 'marketOI',
  liquidity = 'liquidity',
  volume = 'volume',
  timestamp = 'timestamp',
  endTime = 'endTime',
  lastTradedTimestamp = 'lastTradedTimestamp',
}

// Valid market liquidity spreads
export enum MaxLiquiditySpread {
  OneHundredPercent = '100', // all liquidity spreads
  TwentyPercent = '20',
  FifteenPercent = '15',
  TenPercent = '10',
  ZeroPercent = '0', // only markets with depleted liquidity
}

const getMarketsSortBy = t.keyof(GetMarketsSortBy);

const getMarketsParamsSpecific = t.intersection([
  t.type({
    universe: t.string,
  }),
  t.partial({
    creator: t.string,
    search: t.string,
    reportingStates: t.array(t.string),
    disputeWindow: t.string,
    designatedReporter: t.string,
    maxFee: t.string,
    maxEndTime: t.number,
    maxLiquiditySpread: t.string,
    includeInvalidMarkets: t.boolean,
    categories: t.array(t.string),
    sortBy: getMarketsSortBy,
  }),
]);

export interface MarketListMetaCategories {
  [key: string]: {
    count: number;
    children: {
      [key: string]: {
        count: number;
        children: {
          [key: string]: {
            count: number;
          }
        }
      }
    }
  };
}

export interface MarketListMeta {
  categories: MarketListMetaCategories;
  filteredOutCount: number;
  marketCount: number;
}

export interface MarketList {
  markets: MarketInfo[];
  meta: MarketListMeta;
}

export interface MarketInfoOutcome {
  id: number;
  price: string | null;
  description: string;
  volume: string;
}

export interface MarketInfo {
  id: Address;
  universe: Address;
  marketType: string;
  numOutcomes: number;
  minPrice: string;
  maxPrice: string;
  cumulativeScale: string;
  author: string;
  designatedReporter: string;
  creationBlock: number;
  creationTime: number;
  category: string;
  volume: string;
  openInterest: string;
  reportingState: string;
  needsMigration: boolean;
  endTime: number;
  finalizationBlockNumber: number | null;
  finalizationTime: number | null;
  description: string;
  scalarDenomination: string | null;
  details: string | null;
  resolutionSource: string | null;
  backupSource: string | null;
  numTicks: string;
  tickSize: string;
  consensus: string[] | null;
  transactionHash: string;
  outcomes: MarketInfoOutcome[];
  marketCreatorFeeRate: string;
  settlementFee: string;
  reportingFeeRate: string;
  disputeInfo: DisputeInfo;
  categories: string[];
}

export interface DisputeInfo {
  disputeWindow: {
    address: Address;
    disputeRound: string;
    startTime: Timestamp | null;
    endTime: Timestamp | null;
  };
  disputePacingOn: boolean;
  stakeCompletedTotal: string;
  bondSizeOfNewStake: string;
  stakes: StakeDetails[];
}

export interface StakeDetails {
  outcome: string;
  bondSizeCurrent: string;
  bondSizeTotal: string;
  preFilledStake: string;
  stakeCurrent: string;
  stakeRemaining: string;
  stakeCompleted: string;
  tentativeWinning: boolean;
}

export interface MarketPriceCandlestick {
  startTimestamp: number;
  start: string;
  end: string;
  min: string;
  max: string;
  volume: string; // volume in Dai for this Candlestick's time window, has same business definition as markets/outcomes.volume
  shareVolume: string; // shareVolume in number of shares for this Candlestick's time window, has same business definition as markets/outcomes.shareVolume
  tokenVolume: string; // TEMPORARY - this is a copy of Candlestick.shareVolume for the purposes of a backwards-compatible renaming of tokenVolume->shareVolume. The UI should change all references of Candlestick.tokenVolume to shareVolume and then this field can be removed.
}

export interface MarketPriceCandlesticks {
  [outcome: number]: MarketPriceCandlestick[];
}

export interface TimestampedPriceAmount {
  price: string;
  amount: string;
  timestamp: string;
}

export interface MarketPriceHistory {
  [outcome: string]: TimestampedPriceAmount[];
}

export interface MarketOrderBookOrder {
  price: string;
  shares: string;
  cumulativeShares: string;
  mySize: string;
}

export interface OutcomeOrderBook {
  [outcome: number]: {
    spread: string | null;
    bids: MarketOrderBookOrder[];
    asks: MarketOrderBookOrder[];
  };
}

export interface MarketOrderBook {
  marketId: string;
  orderBook: OutcomeOrderBook;
}

export interface LiquidityOrderBookInfo {
  lowestSpread: number | undefined;
  orderBook: OrderBook;
}

const outcomeIdType = t.union([OutcomeParam, t.number, t.null, t.undefined]);

export class Markets {
  static readonly MaxLiquiditySpread = MaxLiquiditySpread;

  static getMarketPriceCandlestickParams = t.type({
    marketId: t.string,
    outcome: outcomeIdType,
    start: t.union([t.number, t.null, t.undefined]),
    end: t.union([t.number, t.null, t.undefined]),
    period: t.union([t.number, t.null, t.undefined]),
  });
  static getMarketPriceHistoryParams = t.type({ marketId: t.string });
  static getMarketsParams = t.intersection([
    getMarketsParamsSpecific,
    sortOptions,
  ]);
  static getMarketsInfoParams = t.type({ marketIds: t.array(t.string) });
  static getMarketOrderBookParams = t.intersection([
    t.type({ marketId: t.string }),
    t.partial({
      outcomeId: t.union([outcomeIdType, t.array(outcomeIdType)]),
    }),
  ]);

  static getCategoriesParams = t.type({ universe: t.string });

  @Getter('getMarketPriceCandlestickParams')
  static async getMarketPriceCandlesticks(
    augur: Augur,
    db: DB,
    params: t.TypeOf<typeof Markets.getMarketPriceCandlestickParams>
  ): Promise<MarketPriceCandlesticks> {
    const marketCreatedLogs = await db.findMarketCreatedLogs({
      selector: { market: params.marketId },
    });
    if (marketCreatedLogs.length < 1) {
      throw new Error(
        `No marketId for getMarketPriceCandlesticks: ${params.marketId}`
      );
    }

    const orderFilledLogs = await db.findOrderFilledLogs({
      selector: { market: params.marketId, eventType: OrderEventType.Fill },
    });
    const filteredOrderFilledLogs = filterOrderFilledLogs(
      orderFilledLogs,
      params
    );
    const tradeRowsByOutcome = _.groupBy(
      filteredOrderFilledLogs,
      orderFilledLog => {
        return new BigNumber(orderFilledLog.outcome).toString(10);
      }
    );

    return _.mapValues(tradeRowsByOutcome, outcomeTradeRows => {
      const outcomeTradeRowsByPeriod = _.groupBy(outcomeTradeRows, tradeRow =>
        getPeriodStartTime(
          params.start || 0,
          new BigNumber(tradeRow.timestamp).toNumber(),
          params.period || 60
        )
      );
      return _.map(
        outcomeTradeRowsByPeriod,
        (
          trades: ParsedOrderEventLog[],
          startTimestamp
        ): MarketPriceCandlestick => {
          // TODO remove this partialCandlestick stuff and just return
          // a Candlestick after the temporary Candlestick.tokenVolume
          // is removed (see note on Candlestick.tokenVolume).

          const marketDoc = marketCreatedLogs[0];
          const minPrice = new BigNumber(marketDoc.prices[0]);
          const maxPrice = new BigNumber(marketDoc.prices[1]);
          const numTicks = new BigNumber(marketDoc.numTicks);
          const tickSize = numTicksToTickSize(numTicks, minPrice, maxPrice);
          const partialCandlestick = {
            startTimestamp: parseInt(startTimestamp, 10),
            start: convertOnChainPriceToDisplayPrice(
              new BigNumber(
                _.minBy(trades, tradeLog => {
                  return new BigNumber(tradeLog.timestamp).toNumber();
                })!.price,
                16
              ),
              minPrice,
              tickSize
            ).toString(10),
            end: convertOnChainPriceToDisplayPrice(
              new BigNumber(
                _.maxBy(trades, tradeLog => {
                  return new BigNumber(tradeLog.timestamp).toNumber();
                })!.price,
                16
              ),
              minPrice,
              tickSize
            ).toString(10),
            min: convertOnChainPriceToDisplayPrice(
              new BigNumber(
                _.minBy(trades, tradeLog => {
                  return new BigNumber(tradeLog.price).toNumber();
                })!.price,
                16
              ),
              minPrice,
              tickSize
            ).toString(10),
            max: convertOnChainPriceToDisplayPrice(
              new BigNumber(
                _.maxBy(trades, tradeLog => {
                  return new BigNumber(tradeLog.price).toNumber();
                })!.price,
                16
              ),
              minPrice,
              tickSize
            ).toString(10),
            volume: _.reduce(
              trades,
              (totalVolume: BigNumber, tradeRow: ParsedOrderEventLog) => {
                const amount = convertOnChainAmountToDisplayAmount(
                  new BigNumber(tradeRow.amountFilled),
                  tickSize
                );

                const displayPrice = convertOnChainPriceToDisplayPrice(
                  new BigNumber(tradeRow.price),
                  minPrice,
                  tickSize
                );

                const price =
                  tradeRow.orderType === OrderType.Bid
                    ? maxPrice
                        .dividedBy(QUINTILLION)
                        .minus(displayPrice)
                    : displayPrice;

                return totalVolume.plus(amount.times(price));
              },
              new BigNumber(0)
            ).toString(10),
            shareVolume: convertOnChainAmountToDisplayAmount(
              _.reduce(
                trades,
                (totalShareVolume: BigNumber, tradeRow: ParsedOrderEventLog) =>
                  totalShareVolume.plus(tradeRow.amountFilled),
                new BigNumber(0)
              ),
              tickSize
            ).toString(10), // the business definition of shareVolume should be the same as used with markets/outcomes.shareVolume (which currently is just summation of trades.amount)
          };
          return {
            tokenVolume: partialCandlestick.shareVolume, // tokenVolume is temporary, see note on Candlestick.tokenVolume
            ...partialCandlestick,
          };
        }
      );
    });
  }

  @Getter('getMarketPriceHistoryParams')
  static async getMarketPriceHistory(
    augur: Augur,
    db: DB,
    params: t.TypeOf<typeof Markets.getMarketPriceHistoryParams>
  ): Promise<MarketPriceHistory> {
    const orderFilledLogs = await db.findOrderFilledLogs({
      selector: { market: params.marketId, eventType: OrderEventType.Fill },
    });
    orderFilledLogs.sort((a: ParsedOrderEventLog, b: ParsedOrderEventLog) => {
      return new BigNumber(a.timestamp).minus(b.timestamp).toNumber();
    });

    return orderFilledLogs.reduce(
      (
        previousValue: MarketPriceHistory,
        currentValue: ParsedOrderEventLog
      ): MarketPriceHistory => {
        const outcomeString = new BigNumber(currentValue.outcome).toString(10);
        if (!previousValue[outcomeString]) {
          previousValue[outcomeString] = [];
        }
        previousValue[outcomeString].push({
          price: new BigNumber(currentValue.price).toString(10),
          amount: new BigNumber(currentValue.amount).toString(10),
          timestamp: new BigNumber(currentValue.timestamp).toString(10),
        });
        return previousValue;
      },
      {}
    );
  }

  @Getter('getMarketsParams')
  static async getMarkets(
    augur: Augur,
    db: DB,
    params: t.TypeOf<typeof Markets.getMarketsParams>
  ): Promise<MarketList> {
    // Validate params & set defaults
    if (!(await augur.contracts.augur.isKnownUniverse_(params.universe))) {
      throw new Error('Unknown universe: ' + params.universe);
    }
    params.maxLiquiditySpread = typeof params.maxLiquiditySpread === 'undefined' ? MaxLiquiditySpread.OneHundredPercent : params.maxLiquiditySpread;
    if (!Object.values(MaxLiquiditySpread).includes(params.maxLiquiditySpread)) {
      throw new Error('Invalid maxLiquiditySpread: ' + params.maxLiquiditySpread);
    }
    params.includeInvalidMarkets = typeof params.includeInvalidMarkets === 'undefined' ? true : params.includeInvalidMarkets;
    params.search = typeof params.search === 'undefined' ? '' : params.search;
    params.categories = typeof params.categories === 'undefined' ? [] : params.categories;
    params.sortBy = typeof params.sortBy === 'undefined' ? GetMarketsSortBy.liquidity : params.sortBy;
    params.isSortDescending = typeof params.isSortDescending === 'undefined' ? true : params.isSortDescending;
    params.limit = typeof params.limit === 'undefined' ? 10 : params.limit;
    params.offset = typeof params.offset === 'undefined' ? 0 : params.offset;

    // Get MarketCreated logs for all markets with the specified filters
    const request = {
      selector: {
        universe: params.universe,
        marketCreator: params.creator,
        designatedReporter: params.designatedReporter,
      },
    };
    if (params.maxEndTime) {
      request.selector = Object.assign(request.selector, {
        endTime: { $lt: `0x${params.maxEndTime.toString(16)}` },
      });
    }
    let marketCreatedLogs = await db.findMarketCreatedLogs(request);

    // Filter out MarketCreated logs with fees > params.maxFee and key them by market ID
    let marketCreatorFeeDivisor: BigNumber | undefined = undefined;
    if (params.maxFee) {
      const universe = augur.getUniverse(params.universe);
      const reportingFeeDivisor = new BigNumber(
        (await universe.getOrCacheReportingFeeDivisor_()).toNumber()
      );
      const reportingFee = new BigNumber(1).div(reportingFeeDivisor);
      const marketCreatorFee = new BigNumber(params.maxFee).minus(reportingFee);
      marketCreatorFeeDivisor = new BigNumber(10 ** 18).multipliedBy(
        marketCreatorFee
      );
    }
    marketCreatedLogs = marketCreatedLogs.reduce(
      (previousValue: any, currentValue: MarketData) => {
        if (
          params.maxFee &&
          typeof marketCreatorFeeDivisor !== 'undefined' &&
          new BigNumber(currentValue.feeDivisor).gt(marketCreatorFeeDivisor)
        ) {
          return previousValue;
        }
        previousValue[currentValue.market] = currentValue;
        return previousValue;
      },
      []
    );

    // Sort search results by categories
    // @TODO Use actual type instead of any[] below
    let marketsResults: any[]  = _.sortBy(
      await getMarketsSearchResults(params.universe, params.search, params.categories),
      ['category1', 'category2', 'category3']
    );

    // Normalize categories
    marketsResults.map(result => {
      result.category1 = result.category1.toLowerCase();
      result.category2 = result.category2.toLowerCase();
      result.category3 = result.category3.toLowerCase();
    });

    // Create intersection array of marketsResults & marketCreatedLogs
    for (let i = marketsResults.length - 1; i >= 0; i--) {
      if (marketCreatedLogs[marketsResults[i].market]) {
        marketsResults[i] = Object.assign(marketsResults[i], marketCreatedLogs[marketsResults[i].market]);
      } else {
        marketsResults.splice(i, 1);
      }
    }

    if (params.maxLiquiditySpread === MaxLiquiditySpread.ZeroPercent) {
<<<<<<< HEAD
      marketsResults = await setHasRecentlyDepletedLiquidity(db, augur, marketsResults);
=======
      marketsResults = await setHasRecentlyDepletedLiquidity(db, marketsResults);
>>>>>>> 1aed5933
    } else if (params.sortBy === GetMarketsSortBy.lastTradedTimestamp) {
      marketsResults = await setLastTradedTimestamp(db, marketsResults);
    }

    // TODO: Break this section into a separate function
    let filteredOutCount = 0; // Markets excluded by maxLiquiditySpread & includeInvalidMarkets filters
    for (let i = marketsResults.length - 1; i >= 0; i--) {
      let includeMarket = true;

      if (params.disputeWindow) {
        const market = await augur.contracts.marketFromAddress(
          marketsResults[i]['market']
        );
        const disputeWindowAddress = await market.getDisputeWindow_();
        if (params.disputeWindow !== disputeWindowAddress) {
          includeMarket = false;
        }
      }

      if (params.reportingStates) {
        // TODO: Get reporting states for all markets as a batched call
        const marketFinalizedLogs = await db.findMarketFinalizedLogs({
          selector: { market: marketsResults[i]['market'] },
        });
        const reportingState = await getMarketReportingState(
          db,
          marketsResults[i],
          marketFinalizedLogs
        );
        if (!params.reportingStates.includes(reportingState)) {
          includeMarket = false;
        }
      }

      marketsResults[i]['timestamp'] = new BigNumber(marketsResults[i]['timestamp']).toString();
      marketsResults[i]['endTime'] = new BigNumber(marketsResults[i]['endTime']).toString();

      let marketData: MarketData[];
      if (
        params.maxLiquiditySpread !== MaxLiquiditySpread.OneHundredPercent ||
        params.includeInvalidMarkets ||
        params.sortBy === GetMarketsSortBy.liquidity ||
        params.sortBy === GetMarketsSortBy.marketOI ||
        params.sortBy === GetMarketsSortBy.volume
      ) {
        const request = {
          selector: {
            market: marketsResults[i]['market'],
          },
        };
        marketData = await db.findMarkets(request);
        if (
          params.sortBy === GetMarketsSortBy.liquidity ||
          params.sortBy === GetMarketsSortBy.marketOI
        ) {
          // Set marketOI. (This is also used as a secondary sorting parameter when sorting by liquidity.)
          marketsResults[i][GetMarketsSortBy.marketOI] = marketData[GetMarketsSortBy.marketOI] ? new BigNumber(marketData[params.sortBy]).toString() : '0';
        } else if (params.sortBy === GetMarketsSortBy.volume) {
          marketsResults[i][params.sortBy] = marketData[params.sortBy] ? new BigNumber(marketData[params.sortBy]).toString() : '0';
        }

        // @TODO Figure out why marketData is sometimes returning no results here
        if (
          (params.maxLiquiditySpread === MaxLiquiditySpread.ZeroPercent && !marketsResults[i].hasRecentlyDepletedLiquidity) ||
          (params.maxLiquiditySpread !== MaxLiquiditySpread.OneHundredPercent && marketData.length > 0 && marketData[0].liquidity && marketData[0].liquidity[params.maxLiquiditySpread] === MaxLiquiditySpread.ZeroPercent) ||
          (params.includeInvalidMarkets === false && marketData.length > 0 && marketData[0].invalidFilter === true)
        ) {
          includeMarket = false;
          filteredOutCount++;
        }
      }

      if (!includeMarket) {
        marketsResults.splice(i, 1);
      }
    }

    const meta = getMarketsMeta(marketsResults, filteredOutCount);

    // Sort & limit markets
    const orderBy = params.isSortDescending ? 'desc' : 'asc';
    if (params.sortBy === GetMarketsSortBy.liquidity) {
      marketsResults.sort((x, y) => {
        const result = compareStringsAsBigNumbers(x.liquidity, y.liquidity, orderBy);
        return result === 0
          ? compareStringsAsBigNumbers(x.marketOI, y.marketOI, orderBy)
          : result;
        }
      );
    } else if (params.sortBy === GetMarketsSortBy.marketOI || params.sortBy === GetMarketsSortBy.volume) {
      marketsResults.sort((x, y) => {
        return compareStringsAsBigNumbers(x.liquidity, y.liquidity, orderBy);
        }
      );
    } else {
      marketsResults = _.orderBy(marketsResults, [params.sortBy], [orderBy]);
    }
    marketsResults = marketsResults.slice(params.offset, params.offset + params.limit);

    // Get markets info to return
    const marketsInfo = await Markets.getMarketsInfo(
      augur,
      db,
      { marketIds: marketsResults.map(marketInfo => marketInfo.market) }
    );
    // Re-sort marketsInfo since Markets.getMarketsInfo doesn't always return the desired order
    const filteredMarketsDetailsOrder = {};
    for (let i = 0; i < marketsResults.length; i++) {
      filteredMarketsDetailsOrder[marketsResults[i].market] = i;
    }
    marketsInfo.sort(
      (a, b) => {
        return filteredMarketsDetailsOrder[a.id] - filteredMarketsDetailsOrder[b.id];
      }
    );

    return {
      markets: marketsInfo,
      meta,
    };
  }

  @Getter('getMarketOrderBookParams')
  static async getMarketOrderBook(
    augur: Augur,
    db: DB,
    params: t.TypeOf<typeof Markets.getMarketOrderBookParams>
  ): Promise<MarketOrderBook> {
    const account = await augur.getAccount();
    const orders = await Trading.getOrders(augur, db, {
      ...params,
      orderState: OrderState.OPEN,
    });

    const processOrders = (
      unsortedOrders: {
        [orderId: string]: Order;
      },
      isbids = false
    ): MarketOrderBookOrder[] => {
      const sortedBuckets = bucketAndSortOrdersByPrice(unsortedOrders, isbids);
      const result: MarketOrderBookOrder[] = [];

      return Object.values(sortedBuckets).reduce((acc, bucket, index) => {
        const shares = bucket.reduce((v, order, index) => {
          return v.plus(order.amount);
        }, new BigNumber(0));

        const mySize = bucket
          .filter(order => order.owner === account)
          .reduce((v, order, index) => {
            return v.plus(order.amount);
          }, new BigNumber(0));

        const cumulativeShares =
          index > 0 ? shares.plus(acc[index - 1].cumulativeShares) : shares;

        acc.push({
          price: bucket[0].price,
          cumulativeShares: cumulativeShares.toString(),
          shares: shares.toString(),
          mySize: mySize.toString(),
        });
        return acc;
      }, result);
    };

    const processOutcome = (outcome: {
      [orderType: string]: { [orderId: string]: Order };
    }) => {
      const asks = processOrders(outcome[OrderType.Ask.toString()]);
      const bids = processOrders(outcome[OrderType.Bid.toString()], true);
      let spread = null;
      if (asks.length > 0 && bids.length > 0) {
        const bestAsk = asks.reduce(
          (p, a) => (new BigNumber(a.price).lt(p) ? new BigNumber(a.price) : p),
          new BigNumber(asks[0].price)
        );
        const bestBid = bids.reduce(
          (p, b) => (new BigNumber(b.price).gt(p) ? new BigNumber(b.price) : p),
          new BigNumber(bids[0].price)
        );
        spread = bestAsk.minus(bestBid).toString();
      }
      return {
        spread,
        asks,
        bids,
      };
    };

    const bucketAndSortOrdersByPrice = (unsortedOrders: {
      [orderId: string]: Order;
    },
    sortDescending = true
    ) => {
      if (!unsortedOrders) return [];
      const bucketsByPrice = _.groupBy<Order>(
        Object.values(unsortedOrders),
        order => order.price
      );
      const prickKeysSorted: string[] = sortDescending
        ? Object.keys(bucketsByPrice).sort((a, b) =>
            new BigNumber(b).minus(a).toNumber()
          )
        : Object.keys(bucketsByPrice).sort((a, b) =>
            new BigNumber(a).minus(b).toNumber()
          );

      return prickKeysSorted.map(k => bucketsByPrice[k]);
    };

    const processMarket = (orders: Orders) => {
      const outcomes = Object.values(orders)[0];
      if (!outcomes) {
        return {
          spread: null,
          asks: [],
          bids: [],
        };
      }
      return Object.keys(outcomes).reduce<MarketOrderBook['orderBook']>(
        (acc, outcome) => {
          acc[outcome] = processOutcome(outcomes[outcome]);
          return acc;
        },
        {}
      );
    };

    return {
      marketId: params.marketId,
      orderBook: processMarket(orders),
    };
  }

  @Getter('getMarketsInfoParams')
  static async getMarketsInfo(
    augur: Augur,
    db: DB,
    params: t.TypeOf<typeof Markets.getMarketsInfoParams>
  ): Promise<MarketInfo[]> {
    const marketCreatedLogs = await db.findMarketCreatedLogs({
      selector: { market: { $in: params.marketIds } },
    });

    return Promise.all(
      marketCreatedLogs.map(async marketCreatedLog => {
        const marketFinalizedLogs = (await db.findMarketFinalizedLogs({
          selector: { market: marketCreatedLog.market },
        })).reverse();
        const marketVolumeChangedLogs = (await db.findMarketVolumeChangedLogs({
          selector: { market: marketCreatedLog.market },
        })).reverse();
        const marketOIChangedLogs = (await db.findMarketOIChangedLogs({
          selector: { market: marketCreatedLog.market },
        })).reverse();

        const minPrice = new BigNumber(marketCreatedLog.prices[0]);
        const maxPrice = new BigNumber(marketCreatedLog.prices[1]);
        const numTicks = new BigNumber(marketCreatedLog.numTicks);
        const tickSize = numTicksToTickSize(numTicks, minPrice, maxPrice);
        const displayMinPrice = minPrice.dividedBy(QUINTILLION);
        const displayMaxPrice = maxPrice.dividedBy(QUINTILLION);
        const cumulativeScale = displayMaxPrice.minus(displayMinPrice);

        const reportingState = await getMarketReportingState(
          db,
          marketCreatedLog,
          marketFinalizedLogs
        );
        const needsMigration =
          reportingState === MarketReportingState.AwaitingForkMigration
            ? true
            : false;

        let consensus = null;
        let finalizationBlockNumber = null;
        let finalizationTime = null;
        if (marketFinalizedLogs.length > 0) {
          consensus = [];
          for (
            let i = 0;
            i < marketFinalizedLogs[0].winningPayoutNumerators.length;
            i++
          ) {
            consensus[i] = new BigNumber(
              marketFinalizedLogs[0].winningPayoutNumerators[i]
            ).toString(10);
          }
          finalizationBlockNumber = marketFinalizedLogs[0].blockNumber;
          finalizationTime = new BigNumber(
            marketFinalizedLogs[0].timestamp
          ).toString(10);
        }

        let marketType: string;
        if (marketCreatedLog.marketType === MarketType.YesNo) {
          marketType = MarketTypeName.YesNo;
        } else if (marketCreatedLog.marketType === MarketType.Categorical) {
          marketType = MarketTypeName.Categorical;
        } else {
          marketType = MarketTypeName.Scalar;
        }

        let categories = [];
        let description = null;
        let details = null;
        let resolutionSource = null;
        let backupSource = null;
        let scalarDenomination = null;
        if (marketCreatedLog.extraInfo) {
          const extraInfo = JSON.parse(marketCreatedLog.extraInfo);
          categories = extraInfo.categories ? extraInfo.categories : [];
          description = extraInfo.description ? extraInfo.description : null;
          details = extraInfo.longDescription
            ? extraInfo.longDescription
            : null;
          resolutionSource = extraInfo.resolutionSource
            ? extraInfo.resolutionSource
            : null;
          backupSource = extraInfo.backupSource
            ? extraInfo.backupSource
            : null;
          scalarDenomination = extraInfo._scalarDenomination
            ? extraInfo._scalarDenomination
            : null;
        }
        const marketCreatorFeeRate = new BigNumber(
          marketCreatedLog.feeDivisor
        ).dividedBy(QUINTILLION);
        const reportingFeeRate = new BigNumber(
          await augur.contracts.universe.getOrCacheReportingFeeDivisor_()
        ).dividedBy(QUINTILLION);
        const settlementFee = marketCreatorFeeRate.plus(reportingFeeRate);

        return Object.assign({
          id: marketCreatedLog.market,
          universe: marketCreatedLog.universe,
          marketType,
          numOutcomes:
            marketCreatedLog.outcomes.length > 0
              ? marketCreatedLog.outcomes.length + 1
              : 3,
          minPrice: displayMinPrice.toString(10),
          maxPrice: displayMaxPrice.toString(10),
          cumulativeScale: cumulativeScale.toString(10),
          author: marketCreatedLog.marketCreator,
          designatedReporter: marketCreatedLog.designatedReporter,
          creationBlock: marketCreatedLog.blockNumber,
          creationTime: marketCreatedLog.timestamp,
          categories,
          volume:
            marketVolumeChangedLogs.length > 0
              ? new BigNumber(marketVolumeChangedLogs[0].volume)
                  .dividedBy(QUINTILLION)
                  .toString()
              : '0',
          openInterest: marketOIChangedLogs.length > 0
          ? new BigNumber(marketOIChangedLogs[0].marketOI)
              .dividedBy(QUINTILLION)
              .toString()
          : '0',
          reportingState,
          needsMigration,
          endTime: new BigNumber(marketCreatedLog.endTime).toNumber(),
          finalizationBlockNumber,
          finalizationTime,
          description,
          scalarDenomination,
          marketCreatorFeeRate: marketCreatorFeeRate.toString(10),
          settlementFee: settlementFee.toString(10),
          reportingFeeRate: reportingFeeRate.toString(10),
          details,
          resolutionSource,
          backupSource,
          numTicks: numTicks.toString(10),
          tickSize: tickSize.toString(10),
          consensus,
          transactionHash: marketCreatedLog.transactionHash,
          outcomes: await getMarketOutcomes(
            db,
            marketCreatedLog,
            marketVolumeChangedLogs,
            scalarDenomination,
            tickSize,
            minPrice
          ),
          disputeInfo: await getMarketDisputeInfo(augur, db, marketCreatedLog.market),
        });
      })
    );
  }

  @Getter('getCategoriesParams')
  static async getCategories(
    augur: Augur,
    db: DB,
    params: t.TypeOf<typeof Markets.getCategoriesParams>
  ): Promise<string[]> {
    const marketCreatedLogs = await db.findMarketCreatedLogs({
      selector: { universe: params.universe },
    });
    const allCategories: any = {};
    for (let i = 0; i < marketCreatedLogs.length; i++) {
      if (marketCreatedLogs[i].extraInfo) {
        let categories: string[] = [];
        const extraInfo = JSON.parse(marketCreatedLogs[i].extraInfo);
        categories = extraInfo.categories ? extraInfo.categories : [];
        for (let j = 0; j < categories.length; j++) {
          if (!allCategories[categories[j]]) {
            allCategories[categories[j]] = null;
          }
        }
      }
    }
    return Object.keys(allCategories);
  }
}

function filterOrderFilledLogs(
  orderFilledLogs: ParsedOrderEventLog[],
  params: t.TypeOf<typeof Markets.getMarketPriceCandlestickParams>
): ParsedOrderEventLog[] {
  let filteredOrderFilledLogs = orderFilledLogs;
  if (params.outcome || params.start || params.end) {
    filteredOrderFilledLogs = orderFilledLogs.reduce(
      (
        previousValue: ParsedOrderEventLog[],
        currentValue: ParsedOrderEventLog
      ): ParsedOrderEventLog[] => {
        if (
          (params.outcome &&
            new BigNumber(currentValue.outcome).toString(10) !==
              params.outcome.toString(10)) ||
          (params.start &&
            new BigNumber(currentValue.timestamp).toNumber() <= params.start) ||
          (params.end &&
            new BigNumber(currentValue.timestamp).toNumber() >= params.end)
        ) {
          return previousValue;
        }
        previousValue.push(currentValue);
        return previousValue;
      },
      []
    );
  }
  return filteredOrderFilledLogs;
}

function compareStringsAsBigNumbers(string1: string, string2: string, orderBy: string): number {
  if (orderBy === 'asc') {
    return (new BigNumber(string1).gt(string2))
      ? 1
      : (new BigNumber(string1).lt(string2) ? -1 : 0);
  } else {
    return (new BigNumber(string1).lt(string2))
      ? 1
      : (new BigNumber(string1).gt(string2) ? -1 : 0);
  }
}

async function getMarketOutcomes(
  db: DB,
  marketCreatedLog: MarketCreatedLog,
  marketVolumeChangedLogs: MarketVolumeChangedLog[],
  scalarDenomination: string,
  tickSize: BigNumber,
  minPrice: BigNumber
): Promise<MarketInfoOutcome[]> {
  const outcomes: MarketInfoOutcome[] = [];
  const denomination = scalarDenomination ? scalarDenomination : 'N/A';
  if (marketCreatedLog.outcomes.length === 0) {
    const ordersFilled0 = (await db.findOrderFilledLogs({
      selector: { market: marketCreatedLog.market, outcome: '0x00' },
    })).reverse();
    const ordersFilled1 = (await db.findOrderFilledLogs({
      selector: { market: marketCreatedLog.market, outcome: '0x01' },
    })).reverse();
    const ordersFilled2 = (await db.findOrderFilledLogs({
      selector: { market: marketCreatedLog.market, outcome: '0x02' },
    })).reverse();
    outcomes.push({
      id: 0,
      price:
        ordersFilled0.length > 0
          ? convertOnChainPriceToDisplayPrice(
              new BigNumber(ordersFilled0[0].price),
              minPrice,
              tickSize
            ).toString(10)
          : null,
      description: 'Invalid',
      volume:
        marketVolumeChangedLogs.length === 0 ||
        marketVolumeChangedLogs[0].outcomeVolumes[0] === '0x00'
          ? '0'
          : new BigNumber(
              marketVolumeChangedLogs[0].outcomeVolumes[0]
            ).toString(10),
    });
    outcomes.push({
      id: 1,
      price:
        ordersFilled1.length > 0
          ? convertOnChainPriceToDisplayPrice(
              new BigNumber(ordersFilled1[0].price),
              minPrice,
              tickSize
            ).toString(10)
          : null,
      description: marketCreatedLog.marketType === 0 ? 'No' : denomination,
      volume:
        marketVolumeChangedLogs.length === 0 ||
        marketVolumeChangedLogs[0].outcomeVolumes[1] === '0x00'
          ? '0'
          : new BigNumber(
              marketVolumeChangedLogs[0].outcomeVolumes[1]
            ).toString(10),
    });
    outcomes.push({
      id: 2,
      price:
        ordersFilled2.length > 0
          ? convertOnChainPriceToDisplayPrice(
              new BigNumber(ordersFilled2[0].price),
              minPrice,
              tickSize
            ).toString(10)
          : null,
      description: marketCreatedLog.marketType === 0 ? 'Yes' : denomination,
      volume:
        marketVolumeChangedLogs.length === 0 ||
        marketVolumeChangedLogs[0].outcomeVolumes[2] === '0x00'
          ? '0'
          : new BigNumber(
              marketVolumeChangedLogs[0].outcomeVolumes[2]
            ).toString(10),
    });
  } else {
    const ordersFilled = (await db.findOrderFilledLogs({
      selector: { market: marketCreatedLog.market, outcome: '0x00' },
    })).reverse();
    outcomes.push({
      id: 0,
      price:
        ordersFilled.length > 0
          ? convertOnChainPriceToDisplayPrice(
              new BigNumber(ordersFilled[0].price),
              minPrice,
              tickSize
            ).toString(10)
          : null,
      description: 'Invalid',
      volume:
        marketVolumeChangedLogs.length === 0 ||
        marketVolumeChangedLogs[0].outcomeVolumes[0] === '0x00'
          ? '0'
          : new BigNumber(
              marketVolumeChangedLogs[0].outcomeVolumes[0]
            ).toString(10),
    });
    for (let i = 0; i < marketCreatedLog.outcomes.length; i++) {
      const ordersFilled = (await db.findOrderFilledLogs({
        selector: { market: marketCreatedLog.market, outcome: '0x0' + (i + 1) },
      })).reverse();
      const outcomeDescription = marketCreatedLog.outcomes[i].replace('0x', '');
      outcomes.push({
        id: i + 1,
        price:
          ordersFilled.length > 0
            ? convertOnChainPriceToDisplayPrice(
                new BigNumber(ordersFilled[0].price),
                minPrice,
                tickSize
              ).toString(10)
            : null,
        description: Buffer.from(outcomeDescription, 'hex').toString(),
        volume:
          marketVolumeChangedLogs.length === 0 ||
          marketVolumeChangedLogs[0].outcomeVolumes[i + 1] === '0x00'
            ? '0'
            : new BigNumber(
                marketVolumeChangedLogs[0].outcomeVolumes[i + 1]
              ).toString(10),
      });
    }
  }
  return outcomes;
}

export async function getMarketReportingState(
  db: DB,
  marketCreatedLog: MarketCreatedLog,
  marketFinalizedLogs: MarketFinalizedLog[]
): Promise<MarketReportingState> {
  const universeForkedLogs = (await db.findUniverseForkedLogs({
    selector: { universe: marketCreatedLog.universe },
  })).reverse();
  if (universeForkedLogs.length > 0) {
    if (universeForkedLogs[0].forkingMarket === marketCreatedLog.market) {
      return MarketReportingState.Forking;
    } else {
      if (marketFinalizedLogs.length > 0) {
        return  MarketReportingState.Finalized;
      } else {
        return  MarketReportingState.AwaitingForkMigration;
      }
    }
  } else {
    const timestampSetLogs = await db.findTimestampSetLogs({
      selector: { newTimestamp: { $type: 'string' } },
    });
    let currentTimestamp;
    if (timestampSetLogs.length > 0) {
      // Determine current timestamp since timestampSetLogs are not sorted by blockNumber
      currentTimestamp = new BigNumber(timestampSetLogs[0].newTimestamp);
      for (let i = 0; i < timestampSetLogs.length; i++) {
        if (
          new BigNumber(timestampSetLogs[i].newTimestamp).gt(currentTimestamp)
        ) {
          currentTimestamp = new BigNumber(timestampSetLogs[i].newTimestamp);
        }
      }
    } else {
      currentTimestamp = new BigNumber(Math.round(Date.now() / 1000));
    }
    if (new BigNumber(currentTimestamp).lt(marketCreatedLog.endTime)) {
      return  MarketReportingState.PreReporting;
    } else {
      const initialReportSubmittedLogs = (await db.findInitialReportSubmittedLogs(
        { selector: { market: marketCreatedLog.market } }
      )).reverse();
      const designatedReportingEndTime = new BigNumber(
        marketCreatedLog.endTime
      ).plus(SECONDS_IN_A_DAY);
      if (
        initialReportSubmittedLogs.length === 0 &&
        currentTimestamp.lte(designatedReportingEndTime)
      ) {
        return  MarketReportingState.DesignatedReporting;
      } else if (
        initialReportSubmittedLogs.length === 0 &&
        currentTimestamp.gt(designatedReportingEndTime)
      ) {
        return  MarketReportingState.OpenReporting;
      } else {
        if (marketFinalizedLogs.length > 0) {
          return  MarketReportingState.Finalized;
        } else {
          const disputeCrowdsourcerCompletedLogs = (await db.findDisputeCrowdsourcerCompletedLogs(
            { selector: { market: marketCreatedLog.market } }
          )).reverse();
          if (
            disputeCrowdsourcerCompletedLogs.length > 0 &&
            disputeCrowdsourcerCompletedLogs[0].pacingOn &&
            currentTimestamp.lt(
              disputeCrowdsourcerCompletedLogs[0].nextWindowStartTime
            )
          ) {
            return  MarketReportingState.AwaitingNextWindow;
          }
          return  MarketReportingState.CrowdsourcingDispute;
        }
      }
    }
  }
}

function getPeriodStartTime(
  globalStarttime: number,
  periodStartime: number,
  period: number
): number {
  const secondsSinceGlobalStart = periodStartime - globalStarttime;
  return (
    secondsSinceGlobalStart -
    (secondsSinceGlobalStart % period) +
    globalStarttime
  );
}

async function getMarketDisputeInfo(augur: Augur, db: DB, marketId: Address): Promise<DisputeInfo> {
  const stakeDetails = {};

  const market = augur.getMarket(marketId);
  const initialReportSubmittedLogs = await db.findInitialReportSubmittedLogs({
    selector: { market: marketId },
  });
  const numParticipants = await market.getNumParticipants_();
  if (initialReportSubmittedLogs.length > 0) {
    const disputeCrowdsourcerCreatedLogs = await db.findDisputeCrowdsourcerCreatedLogs({
      selector: { market: marketId },
    });
    const disputeCrowdsourcerCompletedLogs = await db.findDisputeCrowdsourcerCompletedLogs({
      selector: { market: marketId },
    });
    const stakeLogs: any[] = disputeCrowdsourcerCreatedLogs;
    if (initialReportSubmittedLogs[0]) stakeLogs.unshift(initialReportSubmittedLogs[0]);
    for (let i = 0; i < stakeLogs.length; i++) {
      let reportingParticipantId: Address;
      if (stakeLogs[i].hasOwnProperty('disputeCrowdsourcer')) {
        reportingParticipantId = stakeLogs[i].disputeCrowdsourcer;
      } else {
        reportingParticipantId = await market.getInitialReporter_();
      }
      const reportingParticipant = augur.contracts.getReportingParticipant(reportingParticipantId);
      const reportingStakeSize = stakeLogs[i].hasOwnProperty('disputeCrowdsourcer') ? await reportingParticipant.getSize_() : new BigNumber(0);
      const totalSupply = stakeLogs[i].hasOwnProperty('disputeCrowdsourcer') ? await reportingParticipant.totalSupply_() : new BigNumber(0);
      const payoutDistributionHash = await reportingParticipant.getPayoutDistributionHash_();
      const disputeCrowdsourcerCompletedLogs = await db.findDisputeCrowdsourcerCompletedLogs({
        selector: { disputeCrowdsourcer: reportingParticipantId },
      });
      const stakeCurrent = await reportingParticipant.getStake_();
      const stakeRemaining = stakeLogs[i].hasOwnProperty('size') && totalSupply <= reportingStakeSize ? await reportingParticipant.getRemainingToFill_() : new BigNumber(0);
      const winningReportingParticipantId = await market.getWinningReportingParticipant_();
      const winningReportingParticipant = augur.contracts.getReportingParticipant(winningReportingParticipantId);
      if (!stakeDetails[payoutDistributionHash]) {
        // Create new StakeDetails for Payout Set
        const payout = await reportingParticipant.getPayoutNumerators_();
        let bondSizeCurrent: BigNumber;
        let stakeCompleted: BigNumber;
        if (stakeLogs[i].hasOwnProperty('amountStaked')) {
          bondSizeCurrent = new BigNumber(stakeLogs[i].amountStaked);
          stakeCompleted = bondSizeCurrent;
        } else {
          bondSizeCurrent = new BigNumber(stakeLogs[i].size);
          stakeCompleted = disputeCrowdsourcerCompletedLogs[0] ? new BigNumber(stakeLogs[i].size) : new BigNumber(0);
        }
        stakeDetails[payoutDistributionHash] =
          {
            payout,
            bondSizeCurrent,
            bondSizeTotal: bondSizeCurrent,
            stakeCurrent,
            stakeRemaining,
            stakeCompleted,
            tentativeWinning: await winningReportingParticipant.getPayoutDistributionHash_() === payoutDistributionHash ? true : false,
          };
      } else {
        // Update existing StakeDetails for Payout Set
        if (disputeCrowdsourcerCompletedLogs[0]) {
          stakeDetails[payoutDistributionHash].stakeCompleted = new BigNumber(stakeDetails[payoutDistributionHash].stakeCompleted).plus(stakeLogs[i].size);
        } else {
          stakeDetails[payoutDistributionHash].bondSizeCurrent = new BigNumber(stakeLogs[i].size);
          stakeDetails[payoutDistributionHash].stakeCurrent = stakeCurrent;
        }
        if (new BigNumber(stakeLogs[i].size).gt(stakeDetails[payoutDistributionHash].bondSizeTotal)) {
          stakeDetails[payoutDistributionHash].bondSizeTotal = stakeDetails[payoutDistributionHash].bondSizeTotal.plus(stakeLogs[i].size);
        }
        if (stakeRemaining.gt(0)) {
          stakeDetails[payoutDistributionHash].stakeRemaining = new BigNumber(stakeRemaining);
        }
      }
    }
  }
  const disputeWindowAddress = await market.getDisputeWindow_();
  let disputeWindowStartTime: string | null = null;
  let disputeWindowEndTime: string | null = null;
  if (disputeWindowAddress !== NULL_ADDRESS) {
    const disputeWindow = augur.contracts.disputeWindowFromAddress(disputeWindowAddress);
    disputeWindowStartTime = await disputeWindow.getStartTime_().toString();
    disputeWindowEndTime = await disputeWindow.getEndTime_().toString();
  }

  return {
    disputeWindow: {
      address: disputeWindowAddress,
      disputeRound: numParticipants.toString(),
      startTime: disputeWindowStartTime,
      endTime: disputeWindowEndTime,
    },
    disputePacingOn: await market.getDisputePacingOn_(),
    stakeCompletedTotal: (await market.getParticipantStake_()).toString(10),
    bondSizeOfNewStake: (await market.getParticipantStake_()).times(2).toString(10),
    stakes: await formatStakeDetails(db, marketId, Object.values(stakeDetails)),
  };
}

async function formatStakeDetails(db: DB, marketId: Address, stakeDetails: any[]): Promise<StakeDetails[]> {
  const formattedStakeDetails: StakeDetails[] = [];
  const marketCreatedLogs = await db.findMarketCreatedLogs({
    selector: { market: { $eq: marketId } },
  });

  const maxPrice = new BigNumber(marketCreatedLogs[0].prices[1]);
  const minPrice = new BigNumber(marketCreatedLogs[0].prices[0]);
  const numTicks = new BigNumber(marketCreatedLogs[0].numTicks);
  const tickSize = numTicksToTickSize(numTicks, minPrice, maxPrice);
  let marketType: string;
  if (marketCreatedLogs[0].marketType === MarketType.YesNo) {
    marketType = MarketTypeName.YesNo;
  } else if (marketCreatedLogs[0].marketType === MarketType.Categorical) {
    marketType = MarketTypeName.Categorical;
  } else {
    marketType = MarketTypeName.Scalar;
  }

  for (let i = 0; i < stakeDetails.length; i++) {
    formattedStakeDetails[i] = {
      outcome: calculatePayoutNumeratorsValue(
        convertOnChainPriceToDisplayPrice(maxPrice, minPrice, tickSize).toString(),
        convertOnChainPriceToDisplayPrice(minPrice, minPrice, tickSize).toString(),
        numTicks.toString(),
        marketType,
        stakeDetails[i].payout
      ),
      bondSizeCurrent: stakeDetails[i].bondSizeCurrent.toString(10),
      bondSizeTotal: stakeDetails[i].bondSizeTotal.toString(10),
      stakeCurrent: stakeDetails[i].stakeCurrent.toString(10),
      preFilledStake: stakeDetails[i].tentativeWinning && !(stakeDetails[i].stakeCurrent.isEqualTo(stakeDetails[i].stakeCompleted)) ? stakeDetails[i].stakeCurrent.toString(10) : "0",
      stakeRemaining: stakeDetails[i].stakeRemaining.toString(10),
      stakeCompleted: stakeDetails[i].stakeCompleted.toString(10),
      tentativeWinning: stakeDetails[i].tentativeWinning,
    };
  }
  return formattedStakeDetails;
}

function getMarketsMeta(
  marketsResults: any[],
  filteredOutCount: number
): MarketListMeta {
  const categories = {};
  for (let i = 0; i < marketsResults.length; i++) {
    const marketsResult = marketsResults[i];
    if (categories[marketsResult.category1]) {
      categories[marketsResult.category1]['count']++;
    } else {
      categories[marketsResult.category1] = {
        'count': 1,
        'children': {},
      };
    }
    if (categories[marketsResult.category1].children[marketsResult.category2]) {
      categories[marketsResult.category1].children[marketsResult.category2]['count']++;
    } else {
      categories[marketsResult.category1].children[marketsResult.category2] = {
        count: 1,
        children: {},
      };
    }
    if (categories[marketsResult.category1].children[marketsResult.category2].children[marketsResult.category3]) {
      categories[marketsResult.category1].children[marketsResult.category2].children[marketsResult.category3]['count']++;
    } else {
      categories[marketsResult.category1].children[marketsResult.category2].children[marketsResult.category3] = {
        count: 1,
      };
    }
  }
  return {
    categories,
    filteredOutCount,
    marketCount: marketsResults.length,
  };
}

// @TODO Fix the return type. For some reason, FlexSearch is returning a different type than Array<SearchResults<MarketFields>>
async function getMarketsSearchResults(
  universe: string,
  query: string,
  categories: string[]
): Promise<Array<SearchResults<MarketFields>>> {
  const whereObj = { universe };
  for (let i = 0; i < categories.length; i++) {
    whereObj['category' + (i + 1)] = categories[i];
  }
  if (query) {
    return Augur.syncableFlexSearch.search(query, { where: whereObj });
  }
  return Augur.syncableFlexSearch.where(whereObj);
}

/**
 * Sets the `lastTradedTimestamp` property for all markets in `marketsResults`.
 *
 * @param {DB} db Database object to use for getting `lastTradedTimestamp` info
 * @param {any[]} marketsResults Array of market objects to add `lastTradedTimestamp` to
 */
async function setLastTradedTimestamp(db: DB, marketsResults: any[]): Promise<Array<{}>>  {
  // Create market ID => marketsResults index mapping
  const keyedMarkets = {};
  for (let i = 0; i < marketsResults.length; i++) {
    keyedMarkets[marketsResults[i].market] = i;
  }

  const orderFilledLogs = await db.findOrderFilledLogs({
    selector: { market: { $in: marketsResults.map(marketsResult => marketsResult.market) } },
    fields: ['market', 'timestamp'],
  });

  // Assign lastTradedTimestamp value to each market in marketsResults
  for (let i = 0; i < orderFilledLogs.length; i++) {
    const currentTimestamp = parseInt(orderFilledLogs[i].timestamp, 16);
    if (
      !marketsResults[keyedMarkets[orderFilledLogs[i].market]][GetMarketsSortBy.lastTradedTimestamp] ||
      currentTimestamp > marketsResults[keyedMarkets[orderFilledLogs[i].market]][GetMarketsSortBy.lastTradedTimestamp]
    ) {
      marketsResults[keyedMarkets[orderFilledLogs[i].market]][GetMarketsSortBy.lastTradedTimestamp] = currentTimestamp;
    }
  }

  // For any markets with no trading, set the lastTradedTimestamp to 0
  for (let i = 0; i < marketsResults.length; i++) {
    if (!marketsResults[i][GetMarketsSortBy.lastTradedTimestamp]) {
      marketsResults[i][GetMarketsSortBy.lastTradedTimestamp] = 0;
    }
  }
  return marketsResults;
}

/**
 * Sets the `hasRecentlyDepletedLiquidity` property for all markets in `marketsResults`.
 *
 * @param {DB} db Database object to use for setting `hasRecentlyDepletedLiquidity`
<<<<<<< HEAD
 * @param {Augur} augur Augur object to use for setting `hasRecentlyDepletedLiquidity`
 * @param {Array<Object>} marketsResults Array of market objects to add `hasRecentlyDepletedLiquidity` to
 */
async function setHasRecentlyDepletedLiquidity(db: DB, augur: Augur, marketsResults: any[]): Promise<Array<{}>>  {
=======
 * @param {Array<Object>} marketsResults Array of market objects to add `hasRecentlyDepletedLiquidity` to
 */
async function setHasRecentlyDepletedLiquidity(db: DB, marketsResults: any[]): Promise<Array<{}>>  {
>>>>>>> 1aed5933
  // Create market ID => marketsResults index mapping
  const keyedMarkets = {};
  for (let i = 0; i < marketsResults.length; i++) {
    keyedMarkets[marketsResults[i].market] = i;
  }
  const marketIds = Object.keys(keyedMarkets);
<<<<<<< HEAD

  const currentTimestamp = await db.getCurrentTime();
  const secondsPerHour = SECONDS_IN_AN_HOUR.toNumber();
  const mostRecentOnTheHourTimestamp = currentTimestamp - (currentTimestamp % secondsPerHour);
  const lastUpdatedTimestamp = await db.findLiquidityLastUpdatedTimestamp();
=======
  const currentTimestamp = await db.getCurrentTime();
  const marketsLiquidityDocs = await db.findRecentMarketsLiquidityDocs(currentTimestamp, marketIds);
  const marketsLiquidityInfo = {};
>>>>>>> 1aed5933

  // Save liquidity info for each market to an object
  const marketsLiquidityDocs = await db.findRecentMarketsLiquidityDocs(currentTimestamp, marketIds);
  const marketsLiquidityInfo = {};
  for (let i = 0; i < marketsLiquidityDocs.length; i++) {
    const marketLiquidityDoc = marketsLiquidityDocs[i];
    if (!marketsLiquidityInfo[marketLiquidityDoc.market]) {
      marketsLiquidityInfo[marketLiquidityDoc.market] = {
        hasLiquidityInLastHour: false,
        hasLiquidityUnderFifteenPercentSpread: false,
      };
    }

<<<<<<< HEAD
    if (marketLiquidityDoc.timestamp === lastUpdatedTimestamp) {
=======
    if (
      marketLiquidityDoc.timestamp >= (currentTimestamp - SECONDS_IN_AN_HOUR.toNumber()) &&
      marketLiquidityDoc.timestamp < currentTimestamp
    ) {
>>>>>>> 1aed5933
      marketsLiquidityInfo[marketLiquidityDoc.market].hasLiquidityInLastHour = true;
    }
    if (marketLiquidityDoc.spread.toString() === MaxLiquiditySpread.FifteenPercent) {
      marketsLiquidityInfo[marketLiquidityDoc.market].hasLiquidityUnderFifteenPercentSpread = true;
    }

    if (!marketsLiquidityInfo[marketLiquidityDoc.market][marketLiquidityDoc.spread]) {
      marketsLiquidityInfo[marketLiquidityDoc.market][marketLiquidityDoc.spread] = {
        hourlyLiquiditySum: new BigNumber(marketLiquidityDoc.liquidity),
        hoursWithLiquidity: 1,
      };
    } else {
      marketsLiquidityInfo[marketLiquidityDoc.market][marketLiquidityDoc.spread].hourlyLiquiditySum.plus(marketLiquidityDoc.liquidity);
      marketsLiquidityInfo[marketLiquidityDoc.market][marketLiquidityDoc.spread].hoursWithLiquidity++;
    }
  }

<<<<<<< HEAD
  const liquidityDB = await db.getLiquidityDatabase();
  const marketsLiquidityParams = await liquidityDB.getMarketsLiquidityParams(db, augur, mostRecentOnTheHourTimestamp, currentTimestamp);

  // Set `hasRecentlyDepletedLiquidity` property for each market
  for (let i = 0; i < marketsResults.length; i++) {
    const marketResult = marketsResults[i];
    marketResult.hasRecentlyDepletedLiquidity = false;

=======
  for (let i = 0; i < marketsResults.length; i++) {
    const marketResult = marketsResults[i];
    marketResult.hasRecentlyDepletedLiquidity = false;
>>>>>>> 1aed5933
    // A market's liquidity is considered recently depleted if it had liquidity under
    // a 15% spread in the last 24 hours, but doesn't currently have liquidity
    if (
      marketsLiquidityInfo[marketResult.market] &&
      marketsLiquidityInfo[marketResult.market].hasLiquidityUnderFifteenPercentSpread &&
      !marketsLiquidityInfo[marketResult.market].hasLiquidityInLastHour
    ) {
<<<<<<< HEAD
      // If market also has had no liquidity since mostRecentOnTheHourTimestamp (i.e., since the last value stored in liquidityDB),
      // set `hasRecentlyDepletedLiquidity` to true
      if (!marketsLiquidityParams[marketResult.market]) {
        marketResult.hasRecentlyDepletedLiquidity = true;
      }
=======
      marketResult.hasRecentlyDepletedLiquidity = true;
>>>>>>> 1aed5933
    }
  }

  return marketsResults;
}

/**
 * Gets a MarketOrderBook for a market and converts it to an OrderBook object.
 *
 * @param {Augur} augur Augur object to use for getting MarketOrderBook
 * @param {DB} db DB to use for getting MarketOrderBook
 * @param {string} marketId Market address for which to get order book info
 */
export async function getLiquidityOrderBook(augur: Augur, db: DB, marketId: string): Promise<OrderBook> {
  // TODO Remove any below by making Markets.getMarketOrderBook return a consistent type when the order book is empty
  const marketOrderBook: any = await Markets.getMarketOrderBook(augur, db, { marketId });
  const orderBook: OrderBook = {};

  // `marketOrderBook.orderBook.spread` will be set to null if order book is empty
  if (typeof marketOrderBook.orderBook.spread === 'undefined') {
    for (const outcome in marketOrderBook.orderBook) {
      if (marketOrderBook.orderBook[outcome]) {
        orderBook[outcome] = {
          bids: [],
          asks: [],
        };
        if (marketOrderBook.orderBook[outcome].bids) {
          for (let i = 0; i < marketOrderBook.orderBook[outcome].bids.length; i++) {
            orderBook[outcome].bids[i] = {
              amount: marketOrderBook.orderBook[outcome].bids[i].shares,
              price: marketOrderBook.orderBook[outcome].bids[i].price,
            };
          }
        }
        if (marketOrderBook.orderBook[outcome].asks) {
          for (let i = 0; i < marketOrderBook.orderBook[outcome].asks.length; i++) {
            orderBook[outcome].asks[i] = {
              amount: marketOrderBook.orderBook[outcome].asks[i].shares,
              price: marketOrderBook.orderBook[outcome].asks[i].price,
            };
          }
        }
      }
    }
  }

  return orderBook;
}<|MERGE_RESOLUTION|>--- conflicted
+++ resolved
@@ -29,10 +29,6 @@
 import { calculatePayoutNumeratorsValue } from '../../utils';
 import { OrderBook } from '../../api/Liquidity';
 import { SECONDS_IN_AN_HOUR } from '../../constants';
-<<<<<<< HEAD
-import { Liquidity } from '../../api/Liquidity';
-=======
->>>>>>> 1aed5933
 
 import * as _ from 'lodash';
 import * as t from 'io-ts';
@@ -520,11 +516,7 @@
     }
 
     if (params.maxLiquiditySpread === MaxLiquiditySpread.ZeroPercent) {
-<<<<<<< HEAD
       marketsResults = await setHasRecentlyDepletedLiquidity(db, augur, marketsResults);
-=======
-      marketsResults = await setHasRecentlyDepletedLiquidity(db, marketsResults);
->>>>>>> 1aed5933
     } else if (params.sortBy === GetMarketsSortBy.lastTradedTimestamp) {
       marketsResults = await setLastTradedTimestamp(db, marketsResults);
     }
@@ -1441,33 +1433,21 @@
  * Sets the `hasRecentlyDepletedLiquidity` property for all markets in `marketsResults`.
  *
  * @param {DB} db Database object to use for setting `hasRecentlyDepletedLiquidity`
-<<<<<<< HEAD
  * @param {Augur} augur Augur object to use for setting `hasRecentlyDepletedLiquidity`
  * @param {Array<Object>} marketsResults Array of market objects to add `hasRecentlyDepletedLiquidity` to
  */
 async function setHasRecentlyDepletedLiquidity(db: DB, augur: Augur, marketsResults: any[]): Promise<Array<{}>>  {
-=======
- * @param {Array<Object>} marketsResults Array of market objects to add `hasRecentlyDepletedLiquidity` to
- */
-async function setHasRecentlyDepletedLiquidity(db: DB, marketsResults: any[]): Promise<Array<{}>>  {
->>>>>>> 1aed5933
   // Create market ID => marketsResults index mapping
   const keyedMarkets = {};
   for (let i = 0; i < marketsResults.length; i++) {
     keyedMarkets[marketsResults[i].market] = i;
   }
   const marketIds = Object.keys(keyedMarkets);
-<<<<<<< HEAD
 
   const currentTimestamp = await db.getCurrentTime();
   const secondsPerHour = SECONDS_IN_AN_HOUR.toNumber();
   const mostRecentOnTheHourTimestamp = currentTimestamp - (currentTimestamp % secondsPerHour);
   const lastUpdatedTimestamp = await db.findLiquidityLastUpdatedTimestamp();
-=======
-  const currentTimestamp = await db.getCurrentTime();
-  const marketsLiquidityDocs = await db.findRecentMarketsLiquidityDocs(currentTimestamp, marketIds);
-  const marketsLiquidityInfo = {};
->>>>>>> 1aed5933
 
   // Save liquidity info for each market to an object
   const marketsLiquidityDocs = await db.findRecentMarketsLiquidityDocs(currentTimestamp, marketIds);
@@ -1481,14 +1461,7 @@
       };
     }
 
-<<<<<<< HEAD
     if (marketLiquidityDoc.timestamp === lastUpdatedTimestamp) {
-=======
-    if (
-      marketLiquidityDoc.timestamp >= (currentTimestamp - SECONDS_IN_AN_HOUR.toNumber()) &&
-      marketLiquidityDoc.timestamp < currentTimestamp
-    ) {
->>>>>>> 1aed5933
       marketsLiquidityInfo[marketLiquidityDoc.market].hasLiquidityInLastHour = true;
     }
     if (marketLiquidityDoc.spread.toString() === MaxLiquiditySpread.FifteenPercent) {
@@ -1506,36 +1479,24 @@
     }
   }
 
-<<<<<<< HEAD
   const liquidityDB = await db.getLiquidityDatabase();
   const marketsLiquidityParams = await liquidityDB.getMarketsLiquidityParams(db, augur, mostRecentOnTheHourTimestamp, currentTimestamp);
 
   // Set `hasRecentlyDepletedLiquidity` property for each market
   for (let i = 0; i < marketsResults.length; i++) {
     const marketResult = marketsResults[i];
-    marketResult.hasRecentlyDepletedLiquidity = false;
-
-=======
-  for (let i = 0; i < marketsResults.length; i++) {
-    const marketResult = marketsResults[i];
-    marketResult.hasRecentlyDepletedLiquidity = false;
->>>>>>> 1aed5933
+
     // A market's liquidity is considered recently depleted if it had liquidity under
     // a 15% spread in the last 24 hours, but doesn't currently have liquidity
     if (
       marketsLiquidityInfo[marketResult.market] &&
       marketsLiquidityInfo[marketResult.market].hasLiquidityUnderFifteenPercentSpread &&
-      !marketsLiquidityInfo[marketResult.market].hasLiquidityInLastHour
+      !marketsLiquidityInfo[marketResult.market].hasLiquidityInLastHour &&
+      !marketsLiquidityParams[marketResult.market]
     ) {
-<<<<<<< HEAD
-      // If market also has had no liquidity since mostRecentOnTheHourTimestamp (i.e., since the last value stored in liquidityDB),
-      // set `hasRecentlyDepletedLiquidity` to true
-      if (!marketsLiquidityParams[marketResult.market]) {
-        marketResult.hasRecentlyDepletedLiquidity = true;
-      }
-=======
       marketResult.hasRecentlyDepletedLiquidity = true;
->>>>>>> 1aed5933
+    } else {
+      marketResult.hasRecentlyDepletedLiquidity = false;
     }
   }
 
