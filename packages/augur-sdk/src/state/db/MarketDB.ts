--- conflicted
+++ resolved
@@ -59,21 +59,12 @@
       },
     };
 
-<<<<<<< HEAD
-    const result = await this.stateDB.findInDerivedDB(this.stateDB.getDatabaseName('CurrentOrders'), request);
-=======
     const currentOrderLogs = await this.stateDB.findCurrentOrderLogs(request);
->>>>>>> f76e610f
 
     if (currentOrderLogs.length < 1) return;
 
-<<<<<<< HEAD
-    const marketIds: string[] = _.uniq(_.map(result.docs, 'market')) as string[];
-    const highestBlockNumber: number = _.max(_.map(result.docs, 'blockNumber')) as number;
-=======
     const marketIds: string[] = _.uniq(_.map(currentOrderLogs, 'market')) as string[];
     const highestBlockNumber: number = _.max(_.map(currentOrderLogs, 'blockNumber')) as number;
->>>>>>> f76e610f
     const marketsData = await this.stateDB.findMarkets({
       selector: {
         market: { $in: marketIds },
