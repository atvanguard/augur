import { assert } from 'chai';
<<<<<<< HEAD
import assertFormattedNumber from '../../test/assertions/common/formatted-number';
import assertFormattedDate from '../../test/assertions/common/formatted-date';
=======
>>>>>>> 0894b494

export default function (loginAccountMarkets){
	describe(`augur-ui-react-components loginAccountMarket's shape`, () => {
		assert.isDefined(loginAccountMarkets);
		assert.isObject(loginAccountMarkets);
<<<<<<< HEAD

		it('markets', () => {
			assert.isDefined(loginAccountMarkets.markets);

			loginAccountMarkets.markets.forEach(market => { assertMyMarkets(market) });
		});

		it('summary', () => {
			assert.isDefined(loginAccountMarkets.summary);

			assertMyMarketsSummary(loginAccountMarkets.summary);
		});
	});
};

export function assertMyMarkets(market){
	describe(`market's shape`, () => {
		it('id', () => {
			assert.isDefined(market.id);
			assert.isString(market.id);
		});

		it('description', () => {
			assert.isDefined(market.description);
			assert.isString(market.description);
		});

		it('endDate', () => {
			assert.isDefined(market.endDate);

			assertFormattedDate(market.endDate, 'loginAccountMarkets.endDate');
		});

		it('fees', () => {
			assert.isDefined(market.fees);

			assertFormattedNumber(market.fees, 'loginAccountMarkets.fees');
		});

		it('volume', () => {
			assert.isDefined(market.volume);

			assertFormattedNumber(market.volume, 'loginAccountMarkets.volume');
		});

		it('numberOfTrades', () => {
			assert.isDefined(market.numberOfTrades);

			assertFormattedNumber(market.numberOfTrades, 'loginAccountMarkets.numberOfTrades');
		});

		it('averageTradeSize', () => {
			assert.isDefined(market.averageTradeSize);

			assertFormattedNumber(market.averageTradeSize, 'loginAccountMarkets.averageTradeSize');
		});

		it('openVolume', () => {
			assert.isDefined(market.openVolume);

			assertFormattedNumber(market.openVolume, 'loginAccountMarkets.openVolume');
		});
	});
};

export function assertMyMarketsSummary(summary){
	describe(`summary's shape`, () => {
		assert.isDefined(summary);
		assert.isObject(summary);

		it('numMarkets', () => {
			assert.isDefined(summary.numMarkets);
			assert.isNumber(summary.numMarkets);
		});

		it('totalValue', () => {
			assert.isDefined(summary.totalValue);
			assert.isNumber(summary.totalValue);
		});
=======
>>>>>>> 0894b494
	});
};<|MERGE_RESOLUTION|>--- conflicted
+++ resolved
@@ -1,95 +1,8 @@
 import { assert } from 'chai';
-<<<<<<< HEAD
-import assertFormattedNumber from '../../test/assertions/common/formatted-number';
-import assertFormattedDate from '../../test/assertions/common/formatted-date';
-=======
->>>>>>> 0894b494
 
 export default function (loginAccountMarkets){
 	describe(`augur-ui-react-components loginAccountMarket's shape`, () => {
 		assert.isDefined(loginAccountMarkets);
 		assert.isObject(loginAccountMarkets);
-<<<<<<< HEAD
-
-		it('markets', () => {
-			assert.isDefined(loginAccountMarkets.markets);
-
-			loginAccountMarkets.markets.forEach(market => { assertMyMarkets(market) });
-		});
-
-		it('summary', () => {
-			assert.isDefined(loginAccountMarkets.summary);
-
-			assertMyMarketsSummary(loginAccountMarkets.summary);
-		});
-	});
-};
-
-export function assertMyMarkets(market){
-	describe(`market's shape`, () => {
-		it('id', () => {
-			assert.isDefined(market.id);
-			assert.isString(market.id);
-		});
-
-		it('description', () => {
-			assert.isDefined(market.description);
-			assert.isString(market.description);
-		});
-
-		it('endDate', () => {
-			assert.isDefined(market.endDate);
-
-			assertFormattedDate(market.endDate, 'loginAccountMarkets.endDate');
-		});
-
-		it('fees', () => {
-			assert.isDefined(market.fees);
-
-			assertFormattedNumber(market.fees, 'loginAccountMarkets.fees');
-		});
-
-		it('volume', () => {
-			assert.isDefined(market.volume);
-
-			assertFormattedNumber(market.volume, 'loginAccountMarkets.volume');
-		});
-
-		it('numberOfTrades', () => {
-			assert.isDefined(market.numberOfTrades);
-
-			assertFormattedNumber(market.numberOfTrades, 'loginAccountMarkets.numberOfTrades');
-		});
-
-		it('averageTradeSize', () => {
-			assert.isDefined(market.averageTradeSize);
-
-			assertFormattedNumber(market.averageTradeSize, 'loginAccountMarkets.averageTradeSize');
-		});
-
-		it('openVolume', () => {
-			assert.isDefined(market.openVolume);
-
-			assertFormattedNumber(market.openVolume, 'loginAccountMarkets.openVolume');
-		});
-	});
-};
-
-export function assertMyMarketsSummary(summary){
-	describe(`summary's shape`, () => {
-		assert.isDefined(summary);
-		assert.isObject(summary);
-
-		it('numMarkets', () => {
-			assert.isDefined(summary.numMarkets);
-			assert.isNumber(summary.numMarkets);
-		});
-
-		it('totalValue', () => {
-			assert.isDefined(summary.totalValue);
-			assert.isNumber(summary.totalValue);
-		});
-=======
->>>>>>> 0894b494
 	});
 };