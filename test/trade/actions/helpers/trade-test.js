import { describe, it, beforeEach } from 'mocha';
import { assert } from 'chai';
import proxyquire from 'proxyquire';
import sinon from 'sinon';
import * as mocks from 'test/mockStore';
import { augur, abi, constants } from 'services/augurjs';
import { tradeTestState, tradeConstOrderBooks } from 'test/trade/constants';
import { ZERO } from 'modules/trade/constants/numbers';

describe('modules/trade/actions/helpers/trade.js', () => {
<<<<<<< HEAD
	proxyquire.noPreserveCache();
	const { state, mockStore } = mocks.default;
	const testState = Object.assign({}, state, tradeTestState);
	testState.orderBooks = tradeConstOrderBooks;
	const store = mockStore(testState);
	const mockAugur = { augur: { ...augur }, abi: { ...abi }, constants: { ...constants } };
	const mockLoadBidAsks = { loadBidsAsks: () => {} };
	sinon.stub(mockLoadBidAsks, 'loadBidsAsks', (marketID, cb) => {
		assert.isString(marketID, `didn't pass a marketID as a string to loadBidsAsks`);
		cb(undefined, store.getState().orderBooks[marketID]);
		return { type: 'LOAD_BIDS_ASKS' };
	});

	const mockCB = sinon.stub();

	describe('Buy Trade Tests', () => {
		sinon.stub(mockAugur.augur, 'getParticipantSharesPurchased', (marketID, userID, outcomeID, cb) => {
			switch (mockAugur.augur.getParticipantSharesPurchased.callCount) {
				case 0:
					cb('5');
					break;
				case 1:
					cb('5');
					break;
				case 9:
					cb('0');
					break;
				case 10:
					cb('20');
					break;
				case 11:
					cb('80');
					break;
				default:
					cb('10');
					break;
			}
		});
		sinon.stub(mockAugur.augur, 'getCashBalance', (takerAddress, cb) => {
			switch (mockAugur.augur.getCashBalance.callCount) {
				case 10:
					cb('9960.0');
					break;
				case 11:
				case 12:
					cb('9800.0');
					break;
				default:
					cb('10000.0');
					break;
			}
		});
		sinon.stub(mockAugur.augur, 'trade', (args) => {
			// if buying numShares must be 0, if selling totalEthWithFee must be 0
			const { onTradeHash, onCommitSent, onCommitSuccess, onCommitFailed, onTradeSent, onTradeSuccess, onTradeFailed } = args;
			onTradeHash('tradeHash1');
			onCommitSent({ hash: 'tradeHash1', callReturn: '1' });
			switch (mockAugur.augur.trade.callCount) {
				case 4:
					onCommitFailed({ error: 'commit failed error', message: 'commit failed error message' });
					break;
				case 5:
					onCommitSuccess({ gasFees: '0.01450404', hash: 'testhash', timestamp: 1500000000 });
					onTradeSent({ hash: 'tradeHash1', callReturn: '1' });
					onTradeFailed({ error: 'trade failed error', message: 'trade failed error message' });
					break;
				case 6:
					onCommitSuccess({ gasFees: '0.01450404', hash: 'testhash', timestamp: 1500000000 });
					onTradeSent({ hash: 'tradeHash1', callReturn: '1' });
					onTradeSuccess({ sharesBought: '20', cashFromTrade: '0', unmatchedShares: '80', unmatchedCash: '160', tradingFees: '0.01', gasFees: '0.01450404', hash: 'testhash', timestamp: 1500000000 });
					break;
				case 7:
					onCommitSuccess({ gasFees: '0.01450404', hash: 'testhash', timestamp: 1500000000 });
					onTradeSent({ hash: 'tradeHash1', callReturn: '1' });
					onTradeSuccess({ sharesBought: '80', cashFromTrade: '0', unmatchedShares: '0', unmatchedCash: '0', tradingFees: '0.01', gasFees: '0.01450404', hash: 'testhash', timestamp: 1500000000 });
					break;
				default:
					onCommitSuccess({ gasFees: '0.01450404', hash: 'testhash', timestamp: 1500000000 });
					onTradeSent({ hash: 'tradeHash1', callReturn: '1' });
					onTradeSuccess({ sharesBought: '10', cashFromTrade: '0', unmatchedShares: '0', unmatchedCash: '0', tradingFees: '0.01', gasFees: '0.01450404', hash: 'testhash', timestamp: 1500000000 });
					break;
			}
		});

		const helper = proxyquire('../../../../src/modules/trade/actions/helpers/trade.js', {
			'../../../bids-asks/actions/load-bids-asks': mockLoadBidAsks,
			'../../../../services/augurjs': mockAugur
		});

		beforeEach(() => {
			store.clearActions();
			mockCB.reset();
		});

		it('should help with a buy trade', () => {
			// marketID, outcomeID, numShares, totalEthWithFee, takerAddress, getTradeIDs, cb
			store.dispatch(helper.trade('testBinaryMarketID', '2', '0', '20.01', '0.02', 0, 'taker1', () => ['orderID1', 'orderID2', 'orderID3'], mockCB));
			assert.deepEqual(mockCB.callCount, 1, `Didn't call the callback 3 times as expected`);
		});

		it('should handle a buy trade with js numbers sent in to trade helper', () => {
			store.dispatch(helper.trade('testBinaryMarketID', 2, 0, 10.01, '0.02', 0, 'taker1', () => ['orderID1', 'orderID2', 'orderID3'], mockCB));
			assert.deepEqual(mockCB.callCount, 1, `Didn't call the callback 3 times as expected`);
		});

		it('should handle a buy trade with bignums sent in to trade helper', () => {
			store.dispatch(helper.trade('testBinaryMarketID', '2', abi.bignum('0'), abi.bignum('10.01'), '0.02', 0, 'taker1', () => ['orderID1', 'orderID2', 'orderID3'], mockCB));
			assert.deepEqual(mockCB.callCount, 1, `Didn't call the callback 3 times as expected`);
		});

		it('should not call augur.trade on a buy trade when no tradeIDs are returned', () => {
			store.dispatch(helper.trade('testBinaryMarketID', '2', '0', '10.01', '0.02', 0, 'taker1', () => [], mockCB));
			assert(mockCB.calledWithExactly(null, {
				remainingEth: abi.bignum('10.01'),
				remainingShares: abi.bignum('0'),
				filledShares: abi.bignum('0'),
				filledEth: abi.bignum('0'),
				tradingFees: abi.bignum('0'),
				gasFees: abi.bignum('0')
			}), `Didn't cancel the trade and return the trade object.`);
			assert(mockCB.calledOnce, `the callback wasn't called 1 time only as expected`);
		});

		it('should not call trade when given a negative remainingEth input', () => {
			store.dispatch(helper.trade('testBinaryMarketID', '2', '0', '-10.01', '0.02', 0, 'taker1', () => ['orderID1', 'orderID2', 'orderID3', 'orderID4', 'orderID5', 'orderID6'], mockCB));
			assert(mockCB.calledWithExactly(null, {
				remainingEth: abi.bignum('-10.01'),
				remainingShares: abi.bignum('0'),
				filledShares: abi.bignum('0'),
				filledEth: abi.bignum('0'),
				tradingFees: abi.bignum('0'),
				gasFees: abi.bignum('0')
			}), `Didn't cancel the trade and return the expected trade object.`);
			assert(mockCB.calledOnce, `the callback wasn't called 1 time only as expected`);
		});

		it('should not call trade when given 0 as an input for both shares and remainingEth', () => {
			store.dispatch(helper.trade('testBinaryMarketID', '2', '0', '0', '0.02', 0, 'taker1', () => ['orderID1', 'orderID2', 'orderID3', 'orderID4', 'orderID5', 'orderID6'], mockCB));
			assert(mockCB.calledOnce, `the callback wasn't called 1 time only as expected`);
		});

		it('Should handle a failed commit', () => {
			store.dispatch(helper.trade('testBinaryMarketID', '2', '0', '20.01', '0.02', 0, 'taker1', () => ['orderID1', 'orderID2', 'orderID3'], mockCB));
			assert(mockCB.calledWithExactly({ error: 'commit failed error', message: 'commit failed error message' }), `Didn't return the expected error object for a failed commit`);
			assert(mockCB.calledOnce, `the callback wasn't called 1 time only as expected`);
		});

		it('Should handle a failed trade', () => {
			store.dispatch(helper.trade('testBinaryMarketID', '2', '0', '20.01', '0.02', 0, 'taker1', () => ['orderID1', 'orderID2', 'orderID3'], mockCB));
			assert(mockCB.calledWithExactly({ error: 'trade failed error', message: 'trade failed error message' }), `Didn't return the expected error object for a failed trade`);
			assert(mockCB.calledOnce, `the callback wasn't called 1 time only as expected`);
		});

		it('should handle null inputs gracefully.', () => {
			store.dispatch(helper.trade('testBinaryMarketID', '2', null, null, '0.02', 0, 'taker1', () => ['orderID1', 'orderID2', 'orderID3'], mockCB));

			assert(mockCB.calledWithExactly(null, {
				remainingEth: abi.bignum('0'),
				remainingShares: abi.bignum('0'),
				filledShares: abi.bignum('0'),
				filledEth: abi.bignum('0'),
				tradingFees: abi.bignum('0'),
				gasFees: abi.bignum('0')
			}), `Didn't return the expected error object for a failed trade`);
			assert(mockCB.calledOnce, `the callback wasn't called 1 time only as expected`);
		});

		it('should be able to handle a large amount of trade ids (100)', () => {
			const tradeIDs = [];
			for (let i = 1; i <= 100; i++) {
				tradeIDs.push('orderID' + i);
			}
			store.dispatch(helper.trade('testBinaryMarketID', '2', '0', '200.02', '0.02', 0, 'taker1', () => tradeIDs, mockCB));
			assert.deepEqual(mockCB.callCount, 1, `Didn't call the callback 3 times as expected`);
		});
	});

	describe('Sell Trade Tests', () => {
		const mockAugurSell = { augur: { ...augur }, abi: { ...abi }, constants: { ...constants } };

		sinon.stub(mockAugurSell.augur, 'getParticipantSharesPurchased', (marketID, userID, outcomeID, cb) => cb('10'));

		sinon.stub(mockAugurSell.augur, 'getCashBalance', (takerAddress, cb) => cb('10000.0'));

		sinon.stub(mockAugurSell.augur, 'trade', (args) => {
			// if buying numShares must be 0, if selling totalEthWithFee must be 0
			const { onTradeHash, onCommitSent, onCommitSuccess, onTradeSent, onTradeSuccess } = args;
			onTradeHash('tradeHash1');
			onCommitSent({ hash: 'tradeHash1', callReturn: '1' });
			console.log('trade cc:', mockAugurSell.augur.trade.callCount);
			onCommitSuccess({ gasFees: '0.01450404', hash: 'testhash', timestamp: 1500000000 });
			onTradeSent({ hash: 'tradeHash1', callReturn: '1' });
			onTradeSuccess({ sharesBought: '10', cashFromTrade: '0', unmatchedShares: '0', unmatchedCash: '0', tradingFees: '0.01', gasFees: '0.01450404', hash: 'testhash', timestamp: 1500000000 });
		});
=======
  proxyquire.noPreserveCache();
  const { state, mockStore } = mocks.default;
  const testState = Object.assign({}, state, tradeTestState);
  testState.orderBooks = tradeConstOrderBooks;
  const store = mockStore(testState);
  const mockAugur = { augur: { ...augur }, abi: { ...abi }, constants: { ...constants } };
  const mockLoadBidAsks = { loadBidsAsks: () => {} };
  sinon.stub(mockLoadBidAsks, 'loadBidsAsks', (marketID, cb) => {
    assert.isString(marketID, `didn't pass a marketID as a string to loadBidsAsks`);
    cb(undefined, store.getState().orderBooks[marketID]);
    return { type: 'LOAD_BIDS_ASKS' };
  });

  const mockCBStatus = sinon.stub();
  const mockCB = sinon.stub();

  describe('Buy Trade Tests', () => {
    sinon.stub(mockAugur.augur, 'getParticipantSharesPurchased', (marketID, userID, outcomeID, cb) => {
      console.log('getParticipantSharesPurchasedcc:', mockAugur.augur.getParticipantSharesPurchased.callCount);
      switch (mockAugur.augur.getParticipantSharesPurchased.callCount) {
        case 0:
          cb('5');
          break;
        case 1:
          cb('5');
          break;
        case 9:
          cb('0');
          break;
        case 10:
          cb('20');
          break;
        case 11:
          cb('80');
          break;
        default:
          cb('10');
          break;
      }

    });

    sinon.stub(mockAugur.augur, 'getCashBalance', (takerAddress, cb) => {
      console.log('getCashBalance cc:', mockAugur.augur.getCashBalance.callCount);
      switch (mockAugur.augur.getCashBalance.callCount) {
        case 10:
          cb('9960.0');
          break;
        case 11:
        case 12:
          cb('9800.0');
          break;
        default:
          cb('10000.0');
          break;
      }

    });

    sinon.stub(mockAugur.augur, 'trade', (args) => {
			// if buying numShares must be 0, if selling totalEthWithFee must be 0
      const { onTradeHash, onCommitSent, onCommitSuccess, onCommitFailed, onTradeSent, onTradeSuccess, onTradeFailed } = args;
      onTradeHash('tradeHash1');
      onCommitSent({ hash: 'tradeHash1', callReturn: '1' });
      console.log('trade cc:', mockAugur.augur.trade.callCount);
      switch (mockAugur.augur.trade.callCount) {
        case 4:
          onCommitFailed({ error: 'commit failed error', message: 'commit failed error message' });
          break;
        case 5:
          onCommitSuccess({ gasFees: '0.01450404', hash: 'testhash', timestamp: 1500000000 });
          onTradeSent({ hash: 'tradeHash1', callReturn: '1' });
          onTradeFailed({ error: 'trade failed error', message: 'trade failed error message' });
          break;
        case 6:
          onCommitSuccess({ gasFees: '0.01450404', hash: 'testhash', timestamp: 1500000000 });
          onTradeSent({ hash: 'tradeHash1', callReturn: '1' });
          onTradeSuccess({ sharesBought: '20', cashFromTrade: '0', unmatchedShares: '80', unmatchedCash: '160', tradingFees: '0.01', gasFees: '0.01450404', hash: 'testhash', timestamp: 1500000000 });
          break;
        case 7:
          onCommitSuccess({ gasFees: '0.01450404', hash: 'testhash', timestamp: 1500000000 });
          onTradeSent({ hash: 'tradeHash1', callReturn: '1' });
          onTradeSuccess({ sharesBought: '80', cashFromTrade: '0', unmatchedShares: '0', unmatchedCash: '0', tradingFees: '0.01', gasFees: '0.01450404', hash: 'testhash', timestamp: 1500000000 });
          break;
        default:
          onCommitSuccess({ gasFees: '0.01450404', hash: 'testhash', timestamp: 1500000000 });
          onTradeSent({ hash: 'tradeHash1', callReturn: '1' });
          onTradeSuccess({ sharesBought: '10', cashFromTrade: '0', unmatchedShares: '0', unmatchedCash: '0', tradingFees: '0.01', gasFees: '0.01450404', hash: 'testhash', timestamp: 1500000000 });
          break;
      }

    });

    const helper = proxyquire('../../../../src/modules/trade/actions/helpers/trade.js', {
      '../../../bids-asks/actions/load-bids-asks': mockLoadBidAsks,
      '../../../../services/augurjs': mockAugur
    });

    beforeEach(() => {
      store.clearActions();
      mockCB.reset();
      mockCBStatus.reset();
    });

    it('should help with a buy trade', () => {
			// marketID, outcomeID, numShares, totalEthWithFee, takerAddress, getTradeIDs, dispatch, cbStatus, cb
      helper.trade('testBinaryMarketID', '2', '0', '20.01', '0xtaker1', () => ['orderID1', 'orderID2', 'orderID3'], store.dispatch, mockCBStatus, mockCB);

      assert(mockCBStatus.calledWithExactly({ status: 'submitting' }), `Didn't call cbStatus with a submitting status`);
      assert(mockCBStatus.calledWithExactly({ status: 'committing' }), `Didn't call cbStatus with a committing status`);
      assert(mockCBStatus.calledWith({
        status: 'sending',
        hash: 'testhash',
        timestamp: 1500000000,
        gasFees: abi.bignum('0.01450404')
      }), `Didn't send the right details`);
      assert(mockCBStatus.calledWithExactly({ status: 'filling' }), `Didn't called cbStatus with a filling status`);
      assert(mockCBStatus.calledWith({
        status: 'filled',
        hash: 'testhash',
        timestamp: 1500000000,
        tradingFees: abi.bignum('0.01'),
        gasFees: abi.bignum('0.02900808'),
        filledShares: abi.bignum('10'),
        filledEth: abi.bignum('0'),
        remainingShares: abi.bignum('0'),
        remainingEth: abi.bignum('0')
      }), `Didn't call cbStatus with a filled status`);

      assert.deepEqual(mockCBStatus.callCount, 5, `Didn't call status callback 5 times as expected`);
      assert.deepEqual(mockCB.callCount, 1, `Didn't call the callback 3 times as expected`);
      assert.deepEqual(store.getActions(), [{ type: 'LOAD_BIDS_ASKS' }], "Didn't dispatch a load_bids_asks action as expected");
    });

    it('should handle a buy trade with js numbers sent in to trade helper', () => {
      helper.trade('testBinaryMarketID', 2, 0, 10.01, 'taker1', () => ['orderID1', 'orderID2', 'orderID3'], store.dispatch, mockCBStatus, mockCB);
      assert(mockCBStatus.calledWithExactly({ status: 'submitting' }), `Didn't call cbStatus with a submitting status`);
      assert(mockCBStatus.calledWithExactly({ status: 'committing' }), `Didn't call cbStatus with a committing status`);
      assert(mockCBStatus.calledWith({
        status: 'sending',
        hash: 'testhash',
        timestamp: 1500000000,
        gasFees: abi.bignum('0.01450404')
      }), `Didn't send the right details`);
      assert(mockCBStatus.calledWithExactly({ status: 'filling' }), `Didn't called cbStatus with a filling status`);
      assert(mockCBStatus.calledWith({
        status: 'filled',
        hash: 'testhash',
        timestamp: 1500000000,
        tradingFees: abi.bignum('0.01'),
        gasFees: abi.bignum('0.02900808'),
        filledShares: abi.bignum('10'),
        filledEth: abi.bignum('0'),
        remainingShares: abi.bignum('0'),
        remainingEth: abi.bignum('0')
      }), `Didn't call cbStatus with a filled status`);

      assert.deepEqual(mockCBStatus.callCount, 5, `Didn't call status callback 5 times as expected`);
      assert.deepEqual(mockCB.callCount, 1, `Didn't call the callback 3 times as expected`);
      assert.deepEqual(store.getActions(), [{ type: 'LOAD_BIDS_ASKS' }], `Didn't dispatch a load_bids_asks action as expected`);
    });

    it('should handle a buy trade with bignums sent in to trade helper', () => {
      helper.trade('testBinaryMarketID', '2', abi.bignum('0'), abi.bignum('10.01'), 'taker1', () => ['orderID1', 'orderID2', 'orderID3'], store.dispatch, mockCBStatus, mockCB);
      assert(mockCBStatus.calledWithExactly({ status: 'submitting' }), `Didn't call cbStatus with a submitting status`);
      assert(mockCBStatus.calledWithExactly({ status: 'committing' }), `Didn't call cbStatus with a committing status`);
      assert(mockCBStatus.calledWith({
        status: 'sending',
        hash: 'testhash',
        timestamp: 1500000000,
        gasFees: abi.bignum('0.01450404')
      }), `Didn't send the right details`);
      assert(mockCBStatus.calledWithExactly({ status: 'filling' }), `Didn't called cbStatus with a filling status`);
      assert(mockCBStatus.calledWith({
        status: 'filled',
        hash: 'testhash',
        timestamp: 1500000000,
        tradingFees: abi.bignum('0.01'),
        gasFees: abi.bignum('0.02900808'),
        filledShares: abi.bignum('10'),
        filledEth: abi.bignum('0'),
        remainingShares: abi.bignum('0'),
        remainingEth: abi.bignum('0')
      }), `Didn't call cbStatus with a filled status`);

      assert.deepEqual(mockCBStatus.callCount, 5, `Didn't call status callback 5 times as expected`);
      assert.deepEqual(mockCB.callCount, 1, `Didn't call the callback 3 times as expected`);
      assert.deepEqual(store.getActions(), [{ type: 'LOAD_BIDS_ASKS' }], `Didn't dispatch a load_bids_asks action as expected`);
    });

    it('should not call augur.trade on a buy trade when no tradeIDs are returned', () => {
      helper.trade('testBinaryMarketID', '2', '0', '10.01', 'taker1', () => [], store.dispatch, mockCBStatus, mockCB);
      assert(mockCB.calledWithExactly(null, {
        remainingEth: abi.bignum('10.01'),
        remainingShares: abi.bignum('0'),
        filledShares: abi.bignum('0'),
        filledEth: abi.bignum('0'),
        tradingFees: abi.bignum('0'),
        gasFees: abi.bignum('0')
      }), `Didn't cancel the trade and return the trade object.`);

      assert(mockCB.calledOnce, `the callback wasn't called 1 time only as expected`);

      assert.deepEqual(store.getActions(), [], `Dispatched actions that shouldn't have dispatched.`);
    });

    it('should not call trade when given a negative remainingEth input', () => {
      helper.trade('testBinaryMarketID', '2', '0', '-10.01', 'taker1', () => ['orderID1', 'orderID2', 'orderID3', 'orderID4', 'orderID5', 'orderID6'], store.dispatch, mockCBStatus, mockCB);

      assert(mockCB.calledWithExactly(null, {
        remainingEth: abi.bignum('-10.01'),
        remainingShares: abi.bignum('0'),
        filledShares: abi.bignum('0'),
        filledEth: abi.bignum('0'),
        tradingFees: abi.bignum('0'),
        gasFees: abi.bignum('0')
      }), `Didn't cancel the trade and return the expected trade object.`);

      assert(mockCB.calledOnce, `the callback wasn't called 1 time only as expected`);

      assert.deepEqual(store.getActions(), [], `Dispatched actions that shouldn't have dispatched.`);
    });

    it('should not call trade when given 0 as an input for both shares and remainingEth', () => {
      helper.trade('testBinaryMarketID', '2', '0', '0', 'taker1', () => ['orderID1', 'orderID2', 'orderID3', 'orderID4', 'orderID5', 'orderID6'], store.dispatch, mockCBStatus, mockCB);

      assert(mockCB.calledWithExactly(null, {
        remainingEth: abi.bignum('0'),
        remainingShares: abi.bignum('0'),
        filledShares: abi.bignum('0'),
        filledEth: abi.bignum('0'),
        tradingFees: abi.bignum('0'),
        gasFees: abi.bignum('0')
      }), `Didn't cancel the trade and return the expected trade object.`);

      assert(mockCB.calledOnce, `the callback wasn't called 1 time only as expected`);

      assert.deepEqual(store.getActions(), [], `Dispatched actions that shouldn't have dispatched.`);
    });

    it('Should handle a failed commit', () => {
      helper.trade('testBinaryMarketID', '2', '0', '20.01', '0xtaker1', () => ['orderID1', 'orderID2', 'orderID3'], store.dispatch, mockCBStatus, mockCB);

      assert(mockCB.calledWithExactly({ error: 'commit failed error', message: 'commit failed error message' }), `Didn't return the expected error object for a failed commit`);
      assert(mockCBStatus.calledWithExactly({ status: 'submitting' }), `Didn't call cbStatus with a submitting status`);
      assert(mockCBStatus.calledWithExactly({ status: 'committing' }), `Didn't call cbStatus with a committing status`);
      assert(mockCB.calledOnce, `the callback wasn't called 1 time only as expected`);
      assert(mockCBStatus.calledTwice, `the Status callback wasn't called 2 times as expected`);

      assert.deepEqual(store.getActions(), [], `Dispatched actions that shouldn't have dispatched.`);
    });

    it('Should handle a failed trade', () => {
      helper.trade('testBinaryMarketID', '2', '0', '20.01', '0xtaker1', () => ['orderID1', 'orderID2', 'orderID3'], store.dispatch, mockCBStatus, mockCB);

      assert(mockCBStatus.calledWithExactly({ status: 'submitting' }), `Didn't call cbStatus with a submitting status`);
      assert(mockCBStatus.calledWithExactly({ status: 'committing' }), `Didn't call cbStatus with a committing status`);
      assert(mockCBStatus.calledWith({
        status: 'sending',
        hash: 'testhash',
        timestamp: 1500000000,
        gasFees: abi.bignum('0.01450404')
      }), `Didn't send the right details`);
      assert(mockCBStatus.callCount === 4, `Didn't call the status callback 4 times as expected`);

      assert(mockCB.calledWithExactly({ error: 'trade failed error', message: 'trade failed error message' }), `Didn't return the expected error object for a failed trade`);
      assert(mockCB.calledOnce, `the callback wasn't called 1 time only as expected`);

      assert.deepEqual(store.getActions(), [], `Dispatched actions that shouldn't have dispatched.`);
    });

    it('should handle null inputs gracefully.', () => {
      helper.trade('testBinaryMarketID', '2', null, null, '0xtaker1', () => ['orderID1', 'orderID2', 'orderID3'], store.dispatch, mockCBStatus, mockCB);

      assert(mockCB.calledWithExactly(null, {
        remainingEth: abi.bignum('0'),
        remainingShares: abi.bignum('0'),
        filledShares: abi.bignum('0'),
        filledEth: abi.bignum('0'),
        tradingFees: abi.bignum('0'),
        gasFees: abi.bignum('0')
      }), `Didn't return the expected error object for a failed trade`);
      assert(mockCB.calledOnce, `the callback wasn't called 1 time only as expected`);
    });

    it('should be able to handle a large amount of trade ids (100)', () => {
      const tradeIDs = [];
      for (let i = 1; i <= 100; i++) {
        tradeIDs.push('orderID' + i);
      }
      helper.trade('testBinaryMarketID', '2', '0', '200.02', '0xtaker1', () => tradeIDs, store.dispatch, mockCBStatus, mockCB);

      assert(mockCBStatus.calledWithExactly({ status: 'submitting' }), `Didn't call cbStatus with a submitting status`);
      assert(mockCBStatus.calledWithExactly({ status: 'committing' }), `Didn't call cbStatus with a committing status`);
			// first commit success data check
      assert(mockCBStatus.calledWithExactly({
        status: 'sending',
        hash: 'testhash',
        timestamp: 1500000000,
        gasFees: abi.bignum('0.01450404')
      }), `Didn't send the right details`);
			// second commit success data check, gas fees should increase
      assert(mockCBStatus.calledWithExactly({
        status: 'sending',
        hash: 'testhash',
        timestamp: 1500000000,
        gasFees: abi.bignum('0.04351212')
      }), `Didn't send the right details`);
      assert(mockCBStatus.calledWithExactly({ status: 'filling' }), `Didn't called cbStatus with a filling status`);
			// first succesfully filled trade, should fill 20 shares at 40 total eth cost
      assert(mockCBStatus.calledWithExactly({
        status: 'filled',
        hash: 'testhash',
        timestamp: 1500000000,
        tradingFees: abi.bignum('0.01'),
        gasFees: abi.bignum('0.02900808'),
        filledShares: abi.bignum('20'),
        filledEth: abi.bignum('0'),
        remainingShares: abi.bignum('80'),
        remainingEth: abi.bignum('160')
      }), `Didn't call cbStatus with a filled status`);
			// 2nd successfully filled trade, should fill 80 shares at 160 total eth cost
      assert(mockCBStatus.calledWithExactly({
        status: 'filled',
        hash: 'testhash',
        timestamp: 1500000000,
        tradingFees: abi.bignum('0.02'),
        gasFees: abi.bignum('0.05801616'),
        filledShares: abi.bignum('100'),
        filledEth: abi.bignum('0'),
        remainingShares: abi.bignum('0'),
        remainingEth: abi.bignum('0')
      }), `Didn't call cbStatus with a filled status`);

      assert.deepEqual(mockCBStatus.callCount, 10, `Didn't call status callback 10 times as expected`);
      assert.deepEqual(mockCB.callCount, 1, `Didn't call the callback 3 times as expected`);
      assert.deepEqual(store.getActions(), [{ type: 'LOAD_BIDS_ASKS' }, { type: 'LOAD_BIDS_ASKS' }], `Didn't dispatch a load_bids_asks action twice as expected`);
    });
  });

  describe('Sell Trade Tests', () => {
    const mockAugurSell = { augur: { ...augur }, abi: { ...abi }, constants: { ...constants } };

    sinon.stub(mockAugurSell.augur, 'getParticipantSharesPurchased', (marketID, userID, outcomeID, cb) => {
      console.log('getParticipantSharesPurchasedcc:', mockAugurSell.augur.getParticipantSharesPurchased.callCount);
      switch (mockAugurSell.augur.getParticipantSharesPurchased.callCount) {
        default:
          cb('10');
          break;
      }

    });

    sinon.stub(mockAugurSell.augur, 'getCashBalance', (takerAddress, cb) => {
      console.log('getCashBalance cc:', mockAugur.augur.getCashBalance.callCount);
      switch (mockAugurSell.augur.getCashBalance.callCount) {
        default:
          cb('10000.0');
          break;
      }

    });

    sinon.stub(mockAugurSell.augur, 'trade', (args) => {
			// if buying numShares must be 0, if selling totalEthWithFee must be 0
      const { onTradeHash, onCommitSent, onCommitSuccess, onTradeSent, onTradeSuccess } = args;
      onTradeHash('tradeHash1');
      onCommitSent({ hash: 'tradeHash1', callReturn: '1' });
      console.log('trade cc:', mockAugurSell.augur.trade.callCount);
      switch (mockAugurSell.augur.trade.callCount) {
			// case 4:
			// 	onCommitFailed({ error: 'commit failed error', message: 'commit failed error message' });
			// 	break;
			// case 5:
			// 	onCommitSuccess({ gasFees: '0.01450404', hash: 'testhash', timestamp: 1500000000 });
			// 	onTradeSent({ hash: 'tradeHash1', callReturn: '1' });
			// 	onTradeFailed({ error: 'trade failed error', message: 'trade failed error message' });
			// 	break;
        default:
          onCommitSuccess({ gasFees: '0.01450404', hash: 'testhash', timestamp: 1500000000 });
          onTradeSent({ hash: 'tradeHash1', callReturn: '1' });
          onTradeSuccess({ sharesBought: '10', cashFromTrade: '0', unmatchedShares: '0', unmatchedCash: '0', tradingFees: '0.01', gasFees: '0.01450404', hash: 'testhash', timestamp: 1500000000 });
          break;
      }

			// onCommitFailed({ error: 'error', message: 'error message' });
			// onNextBlock({ hash: 'tradeHash1', callReturn: '1' });
			// onTradeFailed({ error: 'error', message: 'error message' });
    });
>>>>>>> a91e88c9

    const helper = proxyquire('../../../../src/modules/trade/actions/helpers/trade.js', {
      '../../../bids-asks/actions/load-bids-asks': mockLoadBidAsks,
      '../../../../services/augurjs': mockAugurSell
    });

<<<<<<< HEAD
		beforeEach(() => {
			store.clearActions();
			mockCB.reset();
		});

		it('should help with a sell trade', () => {
			// marketID, outcomeID, numShares, totalEthWithFee, takerAddress, getTradeIDs, cb
			store.dispatch(helper.trade('testBinaryMarketID', '2', '10', '0', '0.02', 0, 'taker1', () => ['orderID1', 'orderID2', 'orderID3'], mockCB));
			assert.deepEqual(mockCB.callCount, 1, `Didn't call the callback 3 times as expected`);
		});

		it('should not call trade when given a negative numShares input', () => {
			store.dispatch(helper.trade('testBinaryMarketID', '2', '-10', '0', '0.02', 0, 'taker1', () => ['orderID1', 'orderID2', 'orderID3', 'orderID4', 'orderID5', 'orderID6'], mockCB));
			assert(mockCB.calledWithExactly(null, {
				remainingEth: abi.bignum('0'),
				remainingShares: abi.bignum('-10'),
				filledShares: abi.bignum('0'),
				filledEth: abi.bignum('0'),
				tradingFees: abi.bignum('0'),
				gasFees: abi.bignum('0')
			}), `Didn't cancel the trade and return the expected trade object.`);
			assert(mockCB.calledOnce, `the callback wasn't called 1 time only as expected`);
		});

		it('should handle a sell trade with JS Numbers', () => {
			// marketID, outcomeID, numShares, totalEthWithFee, takerAddress, getTradeIDs, cb
			store.dispatch(helper.trade('testBinaryMarketID', '2', 10, 0, '0.02', 0, 'taker1', () => ['orderID1', 'orderID2', 'orderID3'], mockCB));
			assert.deepEqual(mockCB.callCount, 1, `Didn't call the callback 3 times as expected`);
		});

		it('should handle a sell trade with Big Number', () => {
			// marketID, outcomeID, numShares, totalEthWithFee, takerAddress, getTradeIDs, cb
			store.dispatch(helper.trade('testBinaryMarketID', '2', abi.bignum('10'), abi.bignum('0'), '0.02', 0, 'taker1', () => ['orderID1', 'orderID2', 'orderID3'], mockCB));
			assert.deepEqual(mockCB.callCount, 1, `Didn't call the callback 3 times as expected`);
		});

		it('should handle a sell trade with no tradeIDs available', () => {
			// marketID, outcomeID, numShares, totalEthWithFee, takerAddress, getTradeIDs, cb
			store.dispatch(helper.trade('testBinaryMarketID', '2', '10', '0', '0.02', 0, 'taker1', () => [], mockCB));
			assert(mockCB.calledWithExactly(null, {
				remainingEth: ZERO,
				remainingShares: abi.bignum(10),
				filledShares: ZERO,
				filledEth: ZERO,
				tradingFees: ZERO,
				gasFees: ZERO
			}), `Didn't call the callback with the expected values`);
			assert.deepEqual(mockCB.callCount, 1, `Didn't call the callback 3 times as expected`);
			assert.deepEqual(store.getActions(), [], `Did dispatch actions when it shouldn't have`);
		});

		it('should handle a sell trade with 99 trade ids available', () => {
			const tradeIDs = [];
			for (let i = 1; i <= 99; i++) {
				tradeIDs.push('orderID' + i);
			}
			// marketID, outcomeID, numShares, totalEthWithFee, takerAddress, getTradeIDs, cb
			store.dispatch(helper.trade('testBinaryMarketID', '2', '30', '0', '0.02', 0, 'taker1', () => tradeIDs, mockCB));
			assert.deepEqual(mockCB.callCount, 1, `Didn't call the callback 3 times as expected`);
		});

		it('should handle a sell trade with 4 trade ids available', () => {
			const tradeIDs = [];
			for (let i = 1; i <= 4; i++) {
				tradeIDs.push('orderID' + i);
			}

			// marketID, outcomeID, numShares, totalEthWithFee, takerAddress, getTradeIDs, cb
			store.dispatch(helper.trade('testBinaryMarketID', '2', '40', '0', '0.02', 0, 'taker1', () => tradeIDs, mockCB));
			assert.deepEqual(mockCB.callCount, 1, `Didn't call the callback 3 times as expected`);
		});
	});
=======
    beforeEach(() => {
      store.clearActions();
      mockCB.reset();
      mockCBStatus.reset();
    });

    it('should help with a sell trade', () => {
			// marketID, outcomeID, numShares, totalEthWithFee, takerAddress, getTradeIDs, dispatch, cbStatus, cb
      helper.trade('testBinaryMarketID', '2', '10', '0', '0xtaker1', () => ['orderID1', 'orderID2', 'orderID3'], store.dispatch, mockCBStatus, mockCB);

      assert(mockCBStatus.calledWithExactly({ status: 'submitting' }), `Didn't call cbStatus with a submitting status`);
      assert(mockCBStatus.calledWithExactly({ status: 'committing' }), `Didn't call cbStatus with a committing status`);
      assert(mockCBStatus.calledWith({
        status: 'sending',
        hash: 'testhash',
        timestamp: 1500000000,
        gasFees: abi.bignum('0.01450404')
      }), `Didn't send the right details`);
      assert(mockCBStatus.calledWithExactly({ status: 'filling' }), `Didn't called cbStatus with a filling status`);
      assert(mockCBStatus.calledWith({
        status: 'filled',
        hash: 'testhash',
        timestamp: 1500000000,
        tradingFees: abi.bignum('0.01'),
        gasFees: abi.bignum('0.02900808'),
        filledShares: abi.bignum('10'),
        filledEth: abi.bignum('0'),
        remainingShares: abi.bignum('0'),
        remainingEth: abi.bignum('0')
      }), `Didn't call cbStatus with a filled status`);

      assert.deepEqual(mockCBStatus.callCount, 5, `Didn't call status callback 5 times as expected`);
      assert.deepEqual(mockCB.callCount, 1, `Didn't call the callback 3 times as expected`);
      assert.deepEqual(store.getActions(), [{ type: 'LOAD_BIDS_ASKS' }], `Didn't dispatch a load_bids_asks action as expected`);
    });

    it('should not call trade when given a negative numShares input', () => {
      helper.trade('testBinaryMarketID', '2', '-10', '0', 'taker1', () => ['orderID1', 'orderID2', 'orderID3', 'orderID4', 'orderID5', 'orderID6'], store.dispatch, mockCBStatus, mockCB);

      assert(mockCB.calledWithExactly(null, {
        remainingEth: abi.bignum('0'),
        remainingShares: abi.bignum('-10'),
        filledShares: abi.bignum('0'),
        filledEth: abi.bignum('0'),
        tradingFees: abi.bignum('0'),
        gasFees: abi.bignum('0')
      }), `Didn't cancel the trade and return the expected trade object.`);

      assert(mockCB.calledOnce, `the callback wasn't called 1 time only as expected`);

      assert.deepEqual(store.getActions(), [], `Dispatched actions that shouldn't have dispatched.`);
    });

    it('should handle a sell trade with JS Numbers', () => {
			// marketID, outcomeID, numShares, totalEthWithFee, takerAddress, getTradeIDs, dispatch, cbStatus, cb
      helper.trade('testBinaryMarketID', '2', 10, 0, '0xtaker1', () => ['orderID1', 'orderID2', 'orderID3'], store.dispatch, mockCBStatus, mockCB);

      assert(mockCBStatus.calledWithExactly({ status: 'submitting' }), `Didn't call cbStatus with a submitting status`);
      assert(mockCBStatus.calledWithExactly({ status: 'committing' }), `Didn't call cbStatus with a committing status`);
      assert(mockCBStatus.calledWith({
        status: 'sending',
        hash: 'testhash',
        timestamp: 1500000000,
        gasFees: abi.bignum('0.01450404')
      }), `Didn't send the right details`);
      assert(mockCBStatus.calledWithExactly({ status: 'filling' }), `Didn't called cbStatus with a filling status`);
      assert(mockCBStatus.calledWith({
        status: 'filled',
        hash: 'testhash',
        timestamp: 1500000000,
        tradingFees: abi.bignum('0.01'),
        gasFees: abi.bignum('0.02900808'),
        filledShares: abi.bignum('10'),
        filledEth: abi.bignum('0'),
        remainingShares: abi.bignum('0'),
        remainingEth: abi.bignum('0')
      }), `Didn't call cbStatus with a filled status`);

      assert.deepEqual(mockCBStatus.callCount, 5, `Didn't call status callback 5 times as expected`);
      assert.deepEqual(mockCB.callCount, 1, `Didn't call the callback 3 times as expected`);
      assert.deepEqual(store.getActions(), [{ type: 'LOAD_BIDS_ASKS' }], `Didn't dispatch a load_bids_asks action as expected`);
    });

    it('should handle a sell trade with Big Number', () => {
			// marketID, outcomeID, numShares, totalEthWithFee, takerAddress, getTradeIDs, dispatch, cbStatus, cb
      helper.trade('testBinaryMarketID', '2', abi.bignum('10'), abi.bignum('0'), '0xtaker1', () => ['orderID1', 'orderID2', 'orderID3'], store.dispatch, mockCBStatus, mockCB);

      assert(mockCBStatus.calledWithExactly({ status: 'submitting' }), `Didn't call cbStatus with a submitting status`);
      assert(mockCBStatus.calledWithExactly({ status: 'committing' }), `Didn't call cbStatus with a committing status`);
      assert(mockCBStatus.calledWith({
        status: 'sending',
        hash: 'testhash',
        timestamp: 1500000000,
        gasFees: abi.bignum('0.01450404')
      }), `Didn't send the right details`);
      assert(mockCBStatus.calledWithExactly({ status: 'filling' }), `Didn't called cbStatus with a filling status`);
      assert(mockCBStatus.calledWith({
        status: 'filled',
        hash: 'testhash',
        timestamp: 1500000000,
        tradingFees: abi.bignum('0.01'),
        gasFees: abi.bignum('0.02900808'),
        filledShares: abi.bignum('10'),
        filledEth: abi.bignum('0'),
        remainingShares: abi.bignum('0'),
        remainingEth: abi.bignum('0')
      }), `Didn't call cbStatus with a filled status`);

      assert.deepEqual(mockCBStatus.callCount, 5, `Didn't call status callback 5 times as expected`);
      assert.deepEqual(mockCB.callCount, 1, `Didn't call the callback 3 times as expected`);
      assert.deepEqual(store.getActions(), [{ type: 'LOAD_BIDS_ASKS' }], `Didn't dispatch a load_bids_asks action as expected`);
    });

    it('should handle a sell trade with no tradeIDs available', () => {
			// marketID, outcomeID, numShares, totalEthWithFee, takerAddress, getTradeIDs, dispatch, cbStatus, cb
      helper.trade('testBinaryMarketID', '2', '10', '0', '0xtaker1', () => [], store.dispatch, mockCBStatus, mockCB);

      assert(mockCB.calledWithExactly(null, {
        remainingEth: ZERO,
        remainingShares: abi.bignum(10),
        filledShares: ZERO,
        filledEth: ZERO,
        tradingFees: ZERO,
        gasFees: ZERO
      }), `Didn't call the callback with the expected values`);
      assert.deepEqual(mockCBStatus.callCount, 0, `Called a cbStatus when it should have failed out.`);
      assert.deepEqual(mockCB.callCount, 1, `Didn't call the callback 3 times as expected`);
      assert.deepEqual(store.getActions(), [], `Did dispatch actions when it shouldn't have`);
    });

    it('should handle a sell trade with 99 trade ids available', () => {
      const tradeIDs = [];
      for (let i = 1; i <= 99; i++) {
        tradeIDs.push('orderID' + i);
      }
			// marketID, outcomeID, numShares, totalEthWithFee, takerAddress, getTradeIDs, dispatch, cbStatus, cb
      helper.trade('testBinaryMarketID', '2', '30', '0', '0xtaker1', () => tradeIDs, store.dispatch, mockCBStatus, mockCB);

      assert(mockCBStatus.calledWithExactly({ status: 'submitting' }), `Didn't call cbStatus with a submitting status`);
      assert(mockCBStatus.calledWithExactly({ status: 'committing' }), `Didn't call cbStatus with a committing status`);
      assert(mockCBStatus.calledWith({
        status: 'sending',
        hash: 'testhash',
        timestamp: 1500000000,
        gasFees: abi.bignum('0.01450404')
      }), `Didn't send the right details`);
      assert(mockCBStatus.calledWithExactly({ status: 'filling' }), `Didn't called cbStatus with a filling status`);

      assert(mockCBStatus.calledWith({
        status: 'filled',
        hash: 'testhash',
        timestamp: 1500000000,
        tradingFees: abi.bignum('0.01'),
        gasFees: abi.bignum('0.02900808'),
        filledShares: abi.bignum('10'),
        filledEth: abi.bignum('0'),
        remainingShares: abi.bignum('20'),
        remainingEth: abi.bignum('0')
      }), `Didn't call cbStatus with a filled status 1`);

      assert(mockCBStatus.calledWith({
        status: 'filled',
        hash: 'testhash',
        timestamp: 1500000000,
        tradingFees: abi.bignum('0.02'),
        gasFees: abi.bignum('0.05801616'),
        filledShares: abi.bignum('20'),
        filledEth: abi.bignum('0'),
        remainingShares: abi.bignum('10'),
        remainingEth: abi.bignum('0')
      }), `Didn't call cbStatus with a filled status`);

      assert(mockCBStatus.calledWith({
        status: 'filled',
        hash: 'testhash',
        timestamp: 1500000000,
        tradingFees: abi.bignum('0.03'),
        gasFees: abi.bignum('0.08702424'),
        filledShares: abi.bignum('30'),
        filledEth: abi.bignum('0'),
        remainingShares: abi.bignum('0'),
        remainingEth: abi.bignum('0')
      }), `Didn't call cbStatus with a filled status`);


      assert.deepEqual(mockCBStatus.callCount, 15, `Called a cbStatus when it should have failed out.`);
      assert.deepEqual(mockCB.callCount, 1, `Didn't call the callback 3 times as expected`);
      assert.deepEqual(store.getActions(), [{ type: 'LOAD_BIDS_ASKS' }, { type: 'LOAD_BIDS_ASKS' }, { type: 'LOAD_BIDS_ASKS' }], `Did dispatch actions when it shouldn't have`);
    });

    it('should handle a sell trade with 4 trade ids available', () => {
      const tradeIDs = [];
      for (let i = 1; i <= 4; i++) {
        tradeIDs.push('orderID' + i);
      }

			// marketID, outcomeID, numShares, totalEthWithFee, takerAddress, getTradeIDs, dispatch, cbStatus, cb
      helper.trade('testBinaryMarketID', '2', '40', '0', '0xtaker1', () => tradeIDs, store.dispatch, mockCBStatus, mockCB);

      assert(mockCBStatus.calledWithExactly({ status: 'submitting' }), `Didn't call cbStatus with a submitting status`);
      assert(mockCBStatus.calledWithExactly({ status: 'committing' }), `Didn't call cbStatus with a committing status`);
      assert(mockCBStatus.calledWith({
        status: 'sending',
        hash: 'testhash',
        timestamp: 1500000000,
        gasFees: abi.bignum('0.01450404')
      }), `Didn't send the right details`);
      assert(mockCBStatus.calledWithExactly({ status: 'filling' }), `Didn't called cbStatus with a filling status`);
      assert(mockCBStatus.calledWith({
        status: 'filled',
        hash: 'testhash',
        timestamp: 1500000000,
        tradingFees: abi.bignum('0.01'),
        gasFees: abi.bignum('0.02900808'),
        filledShares: abi.bignum('10'),
        filledEth: abi.bignum('0'),
        remainingShares: abi.bignum('30'),
        remainingEth: abi.bignum('0')
      }), `Didn't call cbStatus with a filled status`);

      assert(mockCBStatus.calledWith({
        status: 'filled',
        hash: 'testhash',
        timestamp: 1500000000,
        tradingFees: abi.bignum('0.02'),
        gasFees: abi.bignum('0.05801616'),
        filledShares: abi.bignum('20'),
        filledEth: abi.bignum('0'),
        remainingShares: abi.bignum('20'),
        remainingEth: abi.bignum('0')
      }), `Didn't call cbStatus with a filled status`);

      assert(mockCBStatus.calledWith({
        status: 'filled',
        hash: 'testhash',
        timestamp: 1500000000,
        tradingFees: abi.bignum('0.03'),
        gasFees: abi.bignum('0.08702424'),
        filledShares: abi.bignum('30'),
        filledEth: abi.bignum('0'),
        remainingShares: abi.bignum('10'),
        remainingEth: abi.bignum('0')
      }), `Didn't call cbStatus with a filled status`);

      assert(mockCBStatus.calledWith({
        status: 'filled',
        hash: 'testhash',
        timestamp: 1500000000,
        tradingFees: abi.bignum('0.04'),
        gasFees: abi.bignum('0.11603232'),
        filledShares: abi.bignum('40'),
        filledEth: abi.bignum('0'),
        remainingShares: abi.bignum('0'),
        remainingEth: abi.bignum('0')
      }), `Didn't call cbStatus with a filled status`);

      assert.deepEqual(mockCBStatus.callCount, 20, `Called a cbStatus when it should have failed out.`);
      assert.deepEqual(mockCB.callCount, 1, `Didn't call the callback 3 times as expected`);
      assert.deepEqual(store.getActions(), [{ type: 'LOAD_BIDS_ASKS' }, { type: 'LOAD_BIDS_ASKS' }, { type: 'LOAD_BIDS_ASKS' }, { type: 'LOAD_BIDS_ASKS' }], `Did dispatch actions when it shouldn't have`);
    });

    it.skip('should handle a trade that sends in both numShares and totalEthWithFee', () => {
			// not sure how this should be handled yet...
      helper.trade('testBinaryMarketID', '2', '10', '20.02', 'taker1', () => ['orderID1', 'orderID2', 'orderID3', 'orderID4', 'orderID5', 'orderID6'], store.dispatch, mockCBStatus, mockCB);

      console.log(mockCBStatus.callCount);
      console.log(mockCB.callCount);

      console.log(store.getActions());
    });
  });
>>>>>>> a91e88c9
});<|MERGE_RESOLUTION|>--- conflicted
+++ resolved
@@ -8,7 +8,6 @@
 import { ZERO } from 'modules/trade/constants/numbers';
 
 describe('modules/trade/actions/helpers/trade.js', () => {
-<<<<<<< HEAD
 	proxyquire.noPreserveCache();
 	const { state, mockStore } = mocks.default;
 	const testState = Object.assign({}, state, tradeTestState);
@@ -203,404 +202,12 @@
 			onTradeSent({ hash: 'tradeHash1', callReturn: '1' });
 			onTradeSuccess({ sharesBought: '10', cashFromTrade: '0', unmatchedShares: '0', unmatchedCash: '0', tradingFees: '0.01', gasFees: '0.01450404', hash: 'testhash', timestamp: 1500000000 });
 		});
-=======
-  proxyquire.noPreserveCache();
-  const { state, mockStore } = mocks.default;
-  const testState = Object.assign({}, state, tradeTestState);
-  testState.orderBooks = tradeConstOrderBooks;
-  const store = mockStore(testState);
-  const mockAugur = { augur: { ...augur }, abi: { ...abi }, constants: { ...constants } };
-  const mockLoadBidAsks = { loadBidsAsks: () => {} };
-  sinon.stub(mockLoadBidAsks, 'loadBidsAsks', (marketID, cb) => {
-    assert.isString(marketID, `didn't pass a marketID as a string to loadBidsAsks`);
-    cb(undefined, store.getState().orderBooks[marketID]);
-    return { type: 'LOAD_BIDS_ASKS' };
-  });
-
-  const mockCBStatus = sinon.stub();
-  const mockCB = sinon.stub();
-
-  describe('Buy Trade Tests', () => {
-    sinon.stub(mockAugur.augur, 'getParticipantSharesPurchased', (marketID, userID, outcomeID, cb) => {
-      console.log('getParticipantSharesPurchasedcc:', mockAugur.augur.getParticipantSharesPurchased.callCount);
-      switch (mockAugur.augur.getParticipantSharesPurchased.callCount) {
-        case 0:
-          cb('5');
-          break;
-        case 1:
-          cb('5');
-          break;
-        case 9:
-          cb('0');
-          break;
-        case 10:
-          cb('20');
-          break;
-        case 11:
-          cb('80');
-          break;
-        default:
-          cb('10');
-          break;
-      }
-
-    });
-
-    sinon.stub(mockAugur.augur, 'getCashBalance', (takerAddress, cb) => {
-      console.log('getCashBalance cc:', mockAugur.augur.getCashBalance.callCount);
-      switch (mockAugur.augur.getCashBalance.callCount) {
-        case 10:
-          cb('9960.0');
-          break;
-        case 11:
-        case 12:
-          cb('9800.0');
-          break;
-        default:
-          cb('10000.0');
-          break;
-      }
-
-    });
-
-    sinon.stub(mockAugur.augur, 'trade', (args) => {
-			// if buying numShares must be 0, if selling totalEthWithFee must be 0
-      const { onTradeHash, onCommitSent, onCommitSuccess, onCommitFailed, onTradeSent, onTradeSuccess, onTradeFailed } = args;
-      onTradeHash('tradeHash1');
-      onCommitSent({ hash: 'tradeHash1', callReturn: '1' });
-      console.log('trade cc:', mockAugur.augur.trade.callCount);
-      switch (mockAugur.augur.trade.callCount) {
-        case 4:
-          onCommitFailed({ error: 'commit failed error', message: 'commit failed error message' });
-          break;
-        case 5:
-          onCommitSuccess({ gasFees: '0.01450404', hash: 'testhash', timestamp: 1500000000 });
-          onTradeSent({ hash: 'tradeHash1', callReturn: '1' });
-          onTradeFailed({ error: 'trade failed error', message: 'trade failed error message' });
-          break;
-        case 6:
-          onCommitSuccess({ gasFees: '0.01450404', hash: 'testhash', timestamp: 1500000000 });
-          onTradeSent({ hash: 'tradeHash1', callReturn: '1' });
-          onTradeSuccess({ sharesBought: '20', cashFromTrade: '0', unmatchedShares: '80', unmatchedCash: '160', tradingFees: '0.01', gasFees: '0.01450404', hash: 'testhash', timestamp: 1500000000 });
-          break;
-        case 7:
-          onCommitSuccess({ gasFees: '0.01450404', hash: 'testhash', timestamp: 1500000000 });
-          onTradeSent({ hash: 'tradeHash1', callReturn: '1' });
-          onTradeSuccess({ sharesBought: '80', cashFromTrade: '0', unmatchedShares: '0', unmatchedCash: '0', tradingFees: '0.01', gasFees: '0.01450404', hash: 'testhash', timestamp: 1500000000 });
-          break;
-        default:
-          onCommitSuccess({ gasFees: '0.01450404', hash: 'testhash', timestamp: 1500000000 });
-          onTradeSent({ hash: 'tradeHash1', callReturn: '1' });
-          onTradeSuccess({ sharesBought: '10', cashFromTrade: '0', unmatchedShares: '0', unmatchedCash: '0', tradingFees: '0.01', gasFees: '0.01450404', hash: 'testhash', timestamp: 1500000000 });
-          break;
-      }
-
-    });
-
-    const helper = proxyquire('../../../../src/modules/trade/actions/helpers/trade.js', {
-      '../../../bids-asks/actions/load-bids-asks': mockLoadBidAsks,
-      '../../../../services/augurjs': mockAugur
-    });
-
-    beforeEach(() => {
-      store.clearActions();
-      mockCB.reset();
-      mockCBStatus.reset();
-    });
-
-    it('should help with a buy trade', () => {
-			// marketID, outcomeID, numShares, totalEthWithFee, takerAddress, getTradeIDs, dispatch, cbStatus, cb
-      helper.trade('testBinaryMarketID', '2', '0', '20.01', '0xtaker1', () => ['orderID1', 'orderID2', 'orderID3'], store.dispatch, mockCBStatus, mockCB);
-
-      assert(mockCBStatus.calledWithExactly({ status: 'submitting' }), `Didn't call cbStatus with a submitting status`);
-      assert(mockCBStatus.calledWithExactly({ status: 'committing' }), `Didn't call cbStatus with a committing status`);
-      assert(mockCBStatus.calledWith({
-        status: 'sending',
-        hash: 'testhash',
-        timestamp: 1500000000,
-        gasFees: abi.bignum('0.01450404')
-      }), `Didn't send the right details`);
-      assert(mockCBStatus.calledWithExactly({ status: 'filling' }), `Didn't called cbStatus with a filling status`);
-      assert(mockCBStatus.calledWith({
-        status: 'filled',
-        hash: 'testhash',
-        timestamp: 1500000000,
-        tradingFees: abi.bignum('0.01'),
-        gasFees: abi.bignum('0.02900808'),
-        filledShares: abi.bignum('10'),
-        filledEth: abi.bignum('0'),
-        remainingShares: abi.bignum('0'),
-        remainingEth: abi.bignum('0')
-      }), `Didn't call cbStatus with a filled status`);
-
-      assert.deepEqual(mockCBStatus.callCount, 5, `Didn't call status callback 5 times as expected`);
-      assert.deepEqual(mockCB.callCount, 1, `Didn't call the callback 3 times as expected`);
-      assert.deepEqual(store.getActions(), [{ type: 'LOAD_BIDS_ASKS' }], "Didn't dispatch a load_bids_asks action as expected");
-    });
-
-    it('should handle a buy trade with js numbers sent in to trade helper', () => {
-      helper.trade('testBinaryMarketID', 2, 0, 10.01, 'taker1', () => ['orderID1', 'orderID2', 'orderID3'], store.dispatch, mockCBStatus, mockCB);
-      assert(mockCBStatus.calledWithExactly({ status: 'submitting' }), `Didn't call cbStatus with a submitting status`);
-      assert(mockCBStatus.calledWithExactly({ status: 'committing' }), `Didn't call cbStatus with a committing status`);
-      assert(mockCBStatus.calledWith({
-        status: 'sending',
-        hash: 'testhash',
-        timestamp: 1500000000,
-        gasFees: abi.bignum('0.01450404')
-      }), `Didn't send the right details`);
-      assert(mockCBStatus.calledWithExactly({ status: 'filling' }), `Didn't called cbStatus with a filling status`);
-      assert(mockCBStatus.calledWith({
-        status: 'filled',
-        hash: 'testhash',
-        timestamp: 1500000000,
-        tradingFees: abi.bignum('0.01'),
-        gasFees: abi.bignum('0.02900808'),
-        filledShares: abi.bignum('10'),
-        filledEth: abi.bignum('0'),
-        remainingShares: abi.bignum('0'),
-        remainingEth: abi.bignum('0')
-      }), `Didn't call cbStatus with a filled status`);
-
-      assert.deepEqual(mockCBStatus.callCount, 5, `Didn't call status callback 5 times as expected`);
-      assert.deepEqual(mockCB.callCount, 1, `Didn't call the callback 3 times as expected`);
-      assert.deepEqual(store.getActions(), [{ type: 'LOAD_BIDS_ASKS' }], `Didn't dispatch a load_bids_asks action as expected`);
-    });
-
-    it('should handle a buy trade with bignums sent in to trade helper', () => {
-      helper.trade('testBinaryMarketID', '2', abi.bignum('0'), abi.bignum('10.01'), 'taker1', () => ['orderID1', 'orderID2', 'orderID3'], store.dispatch, mockCBStatus, mockCB);
-      assert(mockCBStatus.calledWithExactly({ status: 'submitting' }), `Didn't call cbStatus with a submitting status`);
-      assert(mockCBStatus.calledWithExactly({ status: 'committing' }), `Didn't call cbStatus with a committing status`);
-      assert(mockCBStatus.calledWith({
-        status: 'sending',
-        hash: 'testhash',
-        timestamp: 1500000000,
-        gasFees: abi.bignum('0.01450404')
-      }), `Didn't send the right details`);
-      assert(mockCBStatus.calledWithExactly({ status: 'filling' }), `Didn't called cbStatus with a filling status`);
-      assert(mockCBStatus.calledWith({
-        status: 'filled',
-        hash: 'testhash',
-        timestamp: 1500000000,
-        tradingFees: abi.bignum('0.01'),
-        gasFees: abi.bignum('0.02900808'),
-        filledShares: abi.bignum('10'),
-        filledEth: abi.bignum('0'),
-        remainingShares: abi.bignum('0'),
-        remainingEth: abi.bignum('0')
-      }), `Didn't call cbStatus with a filled status`);
-
-      assert.deepEqual(mockCBStatus.callCount, 5, `Didn't call status callback 5 times as expected`);
-      assert.deepEqual(mockCB.callCount, 1, `Didn't call the callback 3 times as expected`);
-      assert.deepEqual(store.getActions(), [{ type: 'LOAD_BIDS_ASKS' }], `Didn't dispatch a load_bids_asks action as expected`);
-    });
-
-    it('should not call augur.trade on a buy trade when no tradeIDs are returned', () => {
-      helper.trade('testBinaryMarketID', '2', '0', '10.01', 'taker1', () => [], store.dispatch, mockCBStatus, mockCB);
-      assert(mockCB.calledWithExactly(null, {
-        remainingEth: abi.bignum('10.01'),
-        remainingShares: abi.bignum('0'),
-        filledShares: abi.bignum('0'),
-        filledEth: abi.bignum('0'),
-        tradingFees: abi.bignum('0'),
-        gasFees: abi.bignum('0')
-      }), `Didn't cancel the trade and return the trade object.`);
-
-      assert(mockCB.calledOnce, `the callback wasn't called 1 time only as expected`);
-
-      assert.deepEqual(store.getActions(), [], `Dispatched actions that shouldn't have dispatched.`);
-    });
-
-    it('should not call trade when given a negative remainingEth input', () => {
-      helper.trade('testBinaryMarketID', '2', '0', '-10.01', 'taker1', () => ['orderID1', 'orderID2', 'orderID3', 'orderID4', 'orderID5', 'orderID6'], store.dispatch, mockCBStatus, mockCB);
-
-      assert(mockCB.calledWithExactly(null, {
-        remainingEth: abi.bignum('-10.01'),
-        remainingShares: abi.bignum('0'),
-        filledShares: abi.bignum('0'),
-        filledEth: abi.bignum('0'),
-        tradingFees: abi.bignum('0'),
-        gasFees: abi.bignum('0')
-      }), `Didn't cancel the trade and return the expected trade object.`);
-
-      assert(mockCB.calledOnce, `the callback wasn't called 1 time only as expected`);
-
-      assert.deepEqual(store.getActions(), [], `Dispatched actions that shouldn't have dispatched.`);
-    });
-
-    it('should not call trade when given 0 as an input for both shares and remainingEth', () => {
-      helper.trade('testBinaryMarketID', '2', '0', '0', 'taker1', () => ['orderID1', 'orderID2', 'orderID3', 'orderID4', 'orderID5', 'orderID6'], store.dispatch, mockCBStatus, mockCB);
-
-      assert(mockCB.calledWithExactly(null, {
-        remainingEth: abi.bignum('0'),
-        remainingShares: abi.bignum('0'),
-        filledShares: abi.bignum('0'),
-        filledEth: abi.bignum('0'),
-        tradingFees: abi.bignum('0'),
-        gasFees: abi.bignum('0')
-      }), `Didn't cancel the trade and return the expected trade object.`);
-
-      assert(mockCB.calledOnce, `the callback wasn't called 1 time only as expected`);
-
-      assert.deepEqual(store.getActions(), [], `Dispatched actions that shouldn't have dispatched.`);
-    });
-
-    it('Should handle a failed commit', () => {
-      helper.trade('testBinaryMarketID', '2', '0', '20.01', '0xtaker1', () => ['orderID1', 'orderID2', 'orderID3'], store.dispatch, mockCBStatus, mockCB);
-
-      assert(mockCB.calledWithExactly({ error: 'commit failed error', message: 'commit failed error message' }), `Didn't return the expected error object for a failed commit`);
-      assert(mockCBStatus.calledWithExactly({ status: 'submitting' }), `Didn't call cbStatus with a submitting status`);
-      assert(mockCBStatus.calledWithExactly({ status: 'committing' }), `Didn't call cbStatus with a committing status`);
-      assert(mockCB.calledOnce, `the callback wasn't called 1 time only as expected`);
-      assert(mockCBStatus.calledTwice, `the Status callback wasn't called 2 times as expected`);
-
-      assert.deepEqual(store.getActions(), [], `Dispatched actions that shouldn't have dispatched.`);
-    });
-
-    it('Should handle a failed trade', () => {
-      helper.trade('testBinaryMarketID', '2', '0', '20.01', '0xtaker1', () => ['orderID1', 'orderID2', 'orderID3'], store.dispatch, mockCBStatus, mockCB);
-
-      assert(mockCBStatus.calledWithExactly({ status: 'submitting' }), `Didn't call cbStatus with a submitting status`);
-      assert(mockCBStatus.calledWithExactly({ status: 'committing' }), `Didn't call cbStatus with a committing status`);
-      assert(mockCBStatus.calledWith({
-        status: 'sending',
-        hash: 'testhash',
-        timestamp: 1500000000,
-        gasFees: abi.bignum('0.01450404')
-      }), `Didn't send the right details`);
-      assert(mockCBStatus.callCount === 4, `Didn't call the status callback 4 times as expected`);
-
-      assert(mockCB.calledWithExactly({ error: 'trade failed error', message: 'trade failed error message' }), `Didn't return the expected error object for a failed trade`);
-      assert(mockCB.calledOnce, `the callback wasn't called 1 time only as expected`);
-
-      assert.deepEqual(store.getActions(), [], `Dispatched actions that shouldn't have dispatched.`);
-    });
-
-    it('should handle null inputs gracefully.', () => {
-      helper.trade('testBinaryMarketID', '2', null, null, '0xtaker1', () => ['orderID1', 'orderID2', 'orderID3'], store.dispatch, mockCBStatus, mockCB);
-
-      assert(mockCB.calledWithExactly(null, {
-        remainingEth: abi.bignum('0'),
-        remainingShares: abi.bignum('0'),
-        filledShares: abi.bignum('0'),
-        filledEth: abi.bignum('0'),
-        tradingFees: abi.bignum('0'),
-        gasFees: abi.bignum('0')
-      }), `Didn't return the expected error object for a failed trade`);
-      assert(mockCB.calledOnce, `the callback wasn't called 1 time only as expected`);
-    });
-
-    it('should be able to handle a large amount of trade ids (100)', () => {
-      const tradeIDs = [];
-      for (let i = 1; i <= 100; i++) {
-        tradeIDs.push('orderID' + i);
-      }
-      helper.trade('testBinaryMarketID', '2', '0', '200.02', '0xtaker1', () => tradeIDs, store.dispatch, mockCBStatus, mockCB);
-
-      assert(mockCBStatus.calledWithExactly({ status: 'submitting' }), `Didn't call cbStatus with a submitting status`);
-      assert(mockCBStatus.calledWithExactly({ status: 'committing' }), `Didn't call cbStatus with a committing status`);
-			// first commit success data check
-      assert(mockCBStatus.calledWithExactly({
-        status: 'sending',
-        hash: 'testhash',
-        timestamp: 1500000000,
-        gasFees: abi.bignum('0.01450404')
-      }), `Didn't send the right details`);
-			// second commit success data check, gas fees should increase
-      assert(mockCBStatus.calledWithExactly({
-        status: 'sending',
-        hash: 'testhash',
-        timestamp: 1500000000,
-        gasFees: abi.bignum('0.04351212')
-      }), `Didn't send the right details`);
-      assert(mockCBStatus.calledWithExactly({ status: 'filling' }), `Didn't called cbStatus with a filling status`);
-			// first succesfully filled trade, should fill 20 shares at 40 total eth cost
-      assert(mockCBStatus.calledWithExactly({
-        status: 'filled',
-        hash: 'testhash',
-        timestamp: 1500000000,
-        tradingFees: abi.bignum('0.01'),
-        gasFees: abi.bignum('0.02900808'),
-        filledShares: abi.bignum('20'),
-        filledEth: abi.bignum('0'),
-        remainingShares: abi.bignum('80'),
-        remainingEth: abi.bignum('160')
-      }), `Didn't call cbStatus with a filled status`);
-			// 2nd successfully filled trade, should fill 80 shares at 160 total eth cost
-      assert(mockCBStatus.calledWithExactly({
-        status: 'filled',
-        hash: 'testhash',
-        timestamp: 1500000000,
-        tradingFees: abi.bignum('0.02'),
-        gasFees: abi.bignum('0.05801616'),
-        filledShares: abi.bignum('100'),
-        filledEth: abi.bignum('0'),
-        remainingShares: abi.bignum('0'),
-        remainingEth: abi.bignum('0')
-      }), `Didn't call cbStatus with a filled status`);
-
-      assert.deepEqual(mockCBStatus.callCount, 10, `Didn't call status callback 10 times as expected`);
-      assert.deepEqual(mockCB.callCount, 1, `Didn't call the callback 3 times as expected`);
-      assert.deepEqual(store.getActions(), [{ type: 'LOAD_BIDS_ASKS' }, { type: 'LOAD_BIDS_ASKS' }], `Didn't dispatch a load_bids_asks action twice as expected`);
-    });
-  });
-
-  describe('Sell Trade Tests', () => {
-    const mockAugurSell = { augur: { ...augur }, abi: { ...abi }, constants: { ...constants } };
-
-    sinon.stub(mockAugurSell.augur, 'getParticipantSharesPurchased', (marketID, userID, outcomeID, cb) => {
-      console.log('getParticipantSharesPurchasedcc:', mockAugurSell.augur.getParticipantSharesPurchased.callCount);
-      switch (mockAugurSell.augur.getParticipantSharesPurchased.callCount) {
-        default:
-          cb('10');
-          break;
-      }
-
-    });
-
-    sinon.stub(mockAugurSell.augur, 'getCashBalance', (takerAddress, cb) => {
-      console.log('getCashBalance cc:', mockAugur.augur.getCashBalance.callCount);
-      switch (mockAugurSell.augur.getCashBalance.callCount) {
-        default:
-          cb('10000.0');
-          break;
-      }
-
-    });
-
-    sinon.stub(mockAugurSell.augur, 'trade', (args) => {
-			// if buying numShares must be 0, if selling totalEthWithFee must be 0
-      const { onTradeHash, onCommitSent, onCommitSuccess, onTradeSent, onTradeSuccess } = args;
-      onTradeHash('tradeHash1');
-      onCommitSent({ hash: 'tradeHash1', callReturn: '1' });
-      console.log('trade cc:', mockAugurSell.augur.trade.callCount);
-      switch (mockAugurSell.augur.trade.callCount) {
-			// case 4:
-			// 	onCommitFailed({ error: 'commit failed error', message: 'commit failed error message' });
-			// 	break;
-			// case 5:
-			// 	onCommitSuccess({ gasFees: '0.01450404', hash: 'testhash', timestamp: 1500000000 });
-			// 	onTradeSent({ hash: 'tradeHash1', callReturn: '1' });
-			// 	onTradeFailed({ error: 'trade failed error', message: 'trade failed error message' });
-			// 	break;
-        default:
-          onCommitSuccess({ gasFees: '0.01450404', hash: 'testhash', timestamp: 1500000000 });
-          onTradeSent({ hash: 'tradeHash1', callReturn: '1' });
-          onTradeSuccess({ sharesBought: '10', cashFromTrade: '0', unmatchedShares: '0', unmatchedCash: '0', tradingFees: '0.01', gasFees: '0.01450404', hash: 'testhash', timestamp: 1500000000 });
-          break;
-      }
-
-			// onCommitFailed({ error: 'error', message: 'error message' });
-			// onNextBlock({ hash: 'tradeHash1', callReturn: '1' });
-			// onTradeFailed({ error: 'error', message: 'error message' });
-    });
->>>>>>> a91e88c9
 
     const helper = proxyquire('../../../../src/modules/trade/actions/helpers/trade.js', {
       '../../../bids-asks/actions/load-bids-asks': mockLoadBidAsks,
       '../../../../services/augurjs': mockAugurSell
     });
 
-<<<<<<< HEAD
 		beforeEach(() => {
 			store.clearActions();
 			mockCB.reset();
@@ -673,277 +280,4 @@
 			assert.deepEqual(mockCB.callCount, 1, `Didn't call the callback 3 times as expected`);
 		});
 	});
-=======
-    beforeEach(() => {
-      store.clearActions();
-      mockCB.reset();
-      mockCBStatus.reset();
-    });
-
-    it('should help with a sell trade', () => {
-			// marketID, outcomeID, numShares, totalEthWithFee, takerAddress, getTradeIDs, dispatch, cbStatus, cb
-      helper.trade('testBinaryMarketID', '2', '10', '0', '0xtaker1', () => ['orderID1', 'orderID2', 'orderID3'], store.dispatch, mockCBStatus, mockCB);
-
-      assert(mockCBStatus.calledWithExactly({ status: 'submitting' }), `Didn't call cbStatus with a submitting status`);
-      assert(mockCBStatus.calledWithExactly({ status: 'committing' }), `Didn't call cbStatus with a committing status`);
-      assert(mockCBStatus.calledWith({
-        status: 'sending',
-        hash: 'testhash',
-        timestamp: 1500000000,
-        gasFees: abi.bignum('0.01450404')
-      }), `Didn't send the right details`);
-      assert(mockCBStatus.calledWithExactly({ status: 'filling' }), `Didn't called cbStatus with a filling status`);
-      assert(mockCBStatus.calledWith({
-        status: 'filled',
-        hash: 'testhash',
-        timestamp: 1500000000,
-        tradingFees: abi.bignum('0.01'),
-        gasFees: abi.bignum('0.02900808'),
-        filledShares: abi.bignum('10'),
-        filledEth: abi.bignum('0'),
-        remainingShares: abi.bignum('0'),
-        remainingEth: abi.bignum('0')
-      }), `Didn't call cbStatus with a filled status`);
-
-      assert.deepEqual(mockCBStatus.callCount, 5, `Didn't call status callback 5 times as expected`);
-      assert.deepEqual(mockCB.callCount, 1, `Didn't call the callback 3 times as expected`);
-      assert.deepEqual(store.getActions(), [{ type: 'LOAD_BIDS_ASKS' }], `Didn't dispatch a load_bids_asks action as expected`);
-    });
-
-    it('should not call trade when given a negative numShares input', () => {
-      helper.trade('testBinaryMarketID', '2', '-10', '0', 'taker1', () => ['orderID1', 'orderID2', 'orderID3', 'orderID4', 'orderID5', 'orderID6'], store.dispatch, mockCBStatus, mockCB);
-
-      assert(mockCB.calledWithExactly(null, {
-        remainingEth: abi.bignum('0'),
-        remainingShares: abi.bignum('-10'),
-        filledShares: abi.bignum('0'),
-        filledEth: abi.bignum('0'),
-        tradingFees: abi.bignum('0'),
-        gasFees: abi.bignum('0')
-      }), `Didn't cancel the trade and return the expected trade object.`);
-
-      assert(mockCB.calledOnce, `the callback wasn't called 1 time only as expected`);
-
-      assert.deepEqual(store.getActions(), [], `Dispatched actions that shouldn't have dispatched.`);
-    });
-
-    it('should handle a sell trade with JS Numbers', () => {
-			// marketID, outcomeID, numShares, totalEthWithFee, takerAddress, getTradeIDs, dispatch, cbStatus, cb
-      helper.trade('testBinaryMarketID', '2', 10, 0, '0xtaker1', () => ['orderID1', 'orderID2', 'orderID3'], store.dispatch, mockCBStatus, mockCB);
-
-      assert(mockCBStatus.calledWithExactly({ status: 'submitting' }), `Didn't call cbStatus with a submitting status`);
-      assert(mockCBStatus.calledWithExactly({ status: 'committing' }), `Didn't call cbStatus with a committing status`);
-      assert(mockCBStatus.calledWith({
-        status: 'sending',
-        hash: 'testhash',
-        timestamp: 1500000000,
-        gasFees: abi.bignum('0.01450404')
-      }), `Didn't send the right details`);
-      assert(mockCBStatus.calledWithExactly({ status: 'filling' }), `Didn't called cbStatus with a filling status`);
-      assert(mockCBStatus.calledWith({
-        status: 'filled',
-        hash: 'testhash',
-        timestamp: 1500000000,
-        tradingFees: abi.bignum('0.01'),
-        gasFees: abi.bignum('0.02900808'),
-        filledShares: abi.bignum('10'),
-        filledEth: abi.bignum('0'),
-        remainingShares: abi.bignum('0'),
-        remainingEth: abi.bignum('0')
-      }), `Didn't call cbStatus with a filled status`);
-
-      assert.deepEqual(mockCBStatus.callCount, 5, `Didn't call status callback 5 times as expected`);
-      assert.deepEqual(mockCB.callCount, 1, `Didn't call the callback 3 times as expected`);
-      assert.deepEqual(store.getActions(), [{ type: 'LOAD_BIDS_ASKS' }], `Didn't dispatch a load_bids_asks action as expected`);
-    });
-
-    it('should handle a sell trade with Big Number', () => {
-			// marketID, outcomeID, numShares, totalEthWithFee, takerAddress, getTradeIDs, dispatch, cbStatus, cb
-      helper.trade('testBinaryMarketID', '2', abi.bignum('10'), abi.bignum('0'), '0xtaker1', () => ['orderID1', 'orderID2', 'orderID3'], store.dispatch, mockCBStatus, mockCB);
-
-      assert(mockCBStatus.calledWithExactly({ status: 'submitting' }), `Didn't call cbStatus with a submitting status`);
-      assert(mockCBStatus.calledWithExactly({ status: 'committing' }), `Didn't call cbStatus with a committing status`);
-      assert(mockCBStatus.calledWith({
-        status: 'sending',
-        hash: 'testhash',
-        timestamp: 1500000000,
-        gasFees: abi.bignum('0.01450404')
-      }), `Didn't send the right details`);
-      assert(mockCBStatus.calledWithExactly({ status: 'filling' }), `Didn't called cbStatus with a filling status`);
-      assert(mockCBStatus.calledWith({
-        status: 'filled',
-        hash: 'testhash',
-        timestamp: 1500000000,
-        tradingFees: abi.bignum('0.01'),
-        gasFees: abi.bignum('0.02900808'),
-        filledShares: abi.bignum('10'),
-        filledEth: abi.bignum('0'),
-        remainingShares: abi.bignum('0'),
-        remainingEth: abi.bignum('0')
-      }), `Didn't call cbStatus with a filled status`);
-
-      assert.deepEqual(mockCBStatus.callCount, 5, `Didn't call status callback 5 times as expected`);
-      assert.deepEqual(mockCB.callCount, 1, `Didn't call the callback 3 times as expected`);
-      assert.deepEqual(store.getActions(), [{ type: 'LOAD_BIDS_ASKS' }], `Didn't dispatch a load_bids_asks action as expected`);
-    });
-
-    it('should handle a sell trade with no tradeIDs available', () => {
-			// marketID, outcomeID, numShares, totalEthWithFee, takerAddress, getTradeIDs, dispatch, cbStatus, cb
-      helper.trade('testBinaryMarketID', '2', '10', '0', '0xtaker1', () => [], store.dispatch, mockCBStatus, mockCB);
-
-      assert(mockCB.calledWithExactly(null, {
-        remainingEth: ZERO,
-        remainingShares: abi.bignum(10),
-        filledShares: ZERO,
-        filledEth: ZERO,
-        tradingFees: ZERO,
-        gasFees: ZERO
-      }), `Didn't call the callback with the expected values`);
-      assert.deepEqual(mockCBStatus.callCount, 0, `Called a cbStatus when it should have failed out.`);
-      assert.deepEqual(mockCB.callCount, 1, `Didn't call the callback 3 times as expected`);
-      assert.deepEqual(store.getActions(), [], `Did dispatch actions when it shouldn't have`);
-    });
-
-    it('should handle a sell trade with 99 trade ids available', () => {
-      const tradeIDs = [];
-      for (let i = 1; i <= 99; i++) {
-        tradeIDs.push('orderID' + i);
-      }
-			// marketID, outcomeID, numShares, totalEthWithFee, takerAddress, getTradeIDs, dispatch, cbStatus, cb
-      helper.trade('testBinaryMarketID', '2', '30', '0', '0xtaker1', () => tradeIDs, store.dispatch, mockCBStatus, mockCB);
-
-      assert(mockCBStatus.calledWithExactly({ status: 'submitting' }), `Didn't call cbStatus with a submitting status`);
-      assert(mockCBStatus.calledWithExactly({ status: 'committing' }), `Didn't call cbStatus with a committing status`);
-      assert(mockCBStatus.calledWith({
-        status: 'sending',
-        hash: 'testhash',
-        timestamp: 1500000000,
-        gasFees: abi.bignum('0.01450404')
-      }), `Didn't send the right details`);
-      assert(mockCBStatus.calledWithExactly({ status: 'filling' }), `Didn't called cbStatus with a filling status`);
-
-      assert(mockCBStatus.calledWith({
-        status: 'filled',
-        hash: 'testhash',
-        timestamp: 1500000000,
-        tradingFees: abi.bignum('0.01'),
-        gasFees: abi.bignum('0.02900808'),
-        filledShares: abi.bignum('10'),
-        filledEth: abi.bignum('0'),
-        remainingShares: abi.bignum('20'),
-        remainingEth: abi.bignum('0')
-      }), `Didn't call cbStatus with a filled status 1`);
-
-      assert(mockCBStatus.calledWith({
-        status: 'filled',
-        hash: 'testhash',
-        timestamp: 1500000000,
-        tradingFees: abi.bignum('0.02'),
-        gasFees: abi.bignum('0.05801616'),
-        filledShares: abi.bignum('20'),
-        filledEth: abi.bignum('0'),
-        remainingShares: abi.bignum('10'),
-        remainingEth: abi.bignum('0')
-      }), `Didn't call cbStatus with a filled status`);
-
-      assert(mockCBStatus.calledWith({
-        status: 'filled',
-        hash: 'testhash',
-        timestamp: 1500000000,
-        tradingFees: abi.bignum('0.03'),
-        gasFees: abi.bignum('0.08702424'),
-        filledShares: abi.bignum('30'),
-        filledEth: abi.bignum('0'),
-        remainingShares: abi.bignum('0'),
-        remainingEth: abi.bignum('0')
-      }), `Didn't call cbStatus with a filled status`);
-
-
-      assert.deepEqual(mockCBStatus.callCount, 15, `Called a cbStatus when it should have failed out.`);
-      assert.deepEqual(mockCB.callCount, 1, `Didn't call the callback 3 times as expected`);
-      assert.deepEqual(store.getActions(), [{ type: 'LOAD_BIDS_ASKS' }, { type: 'LOAD_BIDS_ASKS' }, { type: 'LOAD_BIDS_ASKS' }], `Did dispatch actions when it shouldn't have`);
-    });
-
-    it('should handle a sell trade with 4 trade ids available', () => {
-      const tradeIDs = [];
-      for (let i = 1; i <= 4; i++) {
-        tradeIDs.push('orderID' + i);
-      }
-
-			// marketID, outcomeID, numShares, totalEthWithFee, takerAddress, getTradeIDs, dispatch, cbStatus, cb
-      helper.trade('testBinaryMarketID', '2', '40', '0', '0xtaker1', () => tradeIDs, store.dispatch, mockCBStatus, mockCB);
-
-      assert(mockCBStatus.calledWithExactly({ status: 'submitting' }), `Didn't call cbStatus with a submitting status`);
-      assert(mockCBStatus.calledWithExactly({ status: 'committing' }), `Didn't call cbStatus with a committing status`);
-      assert(mockCBStatus.calledWith({
-        status: 'sending',
-        hash: 'testhash',
-        timestamp: 1500000000,
-        gasFees: abi.bignum('0.01450404')
-      }), `Didn't send the right details`);
-      assert(mockCBStatus.calledWithExactly({ status: 'filling' }), `Didn't called cbStatus with a filling status`);
-      assert(mockCBStatus.calledWith({
-        status: 'filled',
-        hash: 'testhash',
-        timestamp: 1500000000,
-        tradingFees: abi.bignum('0.01'),
-        gasFees: abi.bignum('0.02900808'),
-        filledShares: abi.bignum('10'),
-        filledEth: abi.bignum('0'),
-        remainingShares: abi.bignum('30'),
-        remainingEth: abi.bignum('0')
-      }), `Didn't call cbStatus with a filled status`);
-
-      assert(mockCBStatus.calledWith({
-        status: 'filled',
-        hash: 'testhash',
-        timestamp: 1500000000,
-        tradingFees: abi.bignum('0.02'),
-        gasFees: abi.bignum('0.05801616'),
-        filledShares: abi.bignum('20'),
-        filledEth: abi.bignum('0'),
-        remainingShares: abi.bignum('20'),
-        remainingEth: abi.bignum('0')
-      }), `Didn't call cbStatus with a filled status`);
-
-      assert(mockCBStatus.calledWith({
-        status: 'filled',
-        hash: 'testhash',
-        timestamp: 1500000000,
-        tradingFees: abi.bignum('0.03'),
-        gasFees: abi.bignum('0.08702424'),
-        filledShares: abi.bignum('30'),
-        filledEth: abi.bignum('0'),
-        remainingShares: abi.bignum('10'),
-        remainingEth: abi.bignum('0')
-      }), `Didn't call cbStatus with a filled status`);
-
-      assert(mockCBStatus.calledWith({
-        status: 'filled',
-        hash: 'testhash',
-        timestamp: 1500000000,
-        tradingFees: abi.bignum('0.04'),
-        gasFees: abi.bignum('0.11603232'),
-        filledShares: abi.bignum('40'),
-        filledEth: abi.bignum('0'),
-        remainingShares: abi.bignum('0'),
-        remainingEth: abi.bignum('0')
-      }), `Didn't call cbStatus with a filled status`);
-
-      assert.deepEqual(mockCBStatus.callCount, 20, `Called a cbStatus when it should have failed out.`);
-      assert.deepEqual(mockCB.callCount, 1, `Didn't call the callback 3 times as expected`);
-      assert.deepEqual(store.getActions(), [{ type: 'LOAD_BIDS_ASKS' }, { type: 'LOAD_BIDS_ASKS' }, { type: 'LOAD_BIDS_ASKS' }, { type: 'LOAD_BIDS_ASKS' }], `Did dispatch actions when it shouldn't have`);
-    });
-
-    it.skip('should handle a trade that sends in both numShares and totalEthWithFee', () => {
-			// not sure how this should be handled yet...
-      helper.trade('testBinaryMarketID', '2', '10', '20.02', 'taker1', () => ['orderID1', 'orderID2', 'orderID3', 'orderID4', 'orderID5', 'orderID6'], store.dispatch, mockCBStatus, mockCB);
-
-      console.log(mockCBStatus.callCount);
-      console.log(mockCB.callCount);
-
-      console.log(store.getActions());
-    });
-  });
->>>>>>> a91e88c9
 });