import { describe, it, beforeEach, afterEach } from 'mocha';
import { assert } from 'chai';
import proxyquire from 'proxyquire';
import sinon from 'sinon';
import * as mocks from '../../mockStore';
import { tradeTestState, tradeConstOrderBooks, stubUpdateExistingTransaction, stubLoadAccountTrades } from '../constants';
import { augur, abi } from '../../../src/services/augurjs';

describe('modules/trade/actions/process-short-ask.js', () => {
	proxyquire.noPreserveCache();
	const { state, mockStore } = mocks.default;
	const testState = Object.assign({}, state, tradeTestState);
	testState.orderBooks = tradeConstOrderBooks;
	const store = mockStore(testState);
	const mockAugurJS = { augur: { ...augur } };
	sinon.stub(mockAugurJS.augur, 'shortAsk', (arg) => {
		const { onSent, onSuccess, onFailed } = arg;
		onSent();
		onSuccess({
			hash: 'testhash',
			timestamp: 1500000000,
			gasFees: '0.02791268'
		});
		onFailed({ error: 0, message: 'error message!' });
	});
	const mockUpdateExisitngTransaction = { updateExistingTransaction: () => {} };
	sinon.stub(mockUpdateExisitngTransaction, 'updateExistingTransaction', stubUpdateExistingTransaction);
	const mockLoadAccountTrades = { loadAccountTrades: () => {} };
	sinon.stub(mockLoadAccountTrades, 'loadAccountTrades', stubLoadAccountTrades);
	const mockLoadBidAsks = { loadBidsAsks: () => {} };
	sinon.stub(mockLoadBidAsks, 'loadBidsAsks', (marketID, cb) => {
		assert.isString(marketID, `didn't pass a marketID as a string to loadBidsAsks`);
		cb(undefined, store.getState().orderBooks[marketID]);
		return { type: 'LOAD_BIDS_ASKS' };
	});

	const action = proxyquire('../../../src/modules/trade/actions/process-short-ask.js', {
		'../../../services/augurjs': mockAugurJS,
		'../../transactions/actions/update-existing-transaction': mockUpdateExisitngTransaction,
		'../../bids-asks/actions/load-bids-asks': mockLoadBidAsks,
		'../../my-positions/actions/load-account-trades': mockLoadAccountTrades
	});

	beforeEach(() => {
		store.clearActions();
	});

	afterEach(() => {
		store.clearActions();
	});

	const expectedBinaryTradeActions = [
		{
			type: 'UPDATE_EXISTING_TRANSACTION',
			transactionID: 'trans1',
			data: {
				status: 'placing short ask...',
				message: 'short asking 10 shares for -1.0010 ETH/share',
				freeze: {
					verb: 'freezing',
					noFeeCost: {
						value: -10.02,
						formattedValue: -10.02,
						formatted: '-10.0200',
						roundedValue: -10.02,
						rounded: '-10.0200',
						minimized: '-10.02',
						denomination: ' ETH',
						full: '-10.0200 ETH'
					},
					tradingFees: {
						value: 0.01,
						formattedValue: 0.01,
						formatted: '0.0100',
						roundedValue: 0.01,
						rounded: '0.0100',
						minimized: '0.01',
						denomination: ' ETH',
						full: '0.0100 ETH'
					}
				},
				gasFees: {
					value: 0.02791268,
					formattedValue: 0.0279,
					formatted: '0.0279',
					roundedValue: 0.0279,
					rounded: '0.0279',
					minimized: '0.0279',
					denomination: ' real ETH (estimated)',
					full: '0.0279 real ETH (estimated)'
				}
			}
		}, {
			type: 'UPDATE_EXISTING_TRANSACTION',
			transactionID: 'trans1',
			data: {
				hash: 'testhash',
				timestamp: 1500000000,
				status: 'updating order book',
				message: 'short ask 10 shares for -1.0010 ETH/share',
				freeze: {
					verb: 'froze',
					noFeeCost: {
						value: -10.02,
						formattedValue: -10.02,
						formatted: '-10.0200',
						roundedValue: -10.02,
						rounded: '-10.0200',
						minimized: '-10.02',
						denomination: ' ETH',
						full: '-10.0200 ETH'
					},
					tradingFees: {
						value: 0.01,
						formattedValue: 0.01,
						formatted: '0.0100',
						roundedValue: 0.01,
						rounded: '0.0100',
						minimized: '0.01',
						denomination: ' ETH',
						full: '0.0100 ETH'
					}
				},
				gasFees: {
					value: 0.02791268,
					formattedValue: 0.0279,
					formatted: '0.0279',
					roundedValue: 0.0279,
					rounded: '0.0279',
					minimized: '0.0279',
					denomination: ' real ETH',
					full: '0.0279 real ETH'
				}
<<<<<<< HEAD
			},
			{ type: 'UPDATE_EXISTING_TRANSACTION',
			transactionID: 'trans1',
			data: { status: 'updating position' } },
			{ type: 'UPDATE_EXISTING_TRANSACTION',
				transactionID: 'trans1',
				data: { status: 'success' } },
			{ type: 'LOAD_ACCOUNT_TRADES' },
			{ type: 'LOAD_BIDS_ASKS' },
			{ type: 'UPDATE_EXISTING_TRANSACTION',
				transactionID: 'trans1',
				data: { status: 'failed', message: 'error message!' }
=======
>>>>>>> 9f203a16
			}
		},
		{ type: 'UPDATE_EXISTING_TRANSACTION',
			transactionID: 'trans1',
			data: { status: 'updating position' } },
		{ type: 'UPDATE_EXISTING_TRANSACTION',
			transactionID: 'trans1',
			data: { status: 'success' } },
		{ type: 'LOAD_ACCOUNT_TRADES', marketID: 'testBinaryMarketID' },
		{ type: 'LOAD_BIDS_ASKS' },
		{ type: 'UPDATE_EXISTING_TRANSACTION',
			transactionID: 'trans1',
			data: { status: 'failed', message: 'error message!' }
		}
	];

	it('should process an short ask order for a binary market given string inputs', () => {
		// transactionID, marketID, outcomeID, numShares, limitPrice, totalEthWithFee, tradingFeesEth, gasFeesRealEth
		store.dispatch(action.processShortAsk('trans1', 'testBinaryMarketID', '2', '10', '0.5', '-10.01', '0.01', '0.02791268'));

		assert.deepEqual(store.getActions(), expectedBinaryTradeActions, `Didn't produce the expected actions or calculations`);
	});

	it('should process an short ask order for a binary market given JS number inputs', () => {
		// transactionID, marketID, outcomeID, numShares, limitPrice, totalEthWithFee, tradingFeesEth, gasFeesRealEth
		store.dispatch(action.processShortAsk('trans1', 'testBinaryMarketID', '2', 10, 0.5, -10.01, 0.01, 0.02791268));

		assert.deepEqual(store.getActions(), expectedBinaryTradeActions, `Didn't produce the expected actions or calculations`);
	});

	it('should process an short ask order for a binary market given Big Number inputs', () => {
		// transactionID, marketID, outcomeID, numShares, limitPrice, totalEthWithFee, tradingFeesEth, gasFeesRealEth
		store.dispatch(action.processShortAsk('trans1', 'testBinaryMarketID', '2', abi.bignum('10'), abi.bignum('0.5'), abi.bignum('-10.01'), abi.bignum('0.01'), abi.bignum('0.02791268')));

		assert.deepEqual(store.getActions(), expectedBinaryTradeActions, `Didn't produce the expected actions or calculations`);
	});

	const expectedCategoricalTradeActions = [
		{
			type: 'UPDATE_EXISTING_TRANSACTION',
			transactionID: 'trans2',
			data: {
				status: 'placing short ask...',
				message: 'short asking 10 shares for -1.0005 ETH/share',
				freeze: {
					verb: 'freezing',
					noFeeCost: {
						value: -10.01,
						formattedValue: -10.01,
						formatted: '-10.0100',
						roundedValue: -10.01,
						rounded: '-10.0100',
						minimized: '-10.01',
						denomination: ' ETH',
						full: '-10.0100 ETH'
					},
					tradingFees: {
						value: 0.004999999999999995,
						formattedValue: 0.005,
						formatted: '0.0050',
						roundedValue: 0.005,
						rounded: '0.0050',
						minimized: '0.005',
						denomination: ' ETH',
						full: '0.0050 ETH'
					}
				},
				gasFees: {
					value: 0.02791268,
					formattedValue: 0.0279,
					formatted: '0.0279',
					roundedValue: 0.0279,
					rounded: '0.0279',
					minimized: '0.0279',
					denomination: ' real ETH (estimated)',
					full: '0.0279 real ETH (estimated)'
				}
			}
		}, {
			type: 'UPDATE_EXISTING_TRANSACTION',
			transactionID: 'trans2',
			data: {
				hash: 'testhash',
				timestamp: 1500000000,
				status: 'updating order book',
				message: 'short ask 10 shares for -1.0005 ETH/share',
				freeze: {
					verb: 'froze',
					noFeeCost: {
						value: -10.01,
						formattedValue: -10.01,
						formatted: '-10.0100',
						roundedValue: -10.01,
						rounded: '-10.0100',
						minimized: '-10.01',
						denomination: ' ETH',
						full: '-10.0100 ETH'
					},
					tradingFees: {
						value: 0.004999999999999995,
						formattedValue: 0.005,
						formatted: '0.0050',
						roundedValue: 0.005,
						rounded: '0.0050',
						minimized: '0.005',
						denomination: ' ETH',
						full: '0.0050 ETH'
					}
				},
				gasFees: {
					value: 0.02791268,
					formattedValue: 0.0279,
					formatted: '0.0279',
					roundedValue: 0.0279,
					rounded: '0.0279',
					minimized: '0.0279',
					denomination: ' real ETH',
					full: '0.0279 real ETH'
				}
			}
		},
		{
			type: 'UPDATE_EXISTING_TRANSACTION',
			transactionID: 'trans2',
			data: { status: 'updating position' }
		}, {
			type: 'UPDATE_EXISTING_TRANSACTION',
			transactionID: 'trans2',
			data: { status: 'success' }
		},
		{ type: 'LOAD_ACCOUNT_TRADES', marketID: 'testCategoricalMarketID' },
		{ type: 'LOAD_BIDS_ASKS' },
		{
			type: 'UPDATE_EXISTING_TRANSACTION',
			transactionID: 'trans2',
			data: {
				status: 'failed',
				message: 'error message!'
			}
		}
	];

	it('should process an short ask order for a categorical market given string inputs', () => {
		// transactionID, marketID, outcomeID, numShares, limitPrice, totalEthWithFee, tradingFeesEth, gasFeesRealEth
		store.dispatch(action.processShortAsk('trans2', 'testCategoricalMarketID', '1', '10', '0.5', '-10.004999999999999995', '0.004999999999999995', '0.02791268'));

		assert.deepEqual(store.getActions(), expectedCategoricalTradeActions, `Didn't produce the expected actions or calculations`);
	});

	it('should process an short ask order for a categorical market given JS Number inputs', () => {
		// transactionID, marketID, outcomeID, numShares, limitPrice, totalEthWithFee, tradingFeesEth, gasFeesRealEth
		store.dispatch(action.processShortAsk('trans2', 'testCategoricalMarketID', '1', 10, 0.5, -10.004999999999999995, 0.004999999999999995, 0.02791268));

		assert.deepEqual(store.getActions(), expectedCategoricalTradeActions, `Didn't produce the expected actions or calculations`);
	});

	it('should process an short ask order for a categorical market given Big Number inputs', () => {
		// transactionID, marketID, outcomeID, numShares, limitPrice, totalEthWithFee, tradingFeesEth, gasFeesRealEth
		store.dispatch(action.processShortAsk('trans2', 'testCategoricalMarketID', '1', abi.bignum('10'), abi.bignum('0.5'), abi.bignum('-10.004999999999999995'), abi.bignum('0.004999999999999995'), abi.bignum('0.02791268')));

		assert.deepEqual(store.getActions(), expectedCategoricalTradeActions, `Didn't produce the expected actions or calculations`);
	});

	const expectedScalarTradeActions = [
		{
			type: 'UPDATE_EXISTING_TRANSACTION',
			transactionID: 'trans3',
			data: {
				status: 'placing short ask...',
				message: 'short asking 20 shares for -1.5370 ETH/share',
				freeze: {
					verb: 'freezing',
					noFeeCost: {
						value: -41.4792899408284,
						formattedValue: -41.4793,
						formatted: '-41.4793',
						roundedValue: -41.4793,
						rounded: '-41.4793',
						minimized: '-41.4793',
						denomination: ' ETH',
						full: '-41.4793 ETH'
					},
					tradingFees: {
						value: 10.7396449704142,
						formattedValue: 10.7396,
						formatted: '10.7396',
						roundedValue: 10.7396,
						rounded: '10.7396',
						minimized: '10.7396',
						denomination: ' ETH',
						full: '10.7396 ETH'
					}
				},
				gasFees: {
					value: 0.02791268,
					formattedValue: 0.0279,
					formatted: '0.0279',
					roundedValue: 0.0279,
					rounded: '0.0279',
					minimized: '0.0279',
					denomination: ' real ETH (estimated)',
					full: '0.0279 real ETH (estimated)'
				}
			}
		}, {
			type: 'UPDATE_EXISTING_TRANSACTION',
			transactionID: 'trans3',
			data: {
				hash: 'testhash',
				timestamp: 1500000000,
				status: 'updating order book',
				message: 'short ask 20 shares for -1.5370 ETH/share',
				freeze: {
					verb: 'froze',
					noFeeCost: {
						value: -41.4792899408284,
						formattedValue: -41.4793,
						formatted: '-41.4793',
						roundedValue: -41.4793,
						rounded: '-41.4793',
						minimized: '-41.4793',
						denomination: ' ETH',
						full: '-41.4793 ETH'
					},
					tradingFees: {
						value: 10.7396449704142,
						formattedValue: 10.7396,
						formatted: '10.7396',
						roundedValue: 10.7396,
						rounded: '10.7396',
						minimized: '10.7396',
						denomination: ' ETH',
						full: '10.7396 ETH'
					}
				},
				gasFees: {
					value: 0.02791268,
					formattedValue: 0.0279,
					formatted: '0.0279',
					roundedValue: 0.0279,
					rounded: '0.0279',
					minimized: '0.0279',
					denomination: ' real ETH',
					full: '0.0279 real ETH'
				}
			}
		}, {
			type: 'UPDATE_EXISTING_TRANSACTION',
			transactionID: 'trans3',
			data: {
				status: 'updating position'
			}
		}, {
			type: 'UPDATE_EXISTING_TRANSACTION',
			transactionID: 'trans3',
			data: {
				status: 'success'
			}
		}, {
			type: 'LOAD_ACCOUNT_TRADES',
			marketID: 'testScalarMarketID'
		}, {
			type: 'LOAD_BIDS_ASKS'
		}, {
			type: 'UPDATE_EXISTING_TRANSACTION',
			transactionID: 'trans3',
			data: {
				status: 'failed',
				message: 'error message!'
			}
		}
	];

	it('should process an short ask order for a scalar market given string inputs', () => {
		// transactionID, marketID, outcomeID, numShares, limitPrice, totalEthWithFee, tradingFeesEth, gasFeesRealEth
		store.dispatch(action.processShortAsk('trans3', 'testScalarMarketID', '1', '20', '55', '-30.7396449704142005', '10.7396449704142005', '0.02791268'));

		assert.deepEqual(store.getActions(), expectedScalarTradeActions, `Didn't produce the expected actions or calculations`);
	});

	it('should process an short ask order for a scalar market given JS Number inputs', () => {
		// transactionID, marketID, outcomeID, numShares, limitPrice, totalEthWithFee, tradingFeesEth, gasFeesRealEth
		store.dispatch(action.processShortAsk('trans3', 'testScalarMarketID', '1', 20, 55, -30.7396449704142005, 10.7396449704142005, 0.02791268));

		assert.deepEqual(store.getActions(), expectedScalarTradeActions, `Didn't produce the expected actions or calculations`);
	});

	it('should process an short ask order for a scalar market given Big Number inputs', () => {
		// transactionID, marketID, outcomeID, numShares, limitPrice, totalEthWithFee, tradingFeesEth, gasFeesRealEth
		store.dispatch(action.processShortAsk('trans3', 'testScalarMarketID', '1', abi.bignum('20'), abi.bignum('55'), abi.bignum('-30.7396449704142005'), abi.bignum('10.7396449704142005'), abi.bignum('0.02791268')));

		assert.deepEqual(store.getActions(), expectedScalarTradeActions, `Didn't produce the expected actions or calculations`);
	});

	it('should handle a transactionID that is undefined or null', () => {
		// transactionID, marketID, outcomeID, numShares, limitPrice, totalEthWithFee, tradingFeesEth, gasFeesRealEth
		store.dispatch(action.processShortAsk(undefined, 'testBinaryMarketID', '2', '10', '0.5', '-10.01', '0.01', '0.02791268'));
		assert.deepEqual(store.getActions(), [], `processShortAsk produced actions when it shouldn't have when given a undefined transactionID.`);

		store.dispatch(action.processShortAsk(null, 'testBinaryMarketID', '2', '10', '0.5', '-10.01', '0.01', '0.02791268'));
		assert.deepEqual(store.getActions(), [], `processShortAsk produced actions when it shouldn't have when given a null transactionID.`);
	});

	const expectedGenericFail = [{
		type: 'UPDATE_EXISTING_TRANSACTION',
    transactionID: 'trans1',
    data: {
			status: 'failed',
      message: 'There was an issue processesing the Short Ask trade.'
		}
	}];

	it('should handle a marketID that is undefined or null', () => {
		// transactionID, marketID, outcomeID, numShares, limitPrice, totalEthWithFee, tradingFeesEth, gasFeesRealEth
		store.dispatch(action.processShortAsk('trans1', undefined, '2', '10', '0.5', '-10.01', '0.01', '0.02791268'));
		assert.deepEqual(store.getActions(), expectedGenericFail, `processShortAsk produced unexpected actions when given a undefined marketID`);

		store.clearActions();

		store.dispatch(action.processShortAsk('trans1', null, '2', '10', '0.5', '-10.01', '0.01', '0.02791268'));
		assert.deepEqual(store.getActions(), expectedGenericFail, `processShortAsk produced unexpected actions when given a null marketID`);
	});

	it('should handle a outcomeID that is undefined or null', () => {
		// transactionID, marketID, outcomeID, numShares, limitPrice, totalEthWithFee, tradingFeesEth, gasFeesRealEth
		store.dispatch(action.processShortAsk('trans1', 'testBinaryMarketID', undefined, '10', '0.5', '-10.01', '0.01', '0.02791268'));
		assert.deepEqual(store.getActions(), expectedGenericFail, `processShortAsk produced unexpected actions when given a undefined outcomeID`);

		store.clearActions();

		store.dispatch(action.processShortAsk('trans1', 'testBinaryMarketID', null, '10', '0.5', '-10.01', '0.01', '0.02791268'));
		assert.deepEqual(store.getActions(), expectedGenericFail, `processShortAsk produced unexpected actions when given a null outcomeID`);
	});

	it('should handle a numShares that is undefined or null', () => {
		// transactionID, marketID, outcomeID, numShares, limitPrice, totalEthWithFee, tradingFeesEth, gasFeesRealEth
		store.dispatch(action.processShortAsk('trans1', 'testBinaryMarketID', '2', undefined, '0.5', '-10.01', '0.01', '0.02791268'));
		assert.deepEqual(store.getActions(), [ { type: 'UPDATE_EXISTING_TRANSACTION', transactionID: 'trans1', data: { status: 'failed', message: 'invalid limit price "0.5" or shares "undefined"' } }], `processShortAsk produced unexpected actions when given a undefined numShares`);

		store.clearActions();

		store.dispatch(action.processShortAsk('trans1', 'testBinaryMarketID', '2', null, '0.5', '-10.01', '0.01', '0.02791268'));
		assert.deepEqual(store.getActions(), [ { type: 'UPDATE_EXISTING_TRANSACTION', transactionID: 'trans1', data: { status: 'failed', message: 'invalid limit price "0.5" or shares "null"' } }], `processShortAsk produced unexpected actions when given a null numShares`);
	});

	it('should handle a limitPrice that is undefined or null', () => {
		// transactionID, marketID, outcomeID, numShares, limitPrice, totalEthWithFee, tradingFeesEth, gasFeesRealEth
		store.dispatch(action.processShortAsk('trans1', 'testBinaryMarketID', '2', '10', undefined, '-10.01', '0.01', '0.02791268'));
		assert.deepEqual(store.getActions(), [ { type: 'UPDATE_EXISTING_TRANSACTION', transactionID: 'trans1', data: { status: 'failed', message: 'invalid limit price "undefined" or shares "10"' } }], `processShortAsk produced unexpected actions when given a undefined limitPrice`);

		store.clearActions();

		store.dispatch(action.processShortAsk('trans1', 'testBinaryMarketID', '2', '10', null, '-10.01', '0.01', '0.02791268'));
		assert.deepEqual(store.getActions(), [ { type: 'UPDATE_EXISTING_TRANSACTION', transactionID: 'trans1', data: { status: 'failed', message: 'invalid limit price "null" or shares "10"' } }], `processShortAsk produced unexpected actions when given a null limitPrice`);
	});

	it('should handle a totalEthWithFee that is undefined or null', () => {
		// transactionID, marketID, outcomeID, numShares, limitPrice, totalEthWithFee, tradingFeesEth, gasFeesRealEth
		store.dispatch(action.processShortAsk('trans1', 'testBinaryMarketID', '2', '10', '0.5', undefined, '0.01', '0.02791268'));
		assert.deepEqual(store.getActions(), expectedGenericFail, `processShortAsk produced unexpected actions when given a undefined totalEthWithFee`);

		store.clearActions();

		store.dispatch(action.processShortAsk('trans1', 'testBinaryMarketID', '2', '10', '0.5', null, '0.01', '0.02791268'));
		assert.deepEqual(store.getActions(), expectedGenericFail, `processShortAsk produced unexpected actions when given a null totalEthWithFee`);
	});

	it('should handle a tradingFeesEth that is undefined or null', () => {
		// transactionID, marketID, outcomeID, numShares, limitPrice, totalEthWithFee, tradingFeesEth, gasFeesRealEth
		store.dispatch(action.processShortAsk('trans1', 'testBinaryMarketID', '2', '10', '0.5', '-10.01', undefined, '0.02791268'));
		assert.deepEqual(store.getActions(), expectedGenericFail, `processShortAsk produced unexpected actions when given a undefined tradingFeesEth`);

		store.clearActions();

		store.dispatch(action.processShortAsk('trans1', 'testBinaryMarketID', '2', '10', '0.5', '-10.01', null, '0.02791268'));
		assert.deepEqual(store.getActions(), expectedGenericFail, `processShortAsk produced unexpected actions when given a null tradingFeesEth`);
	});

	it('should handle a gasFeesRealEth that is undefined or null', () => {
		// transactionID, marketID, outcomeID, numShares, limitPrice, totalEthWithFee, tradingFeesEth, gasFeesRealEth
		store.dispatch(action.processShortAsk('trans1', 'testBinaryMarketID', '2', '10', '0.5', '-10.01', '0.01', undefined));
		assert.deepEqual(store.getActions(), expectedGenericFail, `processShortAsk produced unexpected actions when given a undefined gasFeesRealEth`);

		store.clearActions();

		store.dispatch(action.processShortAsk('trans1', 'testBinaryMarketID', '2', '10', '0.5', '-10.01', '0.01', null));
		assert.deepEqual(store.getActions(), expectedGenericFail, `processShortAsk produced unexpected actions when given a null gasFeesRealEth`);
	});
});<|MERGE_RESOLUTION|>--- conflicted
+++ resolved
@@ -131,21 +131,6 @@
 					denomination: ' real ETH',
 					full: '0.0279 real ETH'
 				}
-<<<<<<< HEAD
-			},
-			{ type: 'UPDATE_EXISTING_TRANSACTION',
-			transactionID: 'trans1',
-			data: { status: 'updating position' } },
-			{ type: 'UPDATE_EXISTING_TRANSACTION',
-				transactionID: 'trans1',
-				data: { status: 'success' } },
-			{ type: 'LOAD_ACCOUNT_TRADES' },
-			{ type: 'LOAD_BIDS_ASKS' },
-			{ type: 'UPDATE_EXISTING_TRANSACTION',
-				transactionID: 'trans1',
-				data: { status: 'failed', message: 'error message!' }
-=======
->>>>>>> 9f203a16
 			}
 		},
 		{ type: 'UPDATE_EXISTING_TRANSACTION',
@@ -451,10 +436,10 @@
 
 	const expectedGenericFail = [{
 		type: 'UPDATE_EXISTING_TRANSACTION',
-    transactionID: 'trans1',
-    data: {
+		transactionID: 'trans1',
+		data: {
 			status: 'failed',
-      message: 'There was an issue processesing the Short Ask trade.'
+			message: 'There was an issue processesing the Short Ask trade.'
 		}
 	}];
 
@@ -483,23 +468,23 @@
 	it('should handle a numShares that is undefined or null', () => {
 		// transactionID, marketID, outcomeID, numShares, limitPrice, totalEthWithFee, tradingFeesEth, gasFeesRealEth
 		store.dispatch(action.processShortAsk('trans1', 'testBinaryMarketID', '2', undefined, '0.5', '-10.01', '0.01', '0.02791268'));
-		assert.deepEqual(store.getActions(), [ { type: 'UPDATE_EXISTING_TRANSACTION', transactionID: 'trans1', data: { status: 'failed', message: 'invalid limit price "0.5" or shares "undefined"' } }], `processShortAsk produced unexpected actions when given a undefined numShares`);
+		assert.deepEqual(store.getActions(), [{ type: 'UPDATE_EXISTING_TRANSACTION', transactionID: 'trans1', data: { status: 'failed', message: 'invalid limit price "0.5" or shares "undefined"' } }], `processShortAsk produced unexpected actions when given a undefined numShares`);
 
 		store.clearActions();
 
 		store.dispatch(action.processShortAsk('trans1', 'testBinaryMarketID', '2', null, '0.5', '-10.01', '0.01', '0.02791268'));
-		assert.deepEqual(store.getActions(), [ { type: 'UPDATE_EXISTING_TRANSACTION', transactionID: 'trans1', data: { status: 'failed', message: 'invalid limit price "0.5" or shares "null"' } }], `processShortAsk produced unexpected actions when given a null numShares`);
+		assert.deepEqual(store.getActions(), [{ type: 'UPDATE_EXISTING_TRANSACTION', transactionID: 'trans1', data: { status: 'failed', message: 'invalid limit price "0.5" or shares "null"' } }], `processShortAsk produced unexpected actions when given a null numShares`);
 	});
 
 	it('should handle a limitPrice that is undefined or null', () => {
 		// transactionID, marketID, outcomeID, numShares, limitPrice, totalEthWithFee, tradingFeesEth, gasFeesRealEth
 		store.dispatch(action.processShortAsk('trans1', 'testBinaryMarketID', '2', '10', undefined, '-10.01', '0.01', '0.02791268'));
-		assert.deepEqual(store.getActions(), [ { type: 'UPDATE_EXISTING_TRANSACTION', transactionID: 'trans1', data: { status: 'failed', message: 'invalid limit price "undefined" or shares "10"' } }], `processShortAsk produced unexpected actions when given a undefined limitPrice`);
+		assert.deepEqual(store.getActions(), [{ type: 'UPDATE_EXISTING_TRANSACTION', transactionID: 'trans1', data: { status: 'failed', message: 'invalid limit price "undefined" or shares "10"' } }], `processShortAsk produced unexpected actions when given a undefined limitPrice`);
 
 		store.clearActions();
 
 		store.dispatch(action.processShortAsk('trans1', 'testBinaryMarketID', '2', '10', null, '-10.01', '0.01', '0.02791268'));
-		assert.deepEqual(store.getActions(), [ { type: 'UPDATE_EXISTING_TRANSACTION', transactionID: 'trans1', data: { status: 'failed', message: 'invalid limit price "null" or shares "10"' } }], `processShortAsk produced unexpected actions when given a null limitPrice`);
+		assert.deepEqual(store.getActions(), [{ type: 'UPDATE_EXISTING_TRANSACTION', transactionID: 'trans1', data: { status: 'failed', message: 'invalid limit price "null" or shares "10"' } }], `processShortAsk produced unexpected actions when given a null limitPrice`);
 	});
 
 	it('should handle a totalEthWithFee that is undefined or null', () => {
