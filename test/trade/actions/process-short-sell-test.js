--- conflicted
+++ resolved
@@ -58,16 +58,12 @@
 		}
 		cbStatus({ status: 'Testing', hash: 'testhash', timestamp: 1500000000, tradingFees, gasFees: '0.02791268' });
 		cb({ code: 0, message: 'test error' }, undefined);
-<<<<<<< HEAD
-		cb(undefined, { filledEth: abi.bignum('0'), remainingShares: abi.bignum('20'), tradingFees: abi.bignum(tradingFees), gasFees: abi.bignum('0.02791268') });
-=======
 		cb(undefined, {
 			filledEth: abi.bignum('0'),
 			remainingShares: abi.bignum('20'),
 			tradingFees: abi.bignum(tradingFees),
 			gasFees: abi.bignum('0.02791268')
 		});
->>>>>>> 9f203a16
 	});
 
 	const action = proxyquire('../../../src/modules/trade/actions/process-short-sell.js', {
@@ -87,129 +83,6 @@
 		store.clearActions();
 	});
 
-<<<<<<< HEAD
-	it('should process an short sell order for a binary market', () => {
-		// transactionID, marketID, outcomeID, numShares, limitPrice, totalEthWithFee, tradingFeesEth, gasFeesRealEth
-		store.dispatch(action.processShortSell('trans1', 'testBinaryMarketID', '2', '20', '0.4', '-20.01536', '0.01536', '0.02791268'));
-
-		assert.deepEqual(store.getActions(), [
-			{
-				type: 'UPDATE_EXISTING_TRANSACTION',
-				transactionID: 'trans1',
-				data: {
-					status: 'starting...',
-					message: 'short selling 20 shares for -1.0008 ETH/share',
-					totalCost: {
-						value: -20.01536,
-						formattedValue: -20.0154,
-						formatted: '-20.0154',
-						roundedValue: -20.0154,
-						rounded: '-20.0154',
-						minimized: '-20.0154',
-						denomination: ' ETH (estimated)',
-						full: '-20.0154 ETH (estimated)'
-					},
-					tradingFees: {
-						value: 0.01536,
-						formattedValue: 0.0154,
-						formatted: '0.0154',
-						roundedValue: 0.0154,
-						rounded: '0.0154',
-						minimized: '0.0154',
-						denomination: ' ETH (estimated)',
-						full: '0.0154 ETH (estimated)'
-					},
-					gasFees: {
-						value: 0.02791268,
-						formattedValue: 0.0279,
-						formatted: '0.0279',
-						roundedValue: 0.0279,
-						rounded: '0.0279',
-						minimized: '0.0279',
-						denomination: ' real ETH (estimated)',
-						full: '0.0279 real ETH (estimated)'
-					}
-				}
-			}, {
-				type: 'UPDATE_EXISTING_TRANSACTION',
-				transactionID: 'trans1',
-				data: {
-					status: 'Testing short sell...',
-					hash: 'testhash',
-					timestamp: 1500000000,
-					tradingFees: {
-						value: 0.01536,
-						formattedValue: 0.0154,
-						formatted: '0.0154',
-						roundedValue: 0.0154,
-						rounded: '0.0154',
-						minimized: '0.0154',
-						denomination: ' ETH',
-						full: '0.0154 ETH'
-					},
-					gasFees: {
-						value: 0.02791268,
-						formattedValue: 0.0279,
-						formatted: '0.0279',
-						roundedValue: 0.0279,
-						rounded: '0.0279',
-						minimized: '0.0279',
-						denomination: ' real ETH',
-						full: '0.0279 real ETH'
-					}
-				}
-			},
-			{ type: 'UPDATE_TRADE_COMMIT_LOCK', isLocked: false },
-			{ type: 'UPDATE_EXISTING_TRANSACTION',
-				transactionID: 'trans1',
-				data: { status: 'failed', message: 'test error' } },
-			{ type: 'UPDATE_TRADE_COMMIT_LOCK', isLocked: false },
-			{
-				type: 'UPDATE_EXISTING_TRANSACTION',
-				transactionID: 'trans1',
-				data: {
-					status: 'updating position',
-					message: 'short sold 0 shares for 0 ETH each',
-					totalCost: {
-						value: 0.01536,
-						formattedValue: 0.0154,
-						formatted: '0.0154',
-						roundedValue: 0.0154,
-						rounded: '0.0154',
-						minimized: '0.0154',
-						denomination: ' ETH',
-						full: '0.0154 ETH'
-					},
-					tradingFees: {
-						value: 0.01536,
-						formattedValue: 0.0154,
-						formatted: '0.0154',
-						roundedValue: 0.0154,
-						rounded: '0.0154',
-						minimized: '0.0154',
-						denomination: ' ETH',
-						full: '0.0154 ETH'
-					},
-					gasFees: {
-						value: 0.02791268,
-						formattedValue: 0.0279,
-						formatted: '0.0279',
-						roundedValue: 0.0279,
-						rounded: '0.0279',
-						minimized: '0.0279',
-						denomination: ' real ETH',
-						full: '0.0279 real ETH'
-					}
-				}
-			}, {
-				type: 'short_ask',
-				data: {
-					marketID: 'testBinaryMarketID',
-					outcomeID: '2',
-					marketType: 'binary',
-					marketDescription: 'test binary market',
-					outcomeName: 'YES'
-=======
 	const expectedBinaryTradeActions = [
 		{
 			type: 'UPDATE_EXISTING_TRANSACTION',
@@ -226,7 +99,6 @@
 					minimized: '-20.0154',
 					denomination: ' ETH (estimated)',
 					full: '-20.0154 ETH (estimated)'
->>>>>>> 9f203a16
 				},
 				tradingFees: {
 					value: 0.01536,
@@ -369,14 +241,6 @@
 				denomination: ' ETH',
 				full: '0.0154 ETH'
 			},
-<<<<<<< HEAD
-			{ type: 'UPDATE_EXISTING_TRANSACTION',
-			transactionID: 'trans1',
-			data: { status: 'success' } },
-			{ type: 'LOAD_BIDS_ASKS' },
-			{ type: 'LOAD_ACCOUNT_TRADES' }
-		], `Didn't produce the expected Actions or Calculations`);
-=======
 			feePercent: {
 				value: 0.199203187250996,
 				formattedValue: 0.2,
@@ -410,194 +274,13 @@
 		store.dispatch(action.processShortSell('trans1', 'testBinaryMarketID', '2', '20', '0.4', '-20.01536', '0.01536', '0.02791268'));
 
 		assert.deepEqual(store.getActions(), expectedBinaryTradeActions, `Didn't produce the expected Actions or Calculations`);
->>>>>>> 9f203a16
 	});
 
 	it('should process an short sell order for a binary market given JS Number inputs', () => {
 		// transactionID, marketID, outcomeID, numShares, limitPrice, totalEthWithFee, tradingFeesEth, gasFeesRealEth
 		store.dispatch(action.processShortSell('trans1', 'testBinaryMarketID', '2', 20, 0.4, -20.01536, 0.01536, 0.02791268));
 
-<<<<<<< HEAD
-		assert.deepEqual(store.getActions(), [
-			{
-				type: 'UPDATE_EXISTING_TRANSACTION',
-				transactionID: 'trans2',
-				data: {
-					status: 'starting...',
-					message: 'short selling 20 shares for -1.0004 ETH/share',
-					totalCost: {
-						value: -20.00768,
-						formattedValue: -20.0077,
-						formatted: '-20.0077',
-						roundedValue: -20.0077,
-						rounded: '-20.0077',
-						minimized: '-20.0077',
-						denomination: ' ETH (estimated)',
-						full: '-20.0077 ETH (estimated)'
-					},
-					tradingFees: {
-						value: 0.007679999999999992,
-						formattedValue: 0.0077,
-						formatted: '0.0077',
-						roundedValue: 0.0077,
-						rounded: '0.0077',
-						minimized: '0.0077',
-						denomination: ' ETH (estimated)',
-						full: '0.0077 ETH (estimated)'
-					},
-					gasFees: {
-						value: 0.02791268,
-						formattedValue: 0.0279,
-						formatted: '0.0279',
-						roundedValue: 0.0279,
-						rounded: '0.0279',
-						minimized: '0.0279',
-						denomination: ' real ETH (estimated)',
-						full: '0.0279 real ETH (estimated)'
-					}
-				}
-			}, {
-				type: 'UPDATE_EXISTING_TRANSACTION',
-				transactionID: 'trans2',
-				data: {
-					status: 'Testing short sell...',
-					hash: 'testhash',
-					timestamp: 1500000000,
-					tradingFees: {
-						value: 0.007679999999999992,
-						formattedValue: 0.0077,
-						formatted: '0.0077',
-						roundedValue: 0.0077,
-						rounded: '0.0077',
-						minimized: '0.0077',
-						denomination: ' ETH',
-						full: '0.0077 ETH'
-					},
-					gasFees: {
-						value: 0.02791268,
-						formattedValue: 0.0279,
-						formatted: '0.0279',
-						roundedValue: 0.0279,
-						rounded: '0.0279',
-						minimized: '0.0279',
-						denomination: ' real ETH',
-						full: '0.0279 real ETH'
-					}
-				}
-			},
-			{ type: 'UPDATE_TRADE_COMMIT_LOCK', isLocked: false },
-			{ type: 'UPDATE_EXISTING_TRANSACTION',
-				transactionID: 'trans2',
-				data: { status: 'failed', message: 'test error' } },
-				{ type: 'UPDATE_TRADE_COMMIT_LOCK', isLocked: false },
-			{
-				type: 'UPDATE_EXISTING_TRANSACTION',
-				transactionID: 'trans2',
-				data: {
-					status: 'updating position',
-					message: 'short sold 0 shares for 0 ETH each',
-					totalCost: {
-						value: 0.007679999999999992,
-						formattedValue: 0.0077,
-						formatted: '0.0077',
-						roundedValue: 0.0077,
-						rounded: '0.0077',
-						minimized: '0.0077',
-						denomination: ' ETH',
-						full: '0.0077 ETH'
-					},
-					tradingFees: {
-						value: 0.007679999999999992,
-						formattedValue: 0.0077,
-						formatted: '0.0077',
-						roundedValue: 0.0077,
-						rounded: '0.0077',
-						minimized: '0.0077',
-						denomination: ' ETH',
-						full: '0.0077 ETH'
-					},
-					gasFees: {
-						value: 0.02791268,
-						formattedValue: 0.0279,
-						formatted: '0.0279',
-						roundedValue: 0.0279,
-						rounded: '0.0279',
-						minimized: '0.0279',
-						denomination: ' real ETH',
-						full: '0.0279 real ETH'
-					}
-				}
-			},
-			{ type: 'short_ask',
-			data:
-				{ marketID: 'testCategoricalMarketID',
-					outcomeID: '1',
-					marketType: 'categorical',
-					marketDescription: 'test categorical market',
-					outcomeName: 'Democratic' },
-			numShares:
-   { value: 20,
-     formattedValue: 20,
-     formatted: '20',
-     roundedValue: 20,
-     rounded: '20.00',
-     minimized: '20',
-     denomination: ' shares',
-     full: '20 shares' },
-  noFeePrice:
-   { value: 0.4,
-     formattedValue: 0.4,
-     formatted: '0.4000',
-     roundedValue: 0.4,
-     rounded: '0.4000',
-     minimized: '0.4',
-     denomination: ' ETH',
-     full: '0.4000 ETH' },
-  avgPrice:
-   { value: 0.0003839999999999996,
-     formattedValue: 0.000384,
-     formatted: '0.0003840',
-     roundedValue: 0.0004,
-     rounded: '0.0004',
-     minimized: '0.000384',
-     denomination: ' ETH',
-     full: '0.0003840 ETH' },
-  tradingFees:
-   { value: 0.007679999999999992,
-     formattedValue: 0.0077,
-     formatted: '0.0077',
-     roundedValue: 0.0077,
-     rounded: '0.0077',
-     minimized: '0.0077',
-     denomination: ' ETH',
-     full: '0.0077 ETH' },
-  feePercent:
-   { value: 0.09980039920159671,
-     formattedValue: 0.1,
-     formatted: '0.1',
-     roundedValue: 0,
-     rounded: '0',
-     minimized: '0.1',
-     denomination: '%',
-     full: '0.1%' },
-  gasFees:
-   { value: 0.02791268,
-     formattedValue: 0.0279,
-     formatted: '0.0279',
-     roundedValue: 0.0279,
-     rounded: '0.0279',
-     minimized: '0.0279',
-     denomination: ' real ETH',
-     full: '0.0279 real ETH' } },
-{ type: 'UPDATE_EXISTING_TRANSACTION',
-  transactionID: 'trans2',
-  data: { status: 'success' } },
-{ type: 'LOAD_BIDS_ASKS' },
-{ type: 'LOAD_ACCOUNT_TRADES' }
-		], `Didn't produce the expected Actions or Calculations`);
-=======
 		assert.deepEqual(store.getActions(), expectedBinaryTradeActions, `Didn't produce the expected Actions or Calculations`);
->>>>>>> 9f203a16
 	});
 
 	it('should process an short sell order for a binary market given Big Number inputs', () => {
@@ -672,50 +355,6 @@
 					denomination: ' real ETH',
 					full: '0.0279 real ETH'
 				}
-<<<<<<< HEAD
-			},
-			{ type: 'UPDATE_TRADE_COMMIT_LOCK', isLocked: false },
-			{ type: 'UPDATE_EXISTING_TRANSACTION',
-				transactionID: 'trans3',
-				data: { status: 'failed', message: 'test error' } },
-			{ type: 'UPDATE_TRADE_COMMIT_LOCK', isLocked: false },
-			{
-				type: 'UPDATE_EXISTING_TRANSACTION',
-				transactionID: 'trans3',
-				data: {
-					status: 'updating position',
-					message: 'short sold 0 shares for 0 ETH each',
-					totalCost: {
-						value: 6.816568047337277,
-						formattedValue: 6.8166,
-						formatted: '6.8166',
-						roundedValue: 6.8166,
-						rounded: '6.8166',
-						minimized: '6.8166',
-						denomination: ' ETH',
-						full: '6.8166 ETH'
-					},
-					tradingFees: {
-						value: 6.816568047337277,
-						formattedValue: 6.8166,
-						formatted: '6.8166',
-						roundedValue: 6.8166,
-						rounded: '6.8166',
-						minimized: '6.8166',
-						denomination: ' ETH',
-						full: '6.8166 ETH'
-					},
-					gasFees: {
-						value: 0.02791268,
-						formattedValue: 0.0279,
-						formatted: '0.0279',
-						roundedValue: 0.0279,
-						rounded: '0.0279',
-						minimized: '0.0279',
-						denomination: ' real ETH',
-						full: '0.0279 real ETH'
-					}
-=======
 			}
 		},
 		{ type: 'UPDATE_TRADE_COMMIT_LOCK', isLocked: false },
@@ -758,7 +397,6 @@
 					minimized: '0.0279',
 					denomination: ' real ETH',
 					full: '0.0279 real ETH'
->>>>>>> 9f203a16
 				}
 			}
 		},
@@ -990,14 +628,6 @@
 				denomination: ' ETH',
 				full: '40.0000 ETH'
 			},
-<<<<<<< HEAD
-			{ type: 'UPDATE_EXISTING_TRANSACTION',
-				transactionID: 'trans3',
-				data: { status: 'success' } },
-				{ type: 'LOAD_BIDS_ASKS' },
-				{ type: 'LOAD_ACCOUNT_TRADES' }
-		], `Didn't produce the expected Actions or Calculations`);
-=======
 			avgPrice: {
 				value: 0.3408284023668639,
 				formattedValue: 0.3408,
@@ -1069,10 +699,10 @@
 
 	const expectedGenericFail = [{
 		type: 'UPDATE_EXISTING_TRANSACTION',
-    transactionID: 'trans1',
-    data: {
+		transactionID: 'trans1',
+		data: {
 			status: 'failed',
-      message: 'There was an issue processesing the Short Sell trade.'
+			message: 'There was an issue processesing the Short Sell trade.'
 		}
 	}];
 
@@ -1112,23 +742,23 @@
 	it('should handle a numShares that is undefined or null', () => {
 		// transactionID, marketID, outcomeID, numShares, limitPrice, totalEthWithFee, tradingFeesEth, gasFeesRealEth
 		store.dispatch(action.processShortSell('trans1', 'testBinaryMarketID', '2', undefined, '0.4', '-20.01536', '0.01536', '0.02791268'));
-		assert.deepEqual(store.getActions(), [ { type: 'UPDATE_EXISTING_TRANSACTION', transactionID: 'trans1', data: { status: 'failed', message: 'invalid limit price "0.4" or shares "undefined"' } }], `processShortSell produced unexpected actions when given a undefined numShares`);
+		assert.deepEqual(store.getActions(), [{ type: 'UPDATE_EXISTING_TRANSACTION', transactionID: 'trans1', data: { status: 'failed', message: 'invalid limit price "0.4" or shares "undefined"' } }], `processShortSell produced unexpected actions when given a undefined numShares`);
 
 		store.clearActions();
 
 		store.dispatch(action.processShortSell('trans1', 'testBinaryMarketID', '2', null, '0.4', '-20.01536', '0.01536', '0.02791268'));
-		assert.deepEqual(store.getActions(), [ { type: 'UPDATE_EXISTING_TRANSACTION', transactionID: 'trans1', data: { status: 'failed', message: 'invalid limit price "0.4" or shares "null"' } }], `processShortSell produced unexpected actions when given a null numShares`);
+		assert.deepEqual(store.getActions(), [{ type: 'UPDATE_EXISTING_TRANSACTION', transactionID: 'trans1', data: { status: 'failed', message: 'invalid limit price "0.4" or shares "null"' } }], `processShortSell produced unexpected actions when given a null numShares`);
 	});
 
 	it('should handle a limitPrice that is undefined or null', () => {
 		// transactionID, marketID, outcomeID, numShares, limitPrice, totalEthWithFee, tradingFeesEth, gasFeesRealEth
 		store.dispatch(action.processShortSell('trans1', 'testBinaryMarketID', '2', '20', undefined, '-20.01536', '0.01536', '0.02791268'));
-		assert.deepEqual(store.getActions(), [ { type: 'UPDATE_EXISTING_TRANSACTION', transactionID: 'trans1', data: { status: 'failed', message: 'invalid limit price "undefined" or shares "20"' } }], `processShortSell produced unexpected actions when given a undefined numShares`);
+		assert.deepEqual(store.getActions(), [{ type: 'UPDATE_EXISTING_TRANSACTION', transactionID: 'trans1', data: { status: 'failed', message: 'invalid limit price "undefined" or shares "20"' } }], `processShortSell produced unexpected actions when given a undefined numShares`);
 
 		store.clearActions();
 
 		store.dispatch(action.processShortSell('trans1', 'testBinaryMarketID', '2', '20', null, '-20.01536', '0.01536', '0.02791268'));
-		assert.deepEqual(store.getActions(), [ { type: 'UPDATE_EXISTING_TRANSACTION', transactionID: 'trans1', data: { status: 'failed', message: 'invalid limit price "null" or shares "20"' } }], `processShortSell produced unexpected actions when given a null numShares`);
+		assert.deepEqual(store.getActions(), [{ type: 'UPDATE_EXISTING_TRANSACTION', transactionID: 'trans1', data: { status: 'failed', message: 'invalid limit price "null" or shares "20"' } }], `processShortSell produced unexpected actions when given a null numShares`);
 	});
 
 	it('should handle a totalEthWithFee that is undefined or null', () => {
@@ -1162,6 +792,5 @@
 
 		store.dispatch(action.processShortSell('trans1', 'testBinaryMarketID', '2', '20', '0.4', '-20.01536', '0.01536', null));
 		assert.deepEqual(store.getActions(), expectedGenericFail, `produced actions when it shouldn't have given an null gasFeesRealEth`);
->>>>>>> 9f203a16
 	});
 });