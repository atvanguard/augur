import { describe, it, beforeEach, afterEach } from 'mocha';
import { assert } from 'chai';
import proxyquire from 'proxyquire';
import sinon from 'sinon';
import configureMockStore from 'redux-mock-store';
import thunk from 'redux-thunk';
import testState from 'test/testState';

describe(`modules/markets/actions/load-markets-info.js`, () => {
<<<<<<< HEAD
	proxyquire.noPreserveCache().noCallThru();
	const middlewares = [thunk];
	const mockStore = configureMockStore(middlewares);
	const state = Object.assign({}, testState);
	const store = mockStore(state);
	const mockAugurJS = {
		augur: { batchGetMarketInfo: () => {} }
	};
	const mockLoadFullMarket = {};
	const mockLoadMarketCreatorFees = {};
	const mockLoadCreatedMarketInfo = {};
	mockLoadFullMarket.loadFullMarket = sinon.stub().returns({ type: 'MOCK_LOAD_FULL_MARKET' });
	mockLoadMarketCreatorFees.loadMarketCreatorFees = sinon.stub().returns({ type: 'MOCK_LOAD_MARKET_CREATOR_FEES' });
	mockLoadCreatedMarketInfo.loadCreatedMarketInfo = sinon.stub().returns({ type: 'MOCK_LOAD_CREATED_MARKET_INFO' });
=======
  proxyquire.noPreserveCache().noCallThru();
  const middlewares = [thunk];
  const mockStore = configureMockStore(middlewares);
  const state = Object.assign({}, testState);
  const store = mockStore(state);
  const mockAugurJS = {
    augur: { batchGetMarketInfo: () => {} }
  };
  const mockLoadFullMarket = {};
  const mockLoadMarketCreatorFees = {};
  mockLoadFullMarket.loadFullMarket = sinon.stub().returns({ type: 'MOCK_LOAD_FULL_MARKET' });
  mockLoadMarketCreatorFees.loadMarketCreatorFees = sinon.stub().returns({ type: 'MOCK_LOAD_MARKET_CREATOR_FEES' });
>>>>>>> a91e88c9

  beforeEach(() => {
    store.clearActions();
  });

  afterEach(() => {
    store.clearActions();
  });

  sinon.stub(mockAugurJS.augur, `batchGetMarketInfo`, (marketIDs, account, cb) => {
    cb({
      test123: {
        author: '0x0000000000000000000000000000000000000001',
        branchId: testState.branch.id,
        events: [{
          id: 'event1',
          minValue: 1,
          maxValue: 3,
          numOutcomes: 3,
          outcome: 2
        }],
        tags: ['test', 'testtag'],
        outcomes: [{
          id: 1
        }, {
          id: 2
        }],
        type: 'binary'
      }
    });
  });

<<<<<<< HEAD
	const action = proxyquire('../../../src/modules/markets/actions/load-markets-info', {
		'../../market/actions/load-full-market': mockLoadFullMarket,
		'../../my-markets/actions/load-created-market-info': mockLoadCreatedMarketInfo,
		'../../my-markets/actions/load-market-creator-fees': mockLoadMarketCreatorFees,
		'../../../services/augurjs': mockAugurJS
	});

	it(`should load markets info`, () => {
		const out = [{
			type: 'UPDATE_MARKETS_DATA',
			marketsData: {
				test123: {
					author: '0x0000000000000000000000000000000000000001',
					branchId: '0xf69b5',
					events: [{
						id: 'event1',
						minValue: 1,
						maxValue: 3,
						numOutcomes: 3,
						outcome: 2
					}],
					tags: ['test', 'testtag'],
					outcomes: [{
						id: 1
					}, {
						id: 2
					}],
					type: 'binary'
				}
			}
		}, {
			type: 'UPDATE_EVENT_MARKETS_MAP',
			eventID: 'event1',
			marketIDs: [
				'test123'
			]
		}, {
			type: 'MOCK_LOAD_CREATED_MARKET_INFO'
		}];
		store.dispatch(action.loadMarketsInfo(['test123']));
		assert.deepEqual(store.getActions(), out, `Didn't dispatch the expected action objects`);
	});
=======
  const action = proxyquire('../../../src/modules/markets/actions/load-markets-info', {
    '../../market/actions/load-full-market': mockLoadFullMarket,
    '../../my-markets/actions/load-market-creator-fees': mockLoadMarketCreatorFees,
    '../../../services/augurjs': mockAugurJS
  });

  it(`should load markets info`, () => {
    const out = [
      {
        type: 'UPDATE_MARKETS_DATA',
        marketsData: {
          test123: {
            author: '0x0000000000000000000000000000000000000001',
            branchId: testState.branch.id,
            events: [{
              id: 'event1',
              minValue: 1,
              maxValue: 3,
              numOutcomes: 3,
              outcome: 2
            }],
            tags: ['test', 'testtag'],
            outcomes: [{
              id: 1
            }, {
              id: 2
            }],
            type: 'binary'
          }
        }
      },
      {
        type: 'MOCK_LOAD_FULL_MARKET'
      },
      {
        type: 'MOCK_LOAD_MARKET_CREATOR_FEES'
      }
    ];
    store.dispatch(action.loadMarketsInfo(['test123']));

    assert.deepEqual(store.getActions(), out, `Didn't dispatch the expected action objects`);
		// assert(mockLoadFullMarket.loadFullMarket.calledOnce, `loadFullMarket wasn't called once as expected`);
		// assert(mockLoadMarketCreatorFees.loadMarketCreatorFees.calledOnce, `loadFullMarket wasn't called once as expected`);
  });
>>>>>>> a91e88c9
});<|MERGE_RESOLUTION|>--- conflicted
+++ resolved
@@ -7,7 +7,6 @@
 import testState from 'test/testState';
 
 describe(`modules/markets/actions/load-markets-info.js`, () => {
-<<<<<<< HEAD
 	proxyquire.noPreserveCache().noCallThru();
 	const middlewares = [thunk];
 	const mockStore = configureMockStore(middlewares);
@@ -22,20 +21,6 @@
 	mockLoadFullMarket.loadFullMarket = sinon.stub().returns({ type: 'MOCK_LOAD_FULL_MARKET' });
 	mockLoadMarketCreatorFees.loadMarketCreatorFees = sinon.stub().returns({ type: 'MOCK_LOAD_MARKET_CREATOR_FEES' });
 	mockLoadCreatedMarketInfo.loadCreatedMarketInfo = sinon.stub().returns({ type: 'MOCK_LOAD_CREATED_MARKET_INFO' });
-=======
-  proxyquire.noPreserveCache().noCallThru();
-  const middlewares = [thunk];
-  const mockStore = configureMockStore(middlewares);
-  const state = Object.assign({}, testState);
-  const store = mockStore(state);
-  const mockAugurJS = {
-    augur: { batchGetMarketInfo: () => {} }
-  };
-  const mockLoadFullMarket = {};
-  const mockLoadMarketCreatorFees = {};
-  mockLoadFullMarket.loadFullMarket = sinon.stub().returns({ type: 'MOCK_LOAD_FULL_MARKET' });
-  mockLoadMarketCreatorFees.loadMarketCreatorFees = sinon.stub().returns({ type: 'MOCK_LOAD_MARKET_CREATOR_FEES' });
->>>>>>> a91e88c9
 
   beforeEach(() => {
     store.clearActions();
@@ -68,7 +53,6 @@
     });
   });
 
-<<<<<<< HEAD
 	const action = proxyquire('../../../src/modules/markets/actions/load-markets-info', {
 		'../../market/actions/load-full-market': mockLoadFullMarket,
 		'../../my-markets/actions/load-created-market-info': mockLoadCreatedMarketInfo,
@@ -111,50 +95,4 @@
 		store.dispatch(action.loadMarketsInfo(['test123']));
 		assert.deepEqual(store.getActions(), out, `Didn't dispatch the expected action objects`);
 	});
-=======
-  const action = proxyquire('../../../src/modules/markets/actions/load-markets-info', {
-    '../../market/actions/load-full-market': mockLoadFullMarket,
-    '../../my-markets/actions/load-market-creator-fees': mockLoadMarketCreatorFees,
-    '../../../services/augurjs': mockAugurJS
-  });
-
-  it(`should load markets info`, () => {
-    const out = [
-      {
-        type: 'UPDATE_MARKETS_DATA',
-        marketsData: {
-          test123: {
-            author: '0x0000000000000000000000000000000000000001',
-            branchId: testState.branch.id,
-            events: [{
-              id: 'event1',
-              minValue: 1,
-              maxValue: 3,
-              numOutcomes: 3,
-              outcome: 2
-            }],
-            tags: ['test', 'testtag'],
-            outcomes: [{
-              id: 1
-            }, {
-              id: 2
-            }],
-            type: 'binary'
-          }
-        }
-      },
-      {
-        type: 'MOCK_LOAD_FULL_MARKET'
-      },
-      {
-        type: 'MOCK_LOAD_MARKET_CREATOR_FEES'
-      }
-    ];
-    store.dispatch(action.loadMarketsInfo(['test123']));
-
-    assert.deepEqual(store.getActions(), out, `Didn't dispatch the expected action objects`);
-		// assert(mockLoadFullMarket.loadFullMarket.calledOnce, `loadFullMarket wasn't called once as expected`);
-		// assert(mockLoadMarketCreatorFees.loadMarketCreatorFees.calledOnce, `loadFullMarket wasn't called once as expected`);
-  });
->>>>>>> a91e88c9
 });