--- conflicted
+++ resolved
@@ -4,12 +4,7 @@
 import proxyquire from 'proxyquire';
 import sinon from 'sinon';
 import mocks from 'test/mockStore';
-<<<<<<< HEAD
-import { CANCEL_ORDER } from 'modules/transactions/constants/types';
-import { BUY, SELL } from 'modules/bids-asks/constants/bids-asks-types';
-=======
 import { CANCEL_ORDER, BUY, SELL } from 'modules/transactions/constants/types';
->>>>>>> 9f36af4f
 
 describe('modules/bids-asks/actions/cancel-order.js', () => {
   proxyquire.noPreserveCache().noCallThru();
@@ -53,16 +48,9 @@
 
   describe('cancelOrder', () => {
     it(`shouldn't dispatch if order doesn't exist`, () => {
-<<<<<<< HEAD
       store.dispatch(cancelOrder('nonExistingOrderID', 'testMarketID', 2, BUY));
       store.dispatch(cancelOrder('0xdbd851cc394595f9c50f32c1554059ec343471b49f84a4b72c44589a25f70ff3', 'nonExistingMarketID', 2, BUY));
       store.dispatch(cancelOrder('0xdbd851cc394595f9c50f32c1554059ec343471b49f84a4b72c44589a25f70ff3', 'testMarketID', 2, SELL));
-=======
-      store.dispatch(cancelOrderModule.cancelOrder('nonExistingOrderID', 'testMarketID', BUY));
-      store.dispatch(cancelOrderModule.cancelOrder('0xdbd851cc394595f9c50f32c1554059ec343471b49f84a4b72c44589a25f70ff3', 'nonExistingMarketID', BUY));
-      store.dispatch(cancelOrderModule.cancelOrder('0xdbd851cc394595f9c50f32c1554059ec343471b49f84a4b72c44589a25f70ff3', 'testMarketID', SELL));
->>>>>>> 9f36af4f
-
       assert.deepEqual(store.getActions(), []);
     });
   });
