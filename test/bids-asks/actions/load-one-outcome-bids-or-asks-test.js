--- conflicted
+++ resolved
@@ -131,110 +131,21 @@
     }
   })
   test({
-<<<<<<< HEAD
-    description: 'short-circuit if market minPrice not found',
-    params: {
-      marketID: 'MARKET_0',
-      outcome: 3,
-      orderTypeLabel: 'sell'
-    },
-    mock: {
-      state: {
-        marketsData: {
-          MARKET_0: { minPrice: undefined, maxPrice: '1' }
-        }
-      }
-    },
-    stub: {
-      augurjs: {
-        augur: {
-          api: {
-            Orders: {
-              getBestOrderId: () => assert.fail()
-            }
-          },
-          trading: {
-            orderBook: {
-              getOrderBookChunked: () => assert.fail()
-            }
-          }
-        }
-      },
-      insertOrderBookChunkToOrderBook: {
-        default: () => () => assert.fail()
-      }
-    },
-    assertions: (err, actions) => {
-      assert.strictEqual(err, 'minPrice and maxPrice not found for market MARKET_0: undefined 1')
-      assert.deepEqual(actions, [])
-    }
-  })
-  test({
-    description: 'short-circuit if market maxPrice not found',
-    params: {
-      marketID: 'MARKET_0',
-      outcome: 3,
-      orderTypeLabel: 'sell'
-    },
-    mock: {
-      state: {
-        marketsData: {
-          MARKET_0: { minPrice: '0', maxPrice: null }
-        }
-      }
-    },
-    stub: {
-      augurjs: {
-        augur: {
-          api: {
-            Orders: {
-              getBestOrderId: () => assert.fail()
-            }
-          },
-          trading: {
-            orderBook: {
-              getOrderBookChunked: () => assert.fail()
-            }
-          }
-        }
-      },
-      insertOrderBookChunkToOrderBook: {
-        default: () => () => assert.fail()
-      }
-    },
-    assertions: (err, actions) => {
-      assert.strictEqual(err, 'minPrice and maxPrice not found for market MARKET_0: 0 null')
-      assert.deepEqual(actions, [])
-    }
-  })
-  test({
-    description: 'best order ID not found',
-    params: {
-      marketID: 'MARKET_0',
-      outcome: 3,
-      orderTypeLabel: 'sell'
-    },
-    mock: {
-      state: { marketsData }
-    },
-    stub: {
-      augurjs: {
-        augur: {
-          api: {
-            Orders: {
-              getBestOrderId: (p, callback) => {
-                assert.deepEqual(p, {
-                  _orderType: 1,
-                  _market: 'MARKET_0',
-                  _outcome: 3
-                })
-                callback(null, '0x0')
-              }
-            }
-          },
-          trading: {
-            orderBook: {
-              getOrderBookChunked: () => assert.fail()
+    description: 'no orders found',
+    params: {
+      marketID: 'MARKET_0',
+      outcome: 3,
+      orderTypeLabel: 'sell'
+    },
+    mock: {
+      state: { marketsData }
+    },
+    stub: {
+      augurjs: {
+        augur: {
+          trading: {
+            getOpenOrders: (p, callback) => {
+              callback(null, {})
             }
           }
         }
@@ -250,58 +161,38 @@
       }
     },
     assertions: (err, actions) => {
-      assert.strictEqual(err, 'best order ID not found for market MARKET_0: "0x0"')
-      assert.deepEqual(actions, [])
-    }
-  })
-  test({
-=======
->>>>>>> b8e9a125
-    description: 'no orders found',
-    params: {
-      marketID: 'MARKET_0',
-      outcome: 3,
-      orderTypeLabel: 'sell'
-    },
-    mock: {
-      state: { marketsData }
-    },
-    stub: {
-      augurjs: {
-        augur: {
-<<<<<<< HEAD
-          api: {
-            Orders: {
-              getBestOrderId: (p, callback) => {
-                assert.deepEqual(p, {
-                  _orderType: 1,
-                  _market: 'MARKET_0',
-                  _outcome: 3
-                })
-                callback(null, '999999999999999')
-              }
-            }
-          },
-          trading: {
-            orderBook: {
-              getOrderBookChunked: (p, onChunkReceived, onComplete) => {
-                assert.deepEqual(p, {
-                  _orderType: 1,
-                  _market: 'MARKET_0',
-                  _outcome: 3,
-                  _startingOrderId: '999999999999999',
-                  _numOrdersToLoad: null,
-                  minPrice: '0',
-                  maxPrice: '1'
-                })
-                onChunkReceived({})
-                onComplete(null, {})
-              }
-=======
+      assert.isNull(err)
+      assert.deepEqual(actions, [{
+        type: 'UPDATE_IS_FIRST_ORDER_BOOK_CHUNK_LOADED',
+        marketID: 'MARKET_0',
+        outcome: 3,
+        orderTypeLabel: 'sell',
+        isLoaded: false
+      }, {
+        type: 'INSERT_ORDER_BOOK_CHUNK_TO_ORDER_BOOK',
+        marketID: 'MARKET_0',
+        outcome: 3,
+        orderTypeLabel: 'sell',
+        orderBookChunk: {}
+      }])
+    }
+  })
+  test({
+    description: 'load two orders',
+    params: {
+      marketID: 'MARKET_0',
+      outcome: 3,
+      orderTypeLabel: 'sell'
+    },
+    mock: {
+      state: { marketsData }
+    },
+    stub: {
+      augurjs: {
+        augur: {
           trading: {
             getOpenOrders: (p, callback) => {
-              callback(null, {});
->>>>>>> b8e9a125
+              callback(null, { '0x1': order1, '0x2': order2 })
             }
           }
         }
@@ -329,83 +220,6 @@
         marketID: 'MARKET_0',
         outcome: 3,
         orderTypeLabel: 'sell',
-        orderBookChunk: {}
-      }])
-    }
-  })
-  test({
-    description: 'load two orders',
-    params: {
-      marketID: 'MARKET_0',
-      outcome: 3,
-      orderTypeLabel: 'sell'
-    },
-    mock: {
-      state: { marketsData }
-    },
-    stub: {
-      augurjs: {
-        augur: {
-<<<<<<< HEAD
-          api: {
-            Orders: {
-              getBestOrderId: (p, callback) => {
-                assert.deepEqual(p, {
-                  _orderType: 1,
-                  _market: 'MARKET_0',
-                  _outcome: 3
-                })
-                callback(null, '0x1')
-              }
-            }
-          },
-          trading: {
-            orderBook: {
-              getOrderBookChunked: (p, onChunkReceived, onComplete) => {
-                assert.deepEqual(p, {
-                  _orderType: 1,
-                  _market: 'MARKET_0',
-                  _outcome: 3,
-                  _startingOrderId: '0x1',
-                  _numOrdersToLoad: null,
-                  minPrice: '0',
-                  maxPrice: '1'
-                })
-                onChunkReceived({ '0x1': order1, '0x2': order2 })
-                onComplete(null, { '0x1': order1, '0x2': order2 })
-              }
-=======
-          trading: {
-            getOpenOrders: (p, callback) => {
-              callback(null, { '0x1': order1, '0x2': order2 });
->>>>>>> b8e9a125
-            }
-          }
-        }
-      },
-      insertOrderBookChunkToOrderBook: {
-        default: (marketID, outcome, orderTypeLabel, orderBookChunk) => dispatch => dispatch({
-          type: 'INSERT_ORDER_BOOK_CHUNK_TO_ORDER_BOOK',
-          marketID,
-          outcome,
-          orderTypeLabel,
-          orderBookChunk
-        })
-      }
-    },
-    assertions: (err, actions) => {
-      assert.isNull(err)
-      assert.deepEqual(actions, [{
-        type: 'UPDATE_IS_FIRST_ORDER_BOOK_CHUNK_LOADED',
-        marketID: 'MARKET_0',
-        outcome: 3,
-        orderTypeLabel: 'sell',
-        isLoaded: false
-      }, {
-        type: 'INSERT_ORDER_BOOK_CHUNK_TO_ORDER_BOOK',
-        marketID: 'MARKET_0',
-        outcome: 3,
-        orderTypeLabel: 'sell',
         orderBookChunk: { '0x1': order1, '0x2': order2 }
       }])
     }
