<<<<<<< HEAD
import { describe, it, beforeEach, afterEach } from 'mocha'
import { assert } from 'chai'
import proxyquire from 'proxyquire'
import sinon from 'sinon'
import mocks from 'test/mockStore'

describe(`modules/app/actions/init-augur.js`, () => {
  proxyquire.noPreserveCache().noCallThru()
  const { store } = mocks

  const mockAugurJS = {
    connect: () => {},
    augur: {
      loadBranch: () => {}
    }
  }
  const mockSetLoginAccount = {}
  const mockReportingTestSetup = {}
  const mockRegisterTransactionRelay = {}
  const mockLoadChatMessages = { loadChatMessages: () => {} }
  const mockLoadBranch = { loadBranch: () => {} }
  const mockUserLogin = sinon.stub().returns(false)

  mockLoadBranch.loadBranch = sinon.stub().returns({ type: 'LOAD_BRANCH' })
  mockLoadChatMessages.loadChatMessages = sinon.stub().returns({ type: 'LOAD_CHAT_MESSAGES' })

  sinon.stub(mockAugurJS, 'connect', (env, cb) => {
    console.log('in connect', env)
    cb(null, { contracts: {}, api: { functions: {}, events: {} } })
  })
  mockSetLoginAccount.setLoginAccount = sinon.stub().returns({
    type: 'SET_LOGIN_ACCOUNT'
  })
  mockLoadChatMessages.loadChatMessages = sinon.stub().returns({
    type: 'LOAD_CHAT_MESSAGES'
  })
  sinon.stub(mockAugurJS.augur, 'loadBranch', (branchID, cb) => {
    cb(null, 'testBranch')
  })
  mockReportingTestSetup.reportingTestSetup = sinon.stub().returns({
    type: 'REPORTING_TEST_SETUP'
  })
  mockRegisterTransactionRelay.registerTransactionRelay = sinon.stub().returns({
    type: 'REGISTER_TRANSACTION_RELAY'
  })

  const action = proxyquire('../../../src/modules/app/actions/init-augur.js', {
    '../../../services/augurjs': mockAugurJS,
    '../../auth/actions/set-login-account': mockSetLoginAccount,
    '../../reports/actions/reporting-test-setup': mockReportingTestSetup,
    '../../transactions/actions/register-transaction-relay': mockRegisterTransactionRelay,
    '../../chat/actions/load-chat-messages': mockLoadChatMessages,
    './load-branch': mockLoadBranch,
    '../../auth/helpers/is-user-logged-in': mockUserLogin
  })

  beforeEach(() => {
    store.clearActions()
    global.XMLHttpRequest = sinon.useFakeXMLHttpRequest()
    global.requests = []
    const requests = global.requests
    global.XMLHttpRequest.onCreate = (xhr) => {
      requests.push(xhr)
    }
  })

  afterEach(() => {
    global.XMLHttpRequest.restore()
    store.clearActions()
  })

  it(`should initiate the augur app`, () => {
    const out = [{ type: 'UPDATE_ENV', env: { reportingTest: false } }, {
      isConnected: true,
      type: 'UPDATE_CONNECTION_STATUS'
    }, {
      contractAddresses: {},
      type: 'UPDATE_CONTRACT_ADDRESSES'
    }, {
      functionsAPI: {},
      type: 'UPDATE_FUNCTIONS_API'
    }, {
      eventsAPI: {},
      type: 'UPDATE_EVENTS_API'
    }, {
      type: 'REGISTER_TRANSACTION_RELAY'
    }, {
      type: 'LOAD_CHAT_MESSAGES'
    }, {
      type: 'SET_LOGIN_ACCOUNT'
    }, {
      type: 'LOAD_BRANCH'
    }]

    store.dispatch(action.initAugur())

    global.requests[0].respond(200, { contentType: 'text/json' }, `{ "reportingTest": false }`)

    assert(mockAugurJS.connect.calledOnce, `Didn't call AugurJS.connect() exactly once`)
    assert(mockRegisterTransactionRelay.registerTransactionRelay.calledOnce, `Didn't call registerTransactionRelay exactly once as expected`)
    assert(mockSetLoginAccount.setLoginAccount.calledOnce, `Didn't call setLoginAccount exactly once as expected`)
    assert(mockLoadChatMessages.loadChatMessages.calledOnce, `Didn't call loadChatMessages exactly once as expected`)
    assert.deepEqual(store.getActions(), out, `Didn't dispatch the correct action objects`)
  })
=======
import { describe } from 'mocha'
// import { initAugur, __RewireAPI__ as ReWireModule } from 'modules/app/actions/init-augur';
// import { describe, it, beforeEach, afterEach } from 'mocha';
// import { assert } from 'chai';
// import sinon from 'sinon';
// import thunk from 'redux-thunk';
// import configureMockStore from 'redux-mock-store';

describe('init-augur', () => {
  // const augurNodeUrl = 'http://blah.blah.com';
  // const middleware = [thunk];
  // const mockStore = configureMockStore(middleware);
  // const mainState = {
  //   env: { augurNodeUrl },
  //   connectionInfo: {
  //     ethereumNode: {
  //       contracts: {},
  //       abi: {
  //         functions: {},
  //         events: {}
  //       },
  //       coinbase: {}
  //     }
  //   }
  // };
  // const store = mockStore(mainState || {});
  // const ACTIONS = {
  //   SET_LOGIN_ACCOUNT: { type: 'SET_LOGIN_ACCOUNT' },
  //   REGISTER_TRANSACTION_RELAY: { type: 'REGISTER_TRANSACTION_RELAY' },
  //   UPDATE_ENV: { type: 'UPDATE_ENV', env: { reportingTest: false } },
  //   UPDATE_CONNECTION_STATUS: { isConnected: true, type: 'UPDATE_CONNECTION_STATUS' },
  //   UPDATE_AUGUR_NODE_CONN_STATUS: { type: 'UPDATE_AUGUR_NODE_CONN_STATUS' },
  //   UPDATE_CONTRACT_ADDRESSES: { type: 'UPDATE_CONTRACT_ADDRESSES' },
  //   UPDATE_FUNCTIONS_API: { type: 'UPDATE_FUNCTIONS_API' },
  //   UPDATE_EVENTS_API: { type: 'UPDATE_EVENTS_API' },
  //   LOAD_UNIVERSE: { type: 'LOAD_UNIVERSE' }
  // };

  // const mockLoadUniverse = sinon.stub().returns(ACTIONS.LOAD_UNIVERSE);
  // const mockSetLoginAccount = sinon.stub().returns(ACTIONS.SET_LOGIN_ACCOUNT);
  // const mockRegisterTransactionRelay = sinon.stub().returns(ACTIONS.REGISTER_TRANSACTION_RELAY);
  // const mockUpdateEnv = sinon.stub().returns(ACTIONS.UPDATE_ENV);
  // const mockUpdateConnectionStatus = sinon.stub().returns(ACTIONS.UPDATE_CONNECTION_STATUS);
  // const mockUpdateAugurNodeConnectionStatus = sinon.stub().returns(ACTIONS.UPDATE_AUGUR_NODE_CONN_STATUS);
  // const mockUpdateContractAddresses = sinon.stub().returns(ACTIONS.UPDATE_CONTRACT_ADDRESSES);
  // const mockUpdateFunctionsAPI = sinon.stub().returns(ACTIONS.UPDATE_FUNCTIONS_API);
  // const mockUpdateEventsAPI = sinon.stub().returns(ACTIONS.UPDATE_EVENTS_API);
  // const mockUniverseId = sinon.stub().returns('blah');

  // ReWireModule.__Rewire__('updateEnv', mockUpdateEnv);
  // ReWireModule.__Rewire__('updateConnectionStatus', mockUpdateConnectionStatus);
  // ReWireModule.__Rewire__('updateContractAddresses', mockUpdateContractAddresses);
  // ReWireModule.__Rewire__('updateFunctionsAPI', mockUpdateFunctionsAPI);
  // ReWireModule.__Rewire__('updateEventsAPI', mockUpdateEventsAPI);
  // ReWireModule.__Rewire__('updateAugurNodeConnectionStatus', mockUpdateAugurNodeConnectionStatus);
  // ReWireModule.__Rewire__('registerTransactionRelay', mockRegisterTransactionRelay);
  // ReWireModule.__Rewire__('setLoginAccount', mockSetLoginAccount);
  // ReWireModule.__Rewire__('loadUniverse', mockLoadUniverse);
  // ReWireModule.__Rewire__('UNIVERSE_ID', mockUniverseId);


  // beforeEach(() => {
  //   global.XMLHttpRequest = sinon.useFakeXMLHttpRequest();
  //   global.requests = [];
  //   const requests = global.requests;

  //   global.XMLHttpRequest.onCreate = (xhr) => {
  //     requests.push(xhr);
  //   };
  //   store.clearActions();
  // });

  // afterEach(() => {
  //   global.XMLHttpRequest.restore();
  //   store.clearActions();
  //   ReWireModule.__ResetDependency__('augur', 'setLoginAccount', 'registerTransactionRelay', 'loadUniverse', 'updateEnv', 'updateConnectionStatus', 'updateAugurNodeConnectionStatus', 'updateContractAddresses', 'updateFunctionsAPI', 'updateEventsAPI', 'UNIVERSE_ID');
  //   mockUpdateEnv.reset();
  //   mockUpdateConnectionStatus.reset();
  //   mockUpdateContractAddresses.reset();
  //   mockUpdateFunctionsAPI.reset();
  //   mockUpdateEventsAPI.reset();
  //   mockUpdateAugurNodeConnectionStatus.reset();
  //   mockRegisterTransactionRelay.reset();
  //   mockSetLoginAccount.reset();
  //   mockLoadUniverse.reset();
  // });

  // const test = (t) => {
  //   it(t.description, (done) => {

  //     const mockAugurJS = {
  //       connect: t.connect
  //     };
  //     ReWireModule.__Rewire__('augur', mockAugurJS);

  //     store.dispatch(initAugur((err) => {
  //       t.assertions(err, store);
  //       done();
  //     }));
  //     t.resolve();
  //   });
  // };

  // test({
  //   description: 'should initiate the augur app, successfully with all actions returned',
  //   connect: (env, callback) => {
  //     callback(null, mainState.connectionInfo);
  //   },
  //   resolve: () => {
  //     global.requests[0].respond(200, { contentType: 'text/json' }, `{ "reportingTest": false, "augurNodeUrl":"blah.com", "autoLogin":true }`);
  //   },
  //   assertions: (err, store) => {
  //     const out = [ACTIONS.UPDATE_ENV, ACTIONS.UPDATE_CONNECTION_STATUS, ACTIONS.UPDATE_CONTRACT_ADDRESSES, ACTIONS.UPDATE_FUNCTIONS_API, ACTIONS.UPDATE_EVENTS_API, ACTIONS.UPDATE_AUGUR_NODE_CONN_STATUS, ACTIONS.REGISTER_TRANSACTION_RELAY, ACTIONS.SET_LOGIN_ACCOUNT, ACTIONS.LOAD_UNIVERSE];
  //     assert.deepEqual(err, undefined, 'no error is suppose to be');
  //     assert(mockUpdateEnv.calledOnce, `Didn't call updateEnv once as expected`);
  //     assert(mockUpdateConnectionStatus.calledOnce, `Didn't call updateConnectionStatus exactly once as expected`);
  //     assert(mockUpdateContractAddresses.calledOnce, `Didn't call updateContractAddresses exactly once as expected`);
  //     assert(mockUpdateFunctionsAPI.calledOnce, `Didn't call updateFunctionsAPI exactly once as expected`);
  //     assert(mockUpdateEventsAPI.calledOnce, `Didn't call updateEventsAPI exactly once as expected`);
  //     assert(mockUpdateAugurNodeConnectionStatus.calledOnce, `Didn't call updateAugurNodeConnectionStatus exactly once as expected`);
  //     assert(mockRegisterTransactionRelay.calledOnce, `Didn't call registerTransactionRelay exactly once as expected`);
  //     assert(mockSetLoginAccount.calledOnce, `Didn't call setLoginAccount exactly once as expected`);
  //     assert(mockLoadUniverse.calledOnce, `Didn't call loadUniverse exactly once as expected`);
  //     assert.deepEqual(store.getActions(), out, `Didn't dispatch the correct action objects`);
  //   }
  // });
  // test({
  //   description: 'should initiate the augur app, augur node url is blank, all but update augur node connect status actions fired',
  //   connect: (env, callback) => {
  //     callback(null, mainState.connectionInfo);
  //   },
  //   resolve: () => {
  //     global.requests[0].respond(200, { contentType: 'text/json' }, `{ "reportingTest": false, "autoLogin":true }`);
  //   },
  //   assertions: (err, store) => {
  //     const out = [ACTIONS.UPDATE_ENV, ACTIONS.UPDATE_CONNECTION_STATUS, ACTIONS.UPDATE_CONTRACT_ADDRESSES, ACTIONS.UPDATE_FUNCTIONS_API, ACTIONS.UPDATE_EVENTS_API, ACTIONS.REGISTER_TRANSACTION_RELAY, ACTIONS.SET_LOGIN_ACCOUNT, ACTIONS.LOAD_UNIVERSE];
  //     assert.deepEqual(err, undefined, 'no error is suppose to be');
  //     assert(mockUpdateEnv.calledOnce, `Didn't call updateEnv once as expected`);
  //     assert(mockUpdateConnectionStatus.calledOnce, `Didn't call updateConnectionStatus exactly once as expected`);
  //     assert(mockUpdateContractAddresses.calledOnce, `Didn't call updateContractAddresses exactly once as expected`);
  //     assert(mockUpdateFunctionsAPI.calledOnce, `Didn't call updateFunctionsAPI exactly once as expected`);
  //     assert(mockUpdateEventsAPI.calledOnce, `Didn't call updateEventsAPI exactly once as expected`);
  //     assert(mockRegisterTransactionRelay.calledOnce, `Didn't call registerTransactionRelay exactly once as expected`);
  //     assert(mockSetLoginAccount.calledOnce, `Didn't call setLoginAccount exactly once as expected`);
  //     assert(mockLoadUniverse.calledOnce, `Didn't call loadUniverse exactly once as expected`);
  //     assert.deepEqual(store.getActions(), out, `Didn't dispatch the correct action objects`);
  //   }
  // });

  // test({
  //   description: 'should throw error durring initiate the augur app, augur node url is blank, only update env action fired',
  //   connect: (env, callback) => {
  //     callback('ERROR', mainState.connectionInfo);
  //   },
  //   resolve: () => {
  //     global.requests[0].respond(200, { contentType: 'text/json' }, `{ "reportingTest": false, "autoLogin":true }`);
  //   },
  //   assertions: (err, store) => {
  //     const out = [ACTIONS.UPDATE_ENV];
  //     assert.deepEqual(err, 'ERROR', 'error is suppose to happen');
  //     assert(mockUpdateEnv.calledOnce, `Didn't call updateEnv once as expected`);
  //     assert(mockUpdateConnectionStatus.notCalled, `Did call updateConnectionStatus not expected`);
  //     assert(mockUpdateContractAddresses.notCalled, `Did call updateContractAddresses not expected`);
  //     assert(mockUpdateFunctionsAPI.notCalled, `Did call updateFunctionsAPI not expected`);
  //     assert(mockUpdateEventsAPI.notCalled, `Did call updateEventsAPI not expected`);
  //     assert(mockRegisterTransactionRelay.notCalled, `Did call registerTransactionRelay not expected`);
  //     assert(mockSetLoginAccount.notCalled, `Did call setLoginAccount not expected`);
  //     assert(mockLoadUniverse.notCalled, `Did call loadUniverse not expected`);
  //     assert.deepEqual(store.getActions(), out, `one dispatch action object fired`);
  //   }
  // });

  // test({
  //   description: 'should not initiate the augur app, http request returns 404, no actions fired',
  //   connect: null,
  //   resolve: () => {
  //     global.requests[0].respond(404, { contentType: 'text/json' }, `{ "reportingTest": false, "autoLogin":true }`);
  //   },
  //   assertions: (err, store) => {
  //     const out = [];
  //     assert.deepEqual(err, 'Not Found', 'error is suppose to happen');
  //     assert(mockUpdateEnv.notCalled, `Did call updateEnv not expected`);
  //     assert(mockUpdateConnectionStatus.notCalled, `Did call updateConnectionStatus not expected`);
  //     assert(mockUpdateContractAddresses.notCalled, `Did call updateContractAddresses not expected`);
  //     assert(mockUpdateFunctionsAPI.notCalled, `Did call updateFunctionsAPI not expected`);
  //     assert(mockUpdateEventsAPI.notCalled, `Did call updateEventsAPI not expected`);
  //     assert(mockRegisterTransactionRelay.notCalled, `Did call registerTransactionRelay not expected`);
  //     assert(mockSetLoginAccount.notCalled, `Did call setLoginAccount not expected`);
  //     assert(mockLoadUniverse.notCalled, `Did call loadUniverse not expected`);
  //     assert.deepEqual(store.getActions(), out, `one dispatch action object fired`);
  //   }
  // });
>>>>>>> 4e88a616
})<|MERGE_RESOLUTION|>--- conflicted
+++ resolved
@@ -1,109 +1,3 @@
-<<<<<<< HEAD
-import { describe, it, beforeEach, afterEach } from 'mocha'
-import { assert } from 'chai'
-import proxyquire from 'proxyquire'
-import sinon from 'sinon'
-import mocks from 'test/mockStore'
-
-describe(`modules/app/actions/init-augur.js`, () => {
-  proxyquire.noPreserveCache().noCallThru()
-  const { store } = mocks
-
-  const mockAugurJS = {
-    connect: () => {},
-    augur: {
-      loadBranch: () => {}
-    }
-  }
-  const mockSetLoginAccount = {}
-  const mockReportingTestSetup = {}
-  const mockRegisterTransactionRelay = {}
-  const mockLoadChatMessages = { loadChatMessages: () => {} }
-  const mockLoadBranch = { loadBranch: () => {} }
-  const mockUserLogin = sinon.stub().returns(false)
-
-  mockLoadBranch.loadBranch = sinon.stub().returns({ type: 'LOAD_BRANCH' })
-  mockLoadChatMessages.loadChatMessages = sinon.stub().returns({ type: 'LOAD_CHAT_MESSAGES' })
-
-  sinon.stub(mockAugurJS, 'connect', (env, cb) => {
-    console.log('in connect', env)
-    cb(null, { contracts: {}, api: { functions: {}, events: {} } })
-  })
-  mockSetLoginAccount.setLoginAccount = sinon.stub().returns({
-    type: 'SET_LOGIN_ACCOUNT'
-  })
-  mockLoadChatMessages.loadChatMessages = sinon.stub().returns({
-    type: 'LOAD_CHAT_MESSAGES'
-  })
-  sinon.stub(mockAugurJS.augur, 'loadBranch', (branchID, cb) => {
-    cb(null, 'testBranch')
-  })
-  mockReportingTestSetup.reportingTestSetup = sinon.stub().returns({
-    type: 'REPORTING_TEST_SETUP'
-  })
-  mockRegisterTransactionRelay.registerTransactionRelay = sinon.stub().returns({
-    type: 'REGISTER_TRANSACTION_RELAY'
-  })
-
-  const action = proxyquire('../../../src/modules/app/actions/init-augur.js', {
-    '../../../services/augurjs': mockAugurJS,
-    '../../auth/actions/set-login-account': mockSetLoginAccount,
-    '../../reports/actions/reporting-test-setup': mockReportingTestSetup,
-    '../../transactions/actions/register-transaction-relay': mockRegisterTransactionRelay,
-    '../../chat/actions/load-chat-messages': mockLoadChatMessages,
-    './load-branch': mockLoadBranch,
-    '../../auth/helpers/is-user-logged-in': mockUserLogin
-  })
-
-  beforeEach(() => {
-    store.clearActions()
-    global.XMLHttpRequest = sinon.useFakeXMLHttpRequest()
-    global.requests = []
-    const requests = global.requests
-    global.XMLHttpRequest.onCreate = (xhr) => {
-      requests.push(xhr)
-    }
-  })
-
-  afterEach(() => {
-    global.XMLHttpRequest.restore()
-    store.clearActions()
-  })
-
-  it(`should initiate the augur app`, () => {
-    const out = [{ type: 'UPDATE_ENV', env: { reportingTest: false } }, {
-      isConnected: true,
-      type: 'UPDATE_CONNECTION_STATUS'
-    }, {
-      contractAddresses: {},
-      type: 'UPDATE_CONTRACT_ADDRESSES'
-    }, {
-      functionsAPI: {},
-      type: 'UPDATE_FUNCTIONS_API'
-    }, {
-      eventsAPI: {},
-      type: 'UPDATE_EVENTS_API'
-    }, {
-      type: 'REGISTER_TRANSACTION_RELAY'
-    }, {
-      type: 'LOAD_CHAT_MESSAGES'
-    }, {
-      type: 'SET_LOGIN_ACCOUNT'
-    }, {
-      type: 'LOAD_BRANCH'
-    }]
-
-    store.dispatch(action.initAugur())
-
-    global.requests[0].respond(200, { contentType: 'text/json' }, `{ "reportingTest": false }`)
-
-    assert(mockAugurJS.connect.calledOnce, `Didn't call AugurJS.connect() exactly once`)
-    assert(mockRegisterTransactionRelay.registerTransactionRelay.calledOnce, `Didn't call registerTransactionRelay exactly once as expected`)
-    assert(mockSetLoginAccount.setLoginAccount.calledOnce, `Didn't call setLoginAccount exactly once as expected`)
-    assert(mockLoadChatMessages.loadChatMessages.calledOnce, `Didn't call loadChatMessages exactly once as expected`)
-    assert.deepEqual(store.getActions(), out, `Didn't dispatch the correct action objects`)
-  })
-=======
 import { describe } from 'mocha'
 // import { initAugur, __RewireAPI__ as ReWireModule } from 'modules/app/actions/init-augur';
 // import { describe, it, beforeEach, afterEach } from 'mocha';
@@ -296,5 +190,4 @@
   //     assert.deepEqual(store.getActions(), out, `one dispatch action object fired`);
   //   }
   // });
->>>>>>> 4e88a616
 })