import { describe, it, after } from 'mocha';
import { assert } from 'chai';
import proxyquire from 'proxyquire';
import sinon from 'sinon';
import configureMockStore from 'redux-mock-store';
import thunk from 'redux-thunk';
import testState from 'test/testState';

describe(`modules/app/actions/sync-blockchain.js`, function () { // eslint-disable-line func-names, prefer-arrow-callback
  proxyquire.noPreserveCache().noCallThru();
  const middlewares = [thunk];
  const mockStore = configureMockStore(middlewares);
  const state = Object.assign({}, testState, {
    blockchain: {
      currentBlockMillisSinceEpoch: 12344,
      currentBlockTimestamp: 4886718335,
      currentBlockNumber: 9999
    }
  });
  const store = mockStore(state);
  const AugurJS = {
    rpc: {
      getCurrentBlock: () => ({ number: 10000, timestamp: 4886718345 }),
      block: { number: 10000, timestamp: 4886718345 }
    }
  };
  const UpdateBlockchain = { updateBlockchain: () => {} };

  sinon.stub(UpdateBlockchain, 'updateBlockchain', data => ({ type: 'UPDATE_BLOCKCHAIN', data }));

  const action = proxyquire('../../../src/modules/app/actions/sync-blockchain.js', {
    '../../../services/augurjs': AugurJS,
    '../../app/actions/update-blockchain': UpdateBlockchain
  });

<<<<<<< HEAD
  after(() => {
=======
  global.Date.now = sinon.stub().returns(12345);

  afterEach(() => {
>>>>>>> bf7ebb18
    store.clearActions();
    this.clock.restore();
  });

<<<<<<< HEAD
  it('rpc.block set: should sync with blockchain using rpc.block.number', (done) => {
    this.clock = sinon.useFakeTimers(12345);
=======
  it('rpc.block set: should sync with blockchain using rpc.block.number', () => {
>>>>>>> bf7ebb18
    AugurJS.rpc.block = { number: 10000, timestamp: '0x123456789' };
    const out = [{
      type: 'UPDATE_BLOCKCHAIN',
      data: {
        currentBlockNumber: 0x10000,
        currentBlockTimestamp: 0x4886718345,
        currentBlockMillisSinceEpoch: 12345
      }
    }];
    store.dispatch(action.syncBlockchain());
    assert.deepEqual(store.getActions(), out, `Didn't dispatch the expected actions`);

    done();
  });
});<|MERGE_RESOLUTION|>--- conflicted
+++ resolved
@@ -33,23 +33,13 @@
     '../../app/actions/update-blockchain': UpdateBlockchain
   });
 
-<<<<<<< HEAD
   after(() => {
-=======
-  global.Date.now = sinon.stub().returns(12345);
-
-  afterEach(() => {
->>>>>>> bf7ebb18
     store.clearActions();
     this.clock.restore();
   });
 
-<<<<<<< HEAD
   it('rpc.block set: should sync with blockchain using rpc.block.number', (done) => {
     this.clock = sinon.useFakeTimers(12345);
-=======
-  it('rpc.block set: should sync with blockchain using rpc.block.number', () => {
->>>>>>> bf7ebb18
     AugurJS.rpc.block = { number: 10000, timestamp: '0x123456789' };
     const out = [{
       type: 'UPDATE_BLOCKCHAIN',
