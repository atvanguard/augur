/* eslint-env mocha */

"use strict";

var assert = require("chai").assert;
var simulateTrade = require("../../../../src/trading/simulation/simulate-trade");

describe("trading/simulation/simulate-trade", function () {
  var test = function (t) {
    it(t.description, function () {
      var result = null;
      try {
        result = simulateTrade(t.params);
      } catch (exc) {
        result = exc;
      }
      t.assertions(result);
    });
  };
  test({
    description: "simulate trade (buy)",
    params: {
      orderType: 0,
      outcome: 0,
      shares: "3",
      shareBalances: ["0", "5"],
      tokenBalance: "0",
      minPrice: "0",
      maxPrice: "1",
      numTicks: "10000",
      price: "0.7",
      marketCreatorFeeRate: "0",
      reportingFeeRate: "0.01",
      shouldCollectReportingFees: 1,
      singleOutcomeOrderBook: {
        buy: {
          BID_0: {
            amount: "2",
            fullPrecisionPrice: "0.7",
            sharesEscrowed: "2",
            owner: "OWNER_ADDRESS",
          },
        },
        sell: {
          ASK_0: {
            amount: "2",
            fullPrecisionPrice: "0.7",
            sharesEscrowed: "2",
            owner: "OWNER_ADDRESS",
          },
        },
      },
    },
    assertions: function (output) {
      assert.deepEqual(output, {
        sharesFilled: "2",
        settlementFees: "0.006",
        worstCaseFees: "0.009",
        otherSharesDepleted: "3",
        sharesDepleted: "0",
        tokensDepleted: "0",
        shareBalances: ["0", "2"],
      });
    },
  });
  test({
    description: "simulate trade (sell)",
    params: {
      orderType: 1,
      outcome: 0,
      shares: "3",
      shareBalances: ["0", "5"],
      tokenBalance: "0",
      minPrice: "0",
      maxPrice: "1",
      price: "0.7",
      numTicks: "10000",
      marketCreatorFeeRate: "0",
      reportingFeeRate: "0.01",
      shouldCollectReportingFees: 1,
      singleOutcomeOrderBook: {
        buy: {
          BID_0: {
            amount: "2",
            fullPrecisionPrice: "0.7",
            sharesEscrowed: "2",
            owner: "OWNER_ADDRESS",
          },
        },
        sell: {
          ASK_0: {
            amount: "2",
            fullPrecisionPrice: "0.7",
            sharesEscrowed: "2",
            owner: "OWNER_ADDRESS",
          },
        },
      },
    },
    assertions: function (output) {
      assert.deepEqual(output, {
        sharesFilled: "2",
        settlementFees: "0",
        worstCaseFees: "0",
        otherSharesDepleted: "0",
        sharesDepleted: "0",
        tokensDepleted: "0.9",
        shareBalances: ["0", "7"],
      });
    },
  });
  test({
    description: "position reversal (long to short)",
    params: {
      orderType: 1,
      outcome: 1,
      shares: "101",
      shareBalances: ["0", "100"],
<<<<<<< HEAD
      tokenBalance: "1",
      userAddress: "USER_ADDRESS",
=======
      tokenBalance: "0",
>>>>>>> cb06d569
      minPrice: "0",
      maxPrice: "1",
      price: "0.7",
      numTicks: "10000",
      marketCreatorFeeRate: "0",
      reportingFeeRate: "0.01",
      shouldCollectReportingFees: 1,
      singleOutcomeOrderBook: {
        buy: {
          BID_0: {
            amount: "101",
            fullPrecisionPrice: "0.7",
            sharesEscrowed: "0",
            owner: "OWNER_ADDRESS",
          },
        },
        sell: {},
      },
    },
    assertions: function (output) {
      assert.deepEqual(output,  {
        sharesFilled: "101",
        settlementFees: "0",
        worstCaseFees: "0",
        sharesDepleted: "100",
        otherSharesDepleted: "0",
        tokensDepleted: "0.3",
        shareBalances: ["1", "0"],
      });
    },
  });
  test({
    description: "position reversal (short to long)",
    params: {
      orderType: 0,
      outcome: 1,
      shares: "101",
      shareBalances: ["100", "0"],
<<<<<<< HEAD
      tokenBalance: "1",
      userAddress: "USER_ADDRESS",
=======
      tokenBalance: "0",
>>>>>>> cb06d569
      minPrice: "0",
      maxPrice: "1",
      price: "0.7",
      numTicks: "10000",
      marketCreatorFeeRate: "0",
      reportingFeeRate: "0.01",
      shouldCollectReportingFees: 1,
      singleOutcomeOrderBook: {
        buy: {},
        sell: {
          ASK_0: {
            amount: "101",
            fullPrecisionPrice: "0.7",
            sharesEscrowed: "101",
            owner: "OWNER_ADDRESS",
          },
        },
      },
    },
    assertions: function (output) {
      assert.deepEqual(output, {
        sharesFilled: "101",
        settlementFees: "0.3",
        worstCaseFees: "0.3",
        sharesDepleted: "0",
        otherSharesDepleted: "100",
        tokensDepleted: "0.7",
        shareBalances: ["0", "1"],
      });
    },
  });
  test({
    description: "throw if order type is not defined",
    params: {
      orderType: undefined,
      outcome: 0,
      shares: "3",
      shareBalances: ["0", "5"],
      tokenBalance: "0",
      minPrice: "0",
      maxPrice: "1",
      price: "0.7",
      numTicks: "10000",
      marketCreatorFeeRate: "0",
      reportingFeeRate: "0.01",
      shouldCollectReportingFees: 1,
      singleOutcomeOrderBook: {
        buy: {
          BID_0: {
            amount: "2",
            fullPrecisionPrice: "0.7",
            sharesEscrowed: "2",
            owner: "OWNER_ADDRESS",
          },
        },
        sell: {
          ASK_0: {
            amount: "2",
            fullPrecisionPrice: "0.7",
            sharesEscrowed: "2",
            owner: "OWNER_ADDRESS",
          },
        },
      },
    },
    assertions: function (err) {
      assert.strictEqual(err.message, "Order type must be 0 (buy) or 1 (sell)");
    },
  });
  test({
    description: "throw if order type is not 0 or 1",
    params: {
      orderType: 3,
      outcome: 0,
      shares: "3",
      shareBalances: ["0", "5"],
      tokenBalance: "0",
      minPrice: "0",
      maxPrice: "1",
      price: "0.7",
      numTicks: "10000",
      marketCreatorFeeRate: "0",
      reportingFeeRate: "0.01",
      shouldCollectReportingFees: 1,
      singleOutcomeOrderBook: {
        buy: {
          BID_0: {
            amount: "2",
            fullPrecisionPrice: "0.7",
            sharesEscrowed: "2",
            owner: "OWNER_ADDRESS",
          },
        },
        sell: {
          ASK_0: {
            amount: "2",
            fullPrecisionPrice: "0.7",
            sharesEscrowed: "2",
            owner: "OWNER_ADDRESS",
          },
        },
      },
    },
    assertions: function (err) {
      assert.strictEqual(err.message, "Order type must be 0 (buy) or 1 (sell)");
    },
  });
  test({
    description: "User places a BUY order for 10 shares of YES at .5 which should cost 2.5 ETH to send.",
    params: {
      "orderType": 0,
      "outcome": 1,
      "shareBalances": ["5", "0"],
      "tokenBalance": "17.121611917",
      "minPrice": "0",
      "maxPrice": "1",
      "price": 0.5,
      numTicks: "10000",
      "shares": "10",
      "marketCreatorFeeRate": "0.02",
      "singleOutcomeOrderBook": {
        "buy": {},
        "sell": {
          "0xd7043bdfa9b2e999cfede9d02ca47c3a535c48b95bd95478dc5c3764db3eff11": {
            "orderId": "0xd7043bdfa9b2e999cfede9d02ca47c3a535c48b95bd95478dc5c3764db3eff11",
            "creationBlockNumber": 1324,
            "transactionHash": "0xbb92cee8f2f49a6256406e858fb99c72a491e9582f92fb3404b3cbffc3ad3d92",
            "logIndex": 2,
            "shareToken": "0x6da40916a32047664645d4d10ef2d38e9e8948cd",
            "owner": "0xbd355a7e5a7adb23b51f54027e624bfe0e238df6",
            "creationTime": 1526836896,
            "orderState": "OPEN",
            "price": "0.5",
            "amount": "5",
            "fullPrecisionPrice": "0.5",
            "fullPrecisionAmount": "5",
            "tokensEscrowed": "0",
            "sharesEscrowed": "5",
          },
        },
      },
      "shouldCollectReportingFees": true,
      "reportingFeeRate": "0.01",
    },
    assertions: function (output) {
      assert.deepEqual(output, {
        "otherSharesDepleted": "5",
        "settlementFees": "0.075",
        "shareBalances": [
          "0",
          "0",
        ],
        "sharesDepleted": "0",
        "sharesFilled": "5",
        "tokensDepleted": "2.5",
        "worstCaseFees": "0.075",
      });
    },
  });
});<|MERGE_RESOLUTION|>--- conflicted
+++ resolved
@@ -116,12 +116,7 @@
       outcome: 1,
       shares: "101",
       shareBalances: ["0", "100"],
-<<<<<<< HEAD
       tokenBalance: "1",
-      userAddress: "USER_ADDRESS",
-=======
-      tokenBalance: "0",
->>>>>>> cb06d569
       minPrice: "0",
       maxPrice: "1",
       price: "0.7",
@@ -160,12 +155,7 @@
       outcome: 1,
       shares: "101",
       shareBalances: ["100", "0"],
-<<<<<<< HEAD
       tokenBalance: "1",
-      userAddress: "USER_ADDRESS",
-=======
-      tokenBalance: "0",
->>>>>>> cb06d569
       minPrice: "0",
       maxPrice: "1",
       price: "0.7",
