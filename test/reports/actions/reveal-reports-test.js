--- conflicted
+++ resolved
@@ -70,7 +70,6 @@
   });
   const store = mockStore(state);
 
-<<<<<<< HEAD
 	const mockUpdateAssets = { updateAssets: () => {} };
 	const mockAugurJS = {
 		augur: {
@@ -94,22 +93,11 @@
 		'../../auth/actions/update-assets': mockUpdateAssets,
 		'../../../services/augurjs': mockAugurJS
 	});
-=======
-  const mockAddRevealReportTransaction = { addRevealReportTransaction: () => {} };
-  sinon.stub(mockAddRevealReportTransaction, 'addRevealReportTransaction', (eventID, marketID, reportedOutcomeID, salt, minValue, maxValue, type, isUnethical, isIndeterminate, callback) => (dispatch, getState) => {
-    callback(null);
-  });
-
-  const action = proxyquire('../../../src/modules/reports/actions/reveal-reports.js', {
-    '../../transactions/actions/add-reveal-report-transaction': mockAddRevealReportTransaction
-  });
->>>>>>> a91e88c9
 
   beforeEach(() => {
     store.clearActions();
   });
 
-<<<<<<< HEAD
 	it('should reveal reports', () => {
 		const out = [{
 			type: 'UPDATE_ASSETS'
@@ -138,23 +126,4 @@
 		store.dispatch(action.revealReports());
 		assert.deepEqual(store.getActions(), out, `Didn't dispatch the expected action objects`);
 	});
-=======
-  it('should reveal reports', () => {
-    const out = [{
-      type: 'UPDATE_REPORTS',
-      reports: {
-        [testState.branch.id]: {
-          test1: {
-            ...reports[testState.branch.id].test1,
-            isRevealed: true
-          }
-        }
-      }
-    }];
-    store.dispatch(action.revealReports());
-    assert.deepEqual(store.getActions(), out, `Didn't dispatch the expected action objects`);
-    assert(mockAddRevealReportTransaction.addRevealReportTransaction.calledOnce, `Didn't call addRevealReportTransaction once as expected`);
-  });
-
->>>>>>> a91e88c9
 });