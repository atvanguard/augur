--- conflicted
+++ resolved
@@ -6,14 +6,7 @@
 import sinon from 'sinon'
 import BigNumber from 'bignumber.js'
 
-<<<<<<< HEAD
-import { getBestFill } from 'modules/my-positions/actions/close-position'
-
-import { BUY, SELL } from 'modules/trade/constants/types'
-import { UPDATE_TRADE_COMMIT_LOCK } from 'modules/trade/actions/update-trade-commitment'
-=======
 import { BUY, SELL } from 'modules/transactions/constants/types'
->>>>>>> 4e88a616
 
 describe('modules/my-positions/actions/close-position.js', () => {
   proxyquire.noPreserveCache().noCallThru()
@@ -25,53 +18,6 @@
     CLEAR_CLOSE_POSITION_OUTCOME: 'CLEAR_CLOSE_POSITION_OUTCOME',
     ADD_CLOSE_POSITION_TRADE_GROUP: 'ADD_CLOSE_POSITION_TRADE_GROUP'
   }
-<<<<<<< HEAD
-
-  describe('closePosition', () => {
-    const mockUpdateTradesInProgress = {
-      updateTradesInProgress: () => {}
-    }
-    sinon.stub(mockUpdateTradesInProgress, 'updateTradesInProgress', (marketID, outcomeID, side, numShares, limitPrice, maxCost, cb) => (dispatch, getState) => cb())
-    const mockClearClosePositionOutcome = {
-      clearClosePositionOutcome: sinon.stub().returns({ type: MOCK_ACTION_TYPES.CLEAR_CLOSE_POSITION_OUTCOME })
-    }
-    const mockPlaceTrade = {
-      placeTrade: () => {}
-    }
-    const mockAddClosePositionTradeGroup = {
-      addClosePositionTradeGroup: sinon.stub().returns({
-        type: MOCK_ACTION_TYPES.ADD_CLOSE_POSITION_TRADE_GROUP
-      })
-    }
-    const mockLoadBidsAsks = {
-      loadBidsAsks: () => {}
-    }
-    sinon.stub(mockLoadBidsAsks, 'loadBidsAsks', (marketID, cb) => dispatch => cb())
-    const mockMarkets = sinon.stub().returns([
-      {
-        id: '0xMARKETID',
-        myPositionOutcomes: [
-          {
-            id: '1',
-            position: {
-              qtyShares: {
-                value: 10
-              }
-            }
-          }
-        ]
-      }
-    ])
-
-    const action = proxyquire('../../../src/modules/my-positions/actions/close-position.js', {
-      '../../trade/actions/update-trades-in-progress': mockUpdateTradesInProgress,
-      '../../trade/actions/place-trade': mockPlaceTrade,
-      './add-close-position-trade-group': mockAddClosePositionTradeGroup,
-      './clear-close-position-outcome': mockClearClosePositionOutcome,
-      '../../bids-asks/actions/load-bids-asks': mockLoadBidsAsks,
-      '../../markets/selectors/markets-all': mockMarkets
-    })
-=======
   const mockUpdateTradesInProgress = {
     updateTradesInProgress: () => { }
   }
@@ -117,7 +63,6 @@
 
   describe('closePosition', () => {
 
->>>>>>> 4e88a616
 
     afterEach(() => {
       mockPlaceTrade.placeTrade.restore()
@@ -316,11 +261,7 @@
   describe('getBestFill', () => {
     const test = (t) => {
       it(t.description, () => {
-<<<<<<< HEAD
-        const bestFill = getBestFill(t.state.orderBook, t.arguments.side, t.arguments.shares, t.arguments.marketID, t.arguments.outcomeID, t.arguments.userAddress)
-=======
         const bestFill = action.getBestFill(t.state.orderBook, t.arguments.side, t.arguments.shares, t.arguments.marketID, t.arguments.outcomeID, t.arguments.userAddress)
->>>>>>> 4e88a616
 
         t.assertions(bestFill)
       })
