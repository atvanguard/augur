"use strict";

var createRpcInterface = function (ethrpc) {
  return {
    constants: ethrpc.constants,
    errors: ethrpc.errors,
    eth: ethrpc.eth,
    clear: ethrpc.clear,
    startBlockStream: ethrpc.startBlockStream,
    getBlockStream: ethrpc.getBlockStream,
    getCoinbase: ethrpc.getCoinbase,
    getCurrentBlock: ethrpc.getCurrentBlock,
    getGasPrice: ethrpc.getGasPrice,
    getNetworkID: ethrpc.getNetworkID,
    getLogs: ethrpc.getLogs,
    getTransactionReceipt: ethrpc.getTransactionReceipt,
    isUnlocked: ethrpc.isUnlocked,
    sendEther: ethrpc.sendEther,
    packageAndSubmitRawTransaction: ethrpc.packageAndSubmitRawTransaction,
    callContractFunction: ethrpc.callContractFunction,
    transact: ethrpc.transact,
    excludeFromTransactionRelay: ethrpc.excludeFromTransactionRelay,
    registerTransactionRelay: ethrpc.registerTransactionRelay,
    setDebugOptions: ethrpc.setDebugOptions,
    WsTransport: ethrpc.WsTransport,
    publish: ethrpc.publish,
<<<<<<< HEAD
    sha3: ethrpc.sha3,
  });
=======
  };
>>>>>>> 4f7d62a5
};

var ethrpc = createRpcInterface(require("ethrpc"));
ethrpc.createRpcInterface = createRpcInterface;

module.exports = ethrpc;<|MERGE_RESOLUTION|>--- conflicted
+++ resolved
@@ -24,12 +24,8 @@
     setDebugOptions: ethrpc.setDebugOptions,
     WsTransport: ethrpc.WsTransport,
     publish: ethrpc.publish,
-<<<<<<< HEAD
     sha3: ethrpc.sha3,
-  });
-=======
   };
->>>>>>> 4f7d62a5
 };
 
 var ethrpc = createRpcInterface(require("ethrpc"));
