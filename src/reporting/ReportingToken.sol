pragma solidity ^0.4.13;

import 'ROOT/libraries/DelegationTarget.sol';
import 'ROOT/libraries/Typed.sol';
import 'ROOT/libraries/Initializable.sol';
import 'ROOT/libraries/token/VariableSupplyToken.sol';
import 'ROOT/reporting/Branch.sol';
import 'ROOT/reporting/ReputationToken.sol';
import 'ROOT/reporting/ReportingToken.sol';
import 'ROOT/reporting/Interfaces.sol';


<<<<<<< HEAD
contract ReportingToken is DelegationTarget, Typed, Initializable, VariableSupplyToken {
    using SafeMath for uint256;
=======
contract ReportingToken is DelegationTarget, Typed, Initializable, VariableSupplyToken, IReportingToken {
    using SafeMathUint256 for uint256;
>>>>>>> 09eb08f5

    IMarket public market;
    int256[] public payoutNumerators;

    function initialize(IMarket _market, int256[] _payoutNumerators) public beforeInitialized returns (bool) {
        endInitialization();
        require(_market.getNumberOfOutcomes() == _payoutNumerators.length);
        market = _market;
        payoutNumerators = _payoutNumerators;
        // TODO: call a function on `self.getBranch()` that logs the creation of this token with an index for the market, function needs to verify that caller is `branch.isContainerForReportingToken(thisToken)`
        return true;
    }

    function buy(uint256 _attotokens) public afterInitialized returns (bool) {
        require(market.canBeReportedOn());
        require(getRegistrationToken().balanceOf(msg.sender) > 0);
        require(market.isContainerForReportingToken(this));
        getReputationToken().trustedTransfer(msg.sender, this, _attotokens);
        mint(msg.sender, _attotokens);
        var _payoutDistributionHash = getPayoutDistributionHash();
        market.updateTentativeWinningPayoutDistributionHash(_payoutDistributionHash);
        getReportingWindow().noteReport(market, msg.sender, _payoutDistributionHash);
        return true;
    }

    function redeemDisavowedTokens(address _reporter) public afterInitialized returns (bool) {
        require(!market.isContainerForReportingToken(this));
        var _reputationSupply = getReputationToken().balanceOf(this);
        var _attotokens = balances[_reporter];
        var _reporterReputationShare = _reputationSupply * _attotokens / totalSupply;
        burn(_reporter, _attotokens);
        getReputationToken().transfer(_reporter, _reporterReputationShare);
        return true;
    }

    // NOTE: UI should warn users about calling this before first calling `migrateLosingTokens` on all losing tokens with non-dust contents
    function redeemForkedTokens() public afterInitialized returns (bool) {
        require(market.isContainerForReportingToken(this));
        require(getBranch().getForkingMarket() == market);
        var _sourceReputationToken = getReputationToken();
        var _reputationSupply = _sourceReputationToken.balanceOf(this);
        var _attotokens = balances[msg.sender];
        var _reporterReputationShare = _reputationSupply * _attotokens / totalSupply;
        burn(msg.sender, _attotokens);
        var _destinationReputationToken = getBranch().getChildBranch(getPayoutDistributionHash()).getReputationToken();
        _sourceReputationToken.migrateOut(_destinationReputationToken, this, _attotokens);
        _destinationReputationToken.transfer(msg.sender, _reporterReputationShare);
        return true;
    }

    // NOTE: UI should warn users about calling this before first calling `migrateLosingTokens` on all losing tokens with non-dust contents
    function redeemWinningTokens() public afterInitialized returns (bool) {
        require(market.isFinalized());
        require(market.isContainerForReportingToken(this));
        require(getBranch().getForkingMarket() != market);
        require(market.getFinalWinningReportingToken() == this);
        var _reputationToken = getReputationToken();
        var _reputationSupply = _reputationToken.balanceOf(this);
        var _attotokens = balances[msg.sender];
        var _reporterReputationShare = _reputationSupply * _attotokens / totalSupply;
        burn(msg.sender, _attotokens);
        if (_reporterReputationShare == 0) {
            return true;
        }
        _reputationToken.transfer(msg.sender, _reporterReputationShare);
        return true;
    }

    function migrateLosingTokens() public afterInitialized returns (bool) {
        require(market.isFinalized());
        require(market.isContainerForReportingToken(this));
        require(getBranch().getForkingMarket() != market);
        require(market.getFinalWinningReportingToken() != this);
        migrateLosingTokenRepToDisputeBond(market.getAutomatedReporterDisputeBondToken());
        migrateLosingTokenRepToDisputeBond(market.getLimitedReportersDisputeBondToken());
        migrateLosingTokenRepToWinningToken();
        return true;
    }

    function migrateLosingTokenRepToDisputeBond(IDisputeBondToken _disputeBondToken) private returns (bool) {
        if (_disputeBondToken == address(0)) {
            return true;
        }
        if (_disputeBondToken.getDisputedPayoutDistributionHash() == market.getFinalPayoutDistributionHash()) {
            return true;
        }
        var _reputationToken = getReputationToken();
        var _amountNeeded = _disputeBondToken.getBondRemainingToBePaidOut() - _reputationToken.balanceOf(_disputeBondToken);
        var _amountToTransfer = _amountNeeded.min(_reputationToken.balanceOf(this));
        if (_amountToTransfer == 0) {
            return true;
        }
        _reputationToken.transfer(_disputeBondToken, _amountToTransfer);
        return true;
    }

    function migrateLosingTokenRepToWinningToken() private returns (bool) {
        var _reputationToken = getReputationToken();
        var _balance = _reputationToken.balanceOf(this);
        if (_balance == 0) {
            return true;
        }
        _reputationToken.transfer(market.getFinalWinningReportingToken(), _balance);
        return true;
    }

    function getTypeName() constant returns (bytes32) {
        return "ReportingToken";
    }

    function getBranch() constant returns (Branch) {
        return market.getBranch();
    }

    function getReputationToken() constant returns (ReputationToken) {
        return market.getReputationToken();
    }

    function getReportingWindow() constant returns (IReportingWindow) {
        return market.getReportingWindow();
    }

    function getRegistrationToken() constant returns (IRegistrationToken) {
        return market.getRegistrationToken();
    }

    function getMarket() constant returns (IMarket) {
        return market;
    }

    function getPayoutDistributionHash() constant returns (int256) {
        return market.derivePayoutDistributionHash(payoutNumerators);
    }

    function getPayoutNumerator(uint8 index) constant returns (int256) {
        require(index < market.getNumberOfOutcomes());
        return payoutNumerators[index];
    }
}<|MERGE_RESOLUTION|>--- conflicted
+++ resolved
@@ -8,15 +8,11 @@
 import 'ROOT/reporting/ReputationToken.sol';
 import 'ROOT/reporting/ReportingToken.sol';
 import 'ROOT/reporting/Interfaces.sol';
+import 'ROOT/libraries/math/SafeMathUint256.sol';
 
 
-<<<<<<< HEAD
 contract ReportingToken is DelegationTarget, Typed, Initializable, VariableSupplyToken {
-    using SafeMath for uint256;
-=======
-contract ReportingToken is DelegationTarget, Typed, Initializable, VariableSupplyToken, IReportingToken {
     using SafeMathUint256 for uint256;
->>>>>>> 09eb08f5
 
     IMarket public market;
     int256[] public payoutNumerators;
