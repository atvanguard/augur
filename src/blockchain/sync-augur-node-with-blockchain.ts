import Augur = require("augur.js");
import * as Knex from "knex";
import { EthereumNodeEndpoints, UploadBlockNumbers, FormattedLog, ErrorCallback } from "../types";
import { startAugurListeners } from "./start-augur-listeners";
import { downloadAugurLogs } from "./download-augur-logs";

<<<<<<< HEAD
export function syncAugurNodeWithBlockchain(db: Knex, augur: Augur, ethereumNodeEndpoints: EthereumNodeEndpoints, uploadBlockNumbers: UploadBlockNumbers, callback: ErrorCallback): void {
  augur.connect(ethereumNodeEndpoints, () => startAugurListeners(db, augur, () => {
    db.raw(`SELECT highest_block_number FROM blockchain_sync_history ORDER BY highest_block_number DESC LIMIT 1`)
      .asCallback( (err: Error|null, row?: {highest_block_number:number}) => {
        if(err) return callback(err);
        const fromBlock: number = (!row || !row.highest_block_number) ? uploadBlockNumbers[augur.rpc.getNetworkID()] : row.highest_block_number + 1;
        const highestBlockNumber: number = parseInt(augur.rpc.getCurrentBlock().number, 16);
        if (fromBlock >= highestBlockNumber) return callback(null); // augur-node is already up-to-date
        downloadAugurLogs(db, augur, fromBlock, highestBlockNumber, (err?: Error|null) => {
          if (err) return callback(err);
          db.insert({highest_block_number: highestBlockNumber}).into("blockchain_sync_history").asCallback(callback);
        });
      })
=======
export function syncAugurNodeWithBlockchain(db: Database, augur: Augur, ethereumNodeEndpoints: EthereumNodeEndpoints, uploadBlockNumbers: UploadBlockNumbers, callback: ErrorCallback): void {
  augur.connect({ ethereumNode: ethereumNodeEndpoints }, () => startAugurListeners(db, augur, () => {
    db.get(`SELECT highest_block_number FROM blockchain_sync_history ORDER BY highest_block_number DESC LIMIT 1`, (err?: Error|null, row?: {highest_block_number: number}) => {
      if (err) return callback(err);
      const fromBlock: number = (!row || !row.highest_block_number) ? uploadBlockNumbers[augur.rpc.getNetworkID()] : row.highest_block_number + 1;
      const highestBlockNumber: number = parseInt(augur.rpc.getCurrentBlock().number, 16);
      if (fromBlock >= highestBlockNumber) return callback(null); // augur-node is already up-to-date
      downloadAugurLogs(db, augur, fromBlock, highestBlockNumber, (err?: Error|null) => {
        if (err) return callback(err);
        db.run(`INSERT INTO blockchain_sync_history (highest_block_number) VALUES (?)`, [highestBlockNumber], callback);
      });
     });
>>>>>>> 127ad324
  }));
}<|MERGE_RESOLUTION|>--- conflicted
+++ resolved
@@ -4,7 +4,6 @@
 import { startAugurListeners } from "./start-augur-listeners";
 import { downloadAugurLogs } from "./download-augur-logs";
 
-<<<<<<< HEAD
 export function syncAugurNodeWithBlockchain(db: Knex, augur: Augur, ethereumNodeEndpoints: EthereumNodeEndpoints, uploadBlockNumbers: UploadBlockNumbers, callback: ErrorCallback): void {
   augur.connect(ethereumNodeEndpoints, () => startAugurListeners(db, augur, () => {
     db.raw(`SELECT highest_block_number FROM blockchain_sync_history ORDER BY highest_block_number DESC LIMIT 1`)
@@ -15,22 +14,8 @@
         if (fromBlock >= highestBlockNumber) return callback(null); // augur-node is already up-to-date
         downloadAugurLogs(db, augur, fromBlock, highestBlockNumber, (err?: Error|null) => {
           if (err) return callback(err);
-          db.insert({highest_block_number: highestBlockNumber}).into("blockchain_sync_history").asCallback(callback);
+          db.raw(`INSERT INTO blockchain_sync_history (highest_block_number) VALUES (?)`, [highestBlockNumber]).asCallback(callback);
         });
       })
-=======
-export function syncAugurNodeWithBlockchain(db: Database, augur: Augur, ethereumNodeEndpoints: EthereumNodeEndpoints, uploadBlockNumbers: UploadBlockNumbers, callback: ErrorCallback): void {
-  augur.connect({ ethereumNode: ethereumNodeEndpoints }, () => startAugurListeners(db, augur, () => {
-    db.get(`SELECT highest_block_number FROM blockchain_sync_history ORDER BY highest_block_number DESC LIMIT 1`, (err?: Error|null, row?: {highest_block_number: number}) => {
-      if (err) return callback(err);
-      const fromBlock: number = (!row || !row.highest_block_number) ? uploadBlockNumbers[augur.rpc.getNetworkID()] : row.highest_block_number + 1;
-      const highestBlockNumber: number = parseInt(augur.rpc.getCurrentBlock().number, 16);
-      if (fromBlock >= highestBlockNumber) return callback(null); // augur-node is already up-to-date
-      downloadAugurLogs(db, augur, fromBlock, highestBlockNumber, (err?: Error|null) => {
-        if (err) return callback(err);
-        db.run(`INSERT INTO blockchain_sync_history (highest_block_number) VALUES (?)`, [highestBlockNumber], callback);
-      });
-     });
->>>>>>> 127ad324
   }));
 }