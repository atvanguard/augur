import { Augur } from "augur.js";
import * as Knex from "knex";
import { BigNumber } from "bignumber.js";
import { CompleteSetsRow, FormattedEventLog, MarketsRow } from "../../types";
import { numTicksToTickSize } from "../../utils/convert-fixed-point-to-decimal";
import { augurEmitter } from "../../events";
import { SubscriptionEventNames } from "../../constants";
import { updateOpenInterest } from "./order-filled/update-volumetrics";
import { updateProfitLossBuyShares, updateProfitLossSellShares } from "./profit-loss/update-profit-loss";

export async function processCompleteSetsPurchasedOrSoldLog(augur: Augur, log: FormattedEventLog) {
  return async (db: Knex) => {
    const marketId = log.market;
<<<<<<< HEAD
    const marketsRow: MarketsRow<BigNumber>|undefined = await db.first("minPrice", "maxPrice", "numTicks", "numOutcomes").from("markets").where({ marketId });
    if (!marketsRow) throw new Error("market min price, max price, category, and/or num ticks not found");
    const minPrice = marketsRow.minPrice!;
    const maxPrice = marketsRow.maxPrice!;
    const numTicks = marketsRow.numTicks!;
    const numOutcomes = marketsRow.numOutcomes!;
=======
    const marketsRow: MarketsRow<BigNumber>|undefined = await db.first("minPrice", "maxPrice", "numTicks").from("markets").where({ marketId });

    if (!marketsRow) throw new Error(`market not found: ${marketId}`);
    const minPrice = marketsRow.minPrice;
    const maxPrice = marketsRow.maxPrice;
    const numTicks = marketsRow.numTicks;
>>>>>>> f649a399
    const tickSize = numTicksToTickSize(numTicks, minPrice, maxPrice);
    const numCompleteSets = augur.utils.convertOnChainAmountToDisplayAmount(new BigNumber(log.numCompleteSets, 10), tickSize);
    const completeSetPurchasedData: CompleteSetsRow<string> = {
      marketId,
      account: log.account,
      blockNumber: log.blockNumber,
      universe: log.universe,
      eventName: log.eventName,
      transactionHash: log.transactionHash,
      logIndex: log.logIndex,
      tradeGroupId: log.tradeGroupId,
      numCompleteSets,
      numPurchasedOrSold: numCompleteSets,
    };
    const eventName = log.eventName as keyof typeof SubscriptionEventNames;
    await db.insert(completeSetPurchasedData).into("completeSets");
    augurEmitter.emit(SubscriptionEventNames[eventName], completeSetPurchasedData);
    await updateOpenInterest(db, marketId);

    // Don't process FillOrder buying and selling complete sets for profit loss
    if (log.account === augur.contracts.addresses[augur.rpc.getNetworkID()].FillOrder) return;
    if (log.eventName === "CompleteSetsPurchased") {
      await updateProfitLossBuyShares(db, marketId, log.account, numCompleteSets, Array.from(Array(numOutcomes).keys()), log.transactionHash);
    } else {
      await updateProfitLossSellShares(db, marketId, numCompleteSets, log.account, Array.from(Array(numOutcomes).keys()), numCompleteSets, log.transactionHash);
    }
  };
}

export async function processCompleteSetsPurchasedOrSoldLogRemoval(augur: Augur, log: FormattedEventLog) {
  return async (db: Knex) => {
    await db.from("completeSets").where({ transactionHash: log.transactionHash, logIndex: log.logIndex }).del();
    const eventName = log.eventName as keyof typeof SubscriptionEventNames;
    augurEmitter.emit(SubscriptionEventNames[eventName], log);
    await updateOpenInterest(db, log.market);
  };
}<|MERGE_RESOLUTION|>--- conflicted
+++ resolved
@@ -11,21 +11,12 @@
 export async function processCompleteSetsPurchasedOrSoldLog(augur: Augur, log: FormattedEventLog) {
   return async (db: Knex) => {
     const marketId = log.market;
-<<<<<<< HEAD
     const marketsRow: MarketsRow<BigNumber>|undefined = await db.first("minPrice", "maxPrice", "numTicks", "numOutcomes").from("markets").where({ marketId });
-    if (!marketsRow) throw new Error("market min price, max price, category, and/or num ticks not found");
+    if (!marketsRow) throw new Error(`market not found: ${marketId}`);
     const minPrice = marketsRow.minPrice!;
     const maxPrice = marketsRow.maxPrice!;
     const numTicks = marketsRow.numTicks!;
     const numOutcomes = marketsRow.numOutcomes!;
-=======
-    const marketsRow: MarketsRow<BigNumber>|undefined = await db.first("minPrice", "maxPrice", "numTicks").from("markets").where({ marketId });
-
-    if (!marketsRow) throw new Error(`market not found: ${marketId}`);
-    const minPrice = marketsRow.minPrice;
-    const maxPrice = marketsRow.maxPrice;
-    const numTicks = marketsRow.numTicks;
->>>>>>> f649a399
     const tickSize = numTicksToTickSize(numTicks, minPrice, maxPrice);
     const numCompleteSets = augur.utils.convertOnChainAmountToDisplayAmount(new BigNumber(log.numCompleteSets, 10), tickSize);
     const completeSetPurchasedData: CompleteSetsRow<string> = {
