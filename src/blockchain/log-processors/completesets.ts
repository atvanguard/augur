import { Augur } from "augur.js";
import * as Knex from "knex";
import { FormattedEventLog, ErrorCallback } from "../../types";
import { formatBigNumberAsFixed } from "../../utils/format-big-number-as-fixed";
import { augurEmitter } from "../../events";
import { refreshPositionInMarket } from "./order-filled/refresh-position-in-market";

export function processCompleteSetsPurchasedOrSoldLog(db: Knex, augur: Augur, log: FormattedEventLog, callback: ErrorCallback): void {
  const blockNumber: number = log.blockNumber;
  const marketId = log.market;
  const account = log.account;
  refreshPositionInMarket(db, augur, marketId, account, (err: Error|null) => {
    if (err) return callback(err);
    const completeSetPurchasedData = formatBigNumberAsFixed({
      marketId,
      account,
      blockNumber,
      transactionHash: log.transactionHash,
      logIndex: log.logIndex,
      tradeGroupId: log.tradeGroupId,
      numPurchased: log.numCompleteSets,
<<<<<<< HEAD
    });
    augurEmitter.emit(log.eventName, completeSetPurchasedData);
=======
    };
    augurEmitter.emit(log.eventName, Object.assign({}, log, completeSetPurchasedData));
>>>>>>> 2b432c30
    callback(null);
  });
}

export function processCompleteSetsPurchasedOrSoldLogRemoval(db: Knex, augur: Augur, log: FormattedEventLog, callback: ErrorCallback): void {
  refreshPositionInMarket(db, augur, log.market, log.account, (err: Error|null) => {
    if (err) return callback(err);
    augurEmitter.emit(log.eventName, log);
    callback(null);
  });
}<|MERGE_RESOLUTION|>--- conflicted
+++ resolved
@@ -19,13 +19,8 @@
       logIndex: log.logIndex,
       tradeGroupId: log.tradeGroupId,
       numPurchased: log.numCompleteSets,
-<<<<<<< HEAD
     });
-    augurEmitter.emit(log.eventName, completeSetPurchasedData);
-=======
-    };
     augurEmitter.emit(log.eventName, Object.assign({}, log, completeSetPurchasedData));
->>>>>>> 2b432c30
     callback(null);
   });
 }
