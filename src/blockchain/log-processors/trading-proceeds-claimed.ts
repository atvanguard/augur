--- conflicted
+++ resolved
@@ -1,12 +1,8 @@
 import Augur from "augur.js";
 import * as Knex from "knex";
 import { formatBigNumberAsFixed } from "../../utils/format-big-number-as-fixed";
-<<<<<<< HEAD
-import { FormattedEventLog, ErrorCallback } from "../../types";
 import { BigNumber } from "bignumber.js";
-=======
 import { FormattedEventLog } from "../../types";
->>>>>>> e2a71894
 import { augurEmitter } from "../../events";
 import { SubscriptionEventNames } from "../../constants";
 import { updateProfitLossSellShares } from "./profit-loss/update-profit-loss";
@@ -34,31 +30,20 @@
     transactionHash: log.transactionHash,
     logIndex: log.logIndex,
   });
-<<<<<<< HEAD
-  db("trading_proceeds").insert(tradingProceedsToInsert).asCallback((err?: Error|null) => {
-    if (err) return callback(err);
-    db("tokens").first("outcome").where({ contractAddress: log.shareToken}).asCallback((err: Error, shareTokenOutcome: ShareTokenOutcome) => {
-      if (err) return callback(err);
-      db.first(["numTicks", "minPrice", "maxPrice"]).from("markets").where({ marketId: log.market }).asCallback((err: Error, marketData: MarketData) => {
-        if (err) return callback(err);
-        const minPrice = marketData.minPrice;
-        const maxPrice = marketData.maxPrice;
-        const numTicks = marketData.numTicks;
-        const tickSize = numTicksToTickSize(numTicks, minPrice, maxPrice);
-        const numShares = new BigNumber(log.numShares, 10).dividedBy(tickSize).dividedBy(10**18);
-        const payoutTokens = new BigNumber(log.numPayoutTokens).dividedBy(10**18);
-        updateProfitLossSellShares(db, log.market, numShares, log.sender, [shareTokenOutcome.outcome], payoutTokens, log.transactionHash, (err?: Error|null) => {
-          if (err) return callback(err);
-          augurEmitter.emit(SubscriptionEventNames.TradingProceedsClaimed, log);
-          return callback(null);
-        });
-      });
-    });
-  });
-=======
+
   await db("trading_proceeds").insert(tradingProceedsToInsert);
+  const shareTokenOutcome: ShareTokenOutcome = await db("tokens").first("outcome").where({ contractAddress: log.shareToken});
+  const marketData: MarketData = await db.first(["numTicks", "minPrice", "maxPrice"]).from("markets").where({ marketId: log.market });
+
+  const minPrice = marketData.minPrice;
+  const maxPrice = marketData.maxPrice;
+  const numTicks = marketData.numTicks;
+  const tickSize = numTicksToTickSize(numTicks, minPrice, maxPrice);
+  const numShares = new BigNumber(log.numShares, 10).dividedBy(tickSize).dividedBy(10**18);
+  const payoutTokens = new BigNumber(log.numPayoutTokens).dividedBy(10**18);
+
+  await updateProfitLossSellShares(db, log.market, numShares, log.sender, [shareTokenOutcome.outcome], payoutTokens, log.transactionHash);
   augurEmitter.emit(SubscriptionEventNames.TradingProceedsClaimed, log);
->>>>>>> e2a71894
 }
 
 export async function processTradingProceedsClaimedLogRemoval(db: Knex, augur: Augur, log: FormattedEventLog) {
