import Augur from "augur.js";
import * as Knex from "knex";
import { BigNumber } from "bignumber.js";
import { FormattedEventLog } from "../../../types";
import { increaseTokenBalance } from "./increase-token-balance";
import { increaseTokenSupply } from "./increase-token-supply";
import { decreaseTokenBalance } from "./decrease-token-balance";
import { decreaseTokenSupply } from "./decrease-token-supply";
import { updateProfitLossRemoveRow } from "../profit-loss/update-profit-loss";

<<<<<<< HEAD
export async function processMintLog(db: Knex, augur: Augur, log: FormattedEventLog) {
  const value = new BigNumber(log.amount || log.value);
  const token = log.token || log.address;
  await db.insert({
    transactionHash: log.transactionHash,
    logIndex: log.logIndex,
    sender: null,
    recipient: log.target,
    value: value.toString(),
    blockNumber: log.blockNumber,
    token,
  }).into("transfers");
  await increaseTokenSupply(db, augur, token, value);
  await increaseTokenBalance(db, augur, token, log.target, value, log);
}

export async function processMintLogRemoval(db: Knex, augur: Augur, log: FormattedEventLog) {
  const value = new BigNumber(log.amount || log.value);
  const token = log.token || log.address;
  await db.from("transfers").where({ transactionHash: log.transactionHash, logIndex: log.logIndex }).del();
  await decreaseTokenSupply(db, augur, token, value);
  await decreaseTokenBalance(db, augur, token, log.target, value, log);
  await updateProfitLossRemoveRow(db, log.transactionHash);
=======
export async function processMintLog(augur: Augur, log: FormattedEventLog) {
  return async (db: Knex) => {
    const value = new BigNumber(log.amount || log.value);
    const token = log.token || log.address;
    await db.insert({
      transactionHash: log.transactionHash,
      logIndex: log.logIndex,
      sender: null,
      recipient: log.target,
      value: value.toString(),
      blockNumber: log.blockNumber,
      token,
    }).into("transfers");
    await increaseTokenSupply(db, augur, token, value);
    await increaseTokenBalance(db, augur, token, log.target, value);
  };
}

export async function processMintLogRemoval(augur: Augur, log: FormattedEventLog) {
  return async (db: Knex) => {
    const value = new BigNumber(log.amount || log.value);
    const token = log.token || log.address;
    await db.from("transfers").where({ transactionHash: log.transactionHash, logIndex: log.logIndex }).del();
    await decreaseTokenSupply(db, augur, token, value);
    await decreaseTokenBalance(db, augur, token, log.target, value);
  };
>>>>>>> 581be4fb
}<|MERGE_RESOLUTION|>--- conflicted
+++ resolved
@@ -8,31 +8,6 @@
 import { decreaseTokenSupply } from "./decrease-token-supply";
 import { updateProfitLossRemoveRow } from "../profit-loss/update-profit-loss";
 
-<<<<<<< HEAD
-export async function processMintLog(db: Knex, augur: Augur, log: FormattedEventLog) {
-  const value = new BigNumber(log.amount || log.value);
-  const token = log.token || log.address;
-  await db.insert({
-    transactionHash: log.transactionHash,
-    logIndex: log.logIndex,
-    sender: null,
-    recipient: log.target,
-    value: value.toString(),
-    blockNumber: log.blockNumber,
-    token,
-  }).into("transfers");
-  await increaseTokenSupply(db, augur, token, value);
-  await increaseTokenBalance(db, augur, token, log.target, value, log);
-}
-
-export async function processMintLogRemoval(db: Knex, augur: Augur, log: FormattedEventLog) {
-  const value = new BigNumber(log.amount || log.value);
-  const token = log.token || log.address;
-  await db.from("transfers").where({ transactionHash: log.transactionHash, logIndex: log.logIndex }).del();
-  await decreaseTokenSupply(db, augur, token, value);
-  await decreaseTokenBalance(db, augur, token, log.target, value, log);
-  await updateProfitLossRemoveRow(db, log.transactionHash);
-=======
 export async function processMintLog(augur: Augur, log: FormattedEventLog) {
   return async (db: Knex) => {
     const value = new BigNumber(log.amount || log.value);
@@ -47,7 +22,7 @@
       token,
     }).into("transfers");
     await increaseTokenSupply(db, augur, token, value);
-    await increaseTokenBalance(db, augur, token, log.target, value);
+    await increaseTokenBalance(db, augur, token, log.target, value, log);
   };
 }
 
@@ -57,7 +32,7 @@
     const token = log.token || log.address;
     await db.from("transfers").where({ transactionHash: log.transactionHash, logIndex: log.logIndex }).del();
     await decreaseTokenSupply(db, augur, token, value);
-    await decreaseTokenBalance(db, augur, token, log.target, value);
+    await decreaseTokenBalance(db, augur, token, log.target, value, log);
+    await updateProfitLossRemoveRow(db, log.transactionHash);
   };
->>>>>>> 581be4fb
 }