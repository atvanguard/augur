import { Augur } from "augur.js";
import BigNumber from "bignumber.js";
import * as Knex from "knex";
import { parallel } from "async";

import { Address, Bytes32, TradesRow, ErrorCallback, GenericCallback } from "../../../types";
import { calculateFillPrice } from "./calculate-fill-price";
import { calculateNumberOfSharesTraded } from "./calculate-number-of-shares-traded";
<<<<<<< HEAD
import { onChainSharesToHumanReadableShares } from "../../../utils/convert-fixed-point-to-decimal";

function incrementMarketVolume(db: Knex, marketId: Address, amount: BigNumber, callback: GenericCallback<BigNumber> ) {
  db("markets").first("volume").where({ marketId }).asCallback((err: Error|null, result: {volume: BigNumber}) => {
    if (err) return callback(err);

    const volume = result.volume;
    const incremented = amount.plus(volume);
    db("markets").update({ volume: incremented.toString() }).where({ marketId, volume: volume.toString() }).asCallback((err: Error|null, affectedRowsCount: number) => {
      if (err) return callback(err);
      if (affectedRowsCount === 0) return process.nextTick(() => incrementMarketVolume(db, marketId, amount, callback));

      callback(null, incremented);
    });
  });
}

function incrementOutcomeVolume(db: Knex, marketId: Address, outcome: number, amount: BigNumber, callback: GenericCallback<BigNumber> ) {
  db("outcomes").first("volume").where({ marketId, outcome }).asCallback((err: Error|null, result: {volume: BigNumber}) => {
    if (err) return callback(err);

    const volume = result.volume;
    const incremented = amount.plus(volume);
    db("outcomes").update({ volume: incremented.toString() }).where({ marketId, outcome, volume: volume.toString() }).asCallback((err: Error|null, affectedRowsCount: number) => {
      if (err) return callback(err);
      if (affectedRowsCount === 0) return process.nextTick(() => incrementOutcomeVolume(db, marketId, outcome, amount, callback));
=======
>>>>>>> e71acb2b

      callback(null, incremented);
    });
  });
}

function incrementCategoryPopularity(db: Knex, category: string, amount: BigNumber, callback: ErrorCallback) {
  db.raw(`UPDATE categories SET popularity = popularity + :amount WHERE category = :category`, { amount: amount.toFixed(), category }).asCallback(callback);
}

export function updateVolumetrics(db: Knex, augur: Augur, category: string, marketId: Address, outcome: number, blockNumber: number, orderId: Bytes32, orderCreator: Address, tickSize: BigNumber, minPrice: BigNumber, maxPrice: BigNumber, isIncrease: boolean, callback: ErrorCallback): void {
  augur.api.Market.getShareToken({ _outcome: outcome, tx: { to: marketId } }, (err: Error|null, shareToken: Address): void => {
    if (err) return callback(err);
    const shareTokenPayload = { tx: { to: shareToken } };
    augur.api.ShareToken.totalSupply(shareTokenPayload, (err: Error|null, sharesOutstanding: string): void => {
      if (err) return callback(err);
<<<<<<< HEAD
      db("markets").where({ marketId }).update({ sharesOutstanding: onChainSharesToHumanReadableShares(new BigNumber(sharesOutstanding, 10), tickSize).toFixed() }).asCallback((err: Error|null): void => {
=======
      db("markets").where({ marketId }).update({ sharesOutstanding: augur.utils.convertOnChainAmountToDisplayAmount(new BigNumber(sharesOutstanding, 10), new BigNumber(tickSize, 10)).toFixed() }).asCallback((err: Error|null): void => {
>>>>>>> e71acb2b
        if (err) return callback(err);
        db.first("numCreatorShares", "numCreatorTokens", "price", "orderType").from("trades").where({ marketId, outcome, orderId, blockNumber }).asCallback((err: Error|null, tradesRow?: Partial<TradesRow<BigNumber>>): void => {
          if (err) return callback(err);
          if (!tradesRow) return callback(new Error("trade not found"));
          const { numCreatorShares, numCreatorTokens, price, orderType } = tradesRow;
          let amount = calculateNumberOfSharesTraded(numCreatorShares!, numCreatorTokens!, calculateFillPrice(augur, price!, minPrice, maxPrice, orderType!));
          if (isIncrease !== true) amount = amount.neg();

          parallel({
            market: (next) => incrementMarketVolume(db, marketId, amount, next),
            outcome: (next) => incrementOutcomeVolume(db, marketId, outcome, amount, next),
            category: (next) => incrementCategoryPopularity(db, category, amount, next),
          }, callback);

        });
      });
    });
  });
}<|MERGE_RESOLUTION|>--- conflicted
+++ resolved
@@ -6,8 +6,6 @@
 import { Address, Bytes32, TradesRow, ErrorCallback, GenericCallback } from "../../../types";
 import { calculateFillPrice } from "./calculate-fill-price";
 import { calculateNumberOfSharesTraded } from "./calculate-number-of-shares-traded";
-<<<<<<< HEAD
-import { onChainSharesToHumanReadableShares } from "../../../utils/convert-fixed-point-to-decimal";
 
 function incrementMarketVolume(db: Knex, marketId: Address, amount: BigNumber, callback: GenericCallback<BigNumber> ) {
   db("markets").first("volume").where({ marketId }).asCallback((err: Error|null, result: {volume: BigNumber}) => {
@@ -33,8 +31,6 @@
     db("outcomes").update({ volume: incremented.toString() }).where({ marketId, outcome, volume: volume.toString() }).asCallback((err: Error|null, affectedRowsCount: number) => {
       if (err) return callback(err);
       if (affectedRowsCount === 0) return process.nextTick(() => incrementOutcomeVolume(db, marketId, outcome, amount, callback));
-=======
->>>>>>> e71acb2b
 
       callback(null, incremented);
     });
@@ -51,11 +47,7 @@
     const shareTokenPayload = { tx: { to: shareToken } };
     augur.api.ShareToken.totalSupply(shareTokenPayload, (err: Error|null, sharesOutstanding: string): void => {
       if (err) return callback(err);
-<<<<<<< HEAD
-      db("markets").where({ marketId }).update({ sharesOutstanding: onChainSharesToHumanReadableShares(new BigNumber(sharesOutstanding, 10), tickSize).toFixed() }).asCallback((err: Error|null): void => {
-=======
-      db("markets").where({ marketId }).update({ sharesOutstanding: augur.utils.convertOnChainAmountToDisplayAmount(new BigNumber(sharesOutstanding, 10), new BigNumber(tickSize, 10)).toFixed() }).asCallback((err: Error|null): void => {
->>>>>>> e71acb2b
+      db("markets").where({ marketId }).update({ sharesOutstanding: augur.utils.convertOnChainAmountToDisplayAmount(new BigNumber(sharesOutstanding, 10), tickSize).toFixed() }).asCallback((err: Error|null): void => {
         if (err) return callback(err);
         db.first("numCreatorShares", "numCreatorTokens", "price", "orderType").from("trades").where({ marketId, outcome, orderId, blockNumber }).asCallback((err: Error|null, tradesRow?: Partial<TradesRow<BigNumber>>): void => {
           if (err) return callback(err);
