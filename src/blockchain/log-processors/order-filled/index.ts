import BigNumber from "bignumber.js";
import { Augur } from "augur.js";
import * as Knex from "knex";
import { BigNumber } from "bignumber.js";
import { Address, FormattedEventLog, TradesRow, TokensRow, MarketsRow, OrdersRow, ErrorCallback } from "../../../types";
import { calculateFillPrice } from "./calculate-fill-price";
import { calculateNumberOfSharesTraded } from "./calculate-number-of-shares-traded";
import { updateOrdersAndPositions } from "./update-orders-and-positions";
import { updateVolumetrics } from "./update-volumetrics";
import { augurEmitter } from "../../../events";
<<<<<<< HEAD
import { formatBigNumberAsFixed } from "../../../utils/format-big-number-as-fixed";
import { fixedPointToDecimal, onChainSharesToHumanReadableShares, numTicksToTickSize } from "../../../utils/convert-fixed-point-to-decimal";
import { BN_WEI_PER_ETHER } from "../../../constants";
=======
import { convertFixedPointToDecimal, convertNumTicksToTickSize } from "../../../utils/convert-fixed-point-to-decimal";
import { WEI_PER_ETHER } from "../../../constants";
>>>>>>> e71acb2b

interface TokensRowWithNumTicksAndCategory extends TokensRow {
  category: string;
  minPrice: BigNumber;
  maxPrice: BigNumber;
  numTicks: BigNumber;
}

export function processOrderFilledLog(db: Knex, augur: Augur, log: FormattedEventLog, callback: ErrorCallback): void {
  const shareToken: Address = log.shareToken;
  const blockNumber: number = log.blockNumber;
  const filler: Address = log.filler;
  db.first("marketId", "outcome").from("tokens").where({ contractAddress: shareToken }).asCallback((err: Error|null, tokensRow?: Partial<TokensRow>): void => {
    if (err) return callback(err);
    if (!tokensRow) return callback(new Error("market and outcome not found"));
    const marketId = tokensRow.marketId!;
    const outcome = tokensRow.outcome!;
    db.first("minPrice", "maxPrice", "numTicks", "category").from("markets").where({ marketId }).asCallback((err: Error|null, marketsRow?: Partial<MarketsRow<BigNumber>>): void => {
      if (err) return callback(err);
      if (!marketsRow) return callback(new Error("market min price, max price, category, and/or num ticks not found"));
      const minPrice = marketsRow.minPrice!;
      const maxPrice = marketsRow.maxPrice!;
      const numTicks = marketsRow.numTicks!;
      const category = marketsRow.category!;
      const orderId = log.orderId;
      const tickSize = numTicksToTickSize(numTicks, minPrice, maxPrice);
      db.first("orderCreator", "fullPrecisionPrice", "orderType").from("orders").where({ orderId }).asCallback((err: Error|null, ordersRow?: Partial<OrdersRow<BigNumber>>): void => {
        if (err) return callback(err);
        if (!ordersRow) return callback(new Error("order not found"));
        const orderCreator = ordersRow.orderCreator!;
        const price = ordersRow.fullPrecisionPrice!;
        const orderType = ordersRow.orderType!;
<<<<<<< HEAD
        const numCreatorTokens = fixedPointToDecimal(new BigNumber(log.numCreatorTokens, 10), BN_WEI_PER_ETHER);
        const numCreatorShares = onChainSharesToHumanReadableShares(new BigNumber(log.numCreatorShares, 10), tickSize);
        const numFillerTokens = fixedPointToDecimal(new BigNumber(log.numFillerTokens, 10), BN_WEI_PER_ETHER);
        const numFillerShares = onChainSharesToHumanReadableShares(new BigNumber(log.numFillerShares, 10), tickSize);
        const marketCreatorFees = fixedPointToDecimal(new BigNumber(log.marketCreatorFees, 10), BN_WEI_PER_ETHER);
        const reporterFees = fixedPointToDecimal(new BigNumber(log.reporterFees, 10), BN_WEI_PER_ETHER);
=======
        const numCreatorTokens = convertFixedPointToDecimal(log.numCreatorTokens, WEI_PER_ETHER);
        const numCreatorShares = augur.utils.convertOnChainAmountToDisplayAmount(new BigNumber(log.numCreatorShares, 10), new BigNumber(tickSize, 10)).toFixed();
        const numFillerTokens = convertFixedPointToDecimal(log.numFillerTokens, WEI_PER_ETHER);
        const numFillerShares = augur.utils.convertOnChainAmountToDisplayAmount(new BigNumber(log.numFillerShares, 10), new BigNumber(tickSize, 10)).toFixed();
        const marketCreatorFees = convertFixedPointToDecimal(log.marketCreatorFees, WEI_PER_ETHER);
        const reporterFees = convertFixedPointToDecimal(log.reporterFees, WEI_PER_ETHER);
>>>>>>> e71acb2b
        const amount = calculateNumberOfSharesTraded(numCreatorShares, numCreatorTokens, calculateFillPrice(augur, price, minPrice, maxPrice, orderType));
        const tradeData = formatBigNumberAsFixed<TradesRow<BigNumber>, TradesRow<string>>({
          marketId,
          outcome,
          orderId,
          creator: orderCreator,
          orderType,
          filler,
          shareToken,
          blockNumber,
          transactionHash: log.transactionHash,
          logIndex: log.logIndex,
          tradeGroupId: log.tradeGroupId,
          numCreatorTokens,
          numCreatorShares,
          numFillerTokens,
          numFillerShares,
          price,
          amount,
          marketCreatorFees,
          reporterFees,
        });
        augurEmitter.emit("OrderFilled", tradeData);
        db.insert(tradeData).into("trades").asCallback((err: Error|null): void => {
          if (err) return callback(err);
          updateVolumetrics(db, augur, category, marketId, outcome, blockNumber, orderId, orderCreator, tickSize, minPrice, maxPrice, true, (err: Error|null): void => {
            if (err) return callback(err);
            updateOrdersAndPositions(db, augur, marketId, orderId, orderCreator, filler, tickSize, callback);
          });
        });
      });
    });
  });
}

export function processOrderFilledLogRemoval(db: Knex, augur: Augur, log: FormattedEventLog, callback: ErrorCallback): void {
  const shareToken: Address = log.shareToken;
  const blockNumber: number = log.blockNumber;
  db.first("tokens.marketId", "tokens.outcome", "markets.numTicks", "markets.category", "markets.minPrice", "markets.maxPrice").from("tokens").join("markets", "tokens.marketId", "markets.marketId").where("tokens.contractAddress", shareToken).asCallback((err: Error|null, tokensRow?: Partial<TokensRowWithNumTicksAndCategory>): void => {
    if (err) return callback(err);
    if (!tokensRow) return callback(new Error("market and outcome not found"));
    const marketId = tokensRow.marketId!;
    const outcome = tokensRow.outcome!;
    const numTicks = tokensRow.numTicks!;
    const minPrice = tokensRow.minPrice!;
    const maxPrice = tokensRow.maxPrice!;
    const category = tokensRow.category!;
    const orderId = log.orderId;
    db.first("orderCreator").from("orders").where({ orderId }).asCallback((err: Error|null, ordersRow?: Partial<OrdersRow<BigNumber>>): void => {
      if (err) return callback(err);
      if (!ordersRow) return callback(new Error("order not found"));
      const orderCreator = ordersRow.orderCreator!;
      const tickSize = numTicksToTickSize(numTicks, minPrice, maxPrice);
      updateVolumetrics(db, augur, category, marketId, outcome, blockNumber, orderId, orderCreator, tickSize, minPrice, maxPrice, false, (err: Error|null): void => {
        if (err) return callback(err);
        db.from("trades").where({ marketId, outcome, orderId, blockNumber }).del().asCallback((err?: Error|null): void => {
          if (err) return callback(err);
          updateOrdersAndPositions(db, augur, marketId, orderId, orderCreator, log.filler, tickSize, (err?: Error|null) => {
            if (err) return callback(err);
            augurEmitter.emit("OrderFilled", Object.assign({}, log, { creator: orderCreator }));
            return callback(err);
          });
        });
      });
    });
  });
}<|MERGE_RESOLUTION|>--- conflicted
+++ resolved
@@ -1,4 +1,3 @@
-import BigNumber from "bignumber.js";
 import { Augur } from "augur.js";
 import * as Knex from "knex";
 import { BigNumber } from "bignumber.js";
@@ -8,14 +7,9 @@
 import { updateOrdersAndPositions } from "./update-orders-and-positions";
 import { updateVolumetrics } from "./update-volumetrics";
 import { augurEmitter } from "../../../events";
-<<<<<<< HEAD
 import { formatBigNumberAsFixed } from "../../../utils/format-big-number-as-fixed";
-import { fixedPointToDecimal, onChainSharesToHumanReadableShares, numTicksToTickSize } from "../../../utils/convert-fixed-point-to-decimal";
+import { fixedPointToDecimal, numTicksToTickSize } from "../../../utils/convert-fixed-point-to-decimal";
 import { BN_WEI_PER_ETHER } from "../../../constants";
-=======
-import { convertFixedPointToDecimal, convertNumTicksToTickSize } from "../../../utils/convert-fixed-point-to-decimal";
-import { WEI_PER_ETHER } from "../../../constants";
->>>>>>> e71acb2b
 
 interface TokensRowWithNumTicksAndCategory extends TokensRow {
   category: string;
@@ -48,21 +42,12 @@
         const orderCreator = ordersRow.orderCreator!;
         const price = ordersRow.fullPrecisionPrice!;
         const orderType = ordersRow.orderType!;
-<<<<<<< HEAD
         const numCreatorTokens = fixedPointToDecimal(new BigNumber(log.numCreatorTokens, 10), BN_WEI_PER_ETHER);
-        const numCreatorShares = onChainSharesToHumanReadableShares(new BigNumber(log.numCreatorShares, 10), tickSize);
+        const numCreatorShares = augur.utils.convertOnChainAmountToDisplayAmount(new BigNumber(log.numCreatorShares, 10), tickSize);
         const numFillerTokens = fixedPointToDecimal(new BigNumber(log.numFillerTokens, 10), BN_WEI_PER_ETHER);
-        const numFillerShares = onChainSharesToHumanReadableShares(new BigNumber(log.numFillerShares, 10), tickSize);
+        const numFillerShares = augur.utils.convertOnChainAmountToDisplayAmount(new BigNumber(log.numFillerShares, 10), tickSize);
         const marketCreatorFees = fixedPointToDecimal(new BigNumber(log.marketCreatorFees, 10), BN_WEI_PER_ETHER);
         const reporterFees = fixedPointToDecimal(new BigNumber(log.reporterFees, 10), BN_WEI_PER_ETHER);
-=======
-        const numCreatorTokens = convertFixedPointToDecimal(log.numCreatorTokens, WEI_PER_ETHER);
-        const numCreatorShares = augur.utils.convertOnChainAmountToDisplayAmount(new BigNumber(log.numCreatorShares, 10), new BigNumber(tickSize, 10)).toFixed();
-        const numFillerTokens = convertFixedPointToDecimal(log.numFillerTokens, WEI_PER_ETHER);
-        const numFillerShares = augur.utils.convertOnChainAmountToDisplayAmount(new BigNumber(log.numFillerShares, 10), new BigNumber(tickSize, 10)).toFixed();
-        const marketCreatorFees = convertFixedPointToDecimal(log.marketCreatorFees, WEI_PER_ETHER);
-        const reporterFees = convertFixedPointToDecimal(log.reporterFees, WEI_PER_ETHER);
->>>>>>> e71acb2b
         const amount = calculateNumberOfSharesTraded(numCreatorShares, numCreatorTokens, calculateFillPrice(augur, price, minPrice, maxPrice, orderType));
         const tradeData = formatBigNumberAsFixed<TradesRow<BigNumber>, TradesRow<string>>({
           marketId,
