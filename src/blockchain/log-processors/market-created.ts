import { forEachOf, parallel } from "async";
import Augur from "augur.js";
import BigNumber from "bignumber.js";
import * as Knex from "knex";
<<<<<<< HEAD
import { Address, Int256, FormattedLog, MarketCreatedLogExtraInfo, MarketCreatedOnContractInfo, CategoriesRow, MarketsRow, OutcomesRow, TokensRow, ErrorCallback, AsyncCallback } from "../../types";
import { convertDivisorToRate } from "../../utils/convert-divisor-to-rate";
import { augurEmitter } from "../../events";

export function processMarketCreatedLog(db: Knex, augur: Augur, trx: Knex.Transaction, log: FormattedLog, callback: ErrorCallback): void {
=======
import { Address, Int256, FormattedEventLog, MarketCreatedLogExtraInfo, MarketCreatedOnContractInfo, MarketsRow, ErrorCallback, AsyncCallback } from "../../types";
import { convertDivisorToRate } from "../../utils/convert-divisor-to-rate";
import { augurEmitter } from "../../events";

interface OutcomesRow {
  marketID: Address;
  outcome?: number;
  price: string|number;
  sharesOutstanding: string|number;
}

interface TokensRow {
  contractAddress?: Address;
  symbol: string;
  marketID: Address;
  outcome?: number;
}

interface CategoriesRow {
  popularity: string|number;
}

export function processMarketCreatedLog(db: Knex, augur: Augur, trx: Knex.Transaction, log: FormattedEventLog, callback: ErrorCallback): void {
>>>>>>> f80e08e4
  const marketPayload: {} = { tx: { to: log.market } };
  parallel({
    numberOfOutcomes: (next: AsyncCallback): void => augur.api.Market.getNumberOfOutcomes(marketPayload, next),
    reportingWindow: (next: AsyncCallback): void => augur.api.Market.getReportingWindow(marketPayload, next),
    endTime: (next: AsyncCallback): void => augur.api.Market.getEndTime(marketPayload, next),
    designatedReporter: (next: AsyncCallback): void => augur.api.Market.getDesignatedReporter(marketPayload, next),
    numTicks: (next: AsyncCallback): void => augur.api.Market.getNumTicks(marketPayload, next),
    universe: (next: AsyncCallback): void => augur.api.Market.getUniverse(marketPayload, next),
    marketCreatorSettlementFeeDivisor: (next: AsyncCallback): void => augur.api.Market.getMarketCreatorSettlementFeeDivisor(marketPayload, next),
  }, (err?: any, onMarketContractData?: any): void => {
    if (err) return callback(err);
    const universePayload: {} = { tx: { to: onMarketContractData.universe } };
    parallel({
      reportingFeeDivisor: (next: AsyncCallback): void => augur.api.Universe.getReportingFeeDivisor(universePayload, next),
      designatedReportStake: (next: AsyncCallback): void => augur.api.Universe.getDesignatedReportStake(universePayload, next),
    }, (err?: any, onUniverseContractData?: any): void => {
      if (err) return callback(err);
      const marketStateDataToInsert: { [index: string]: string|number|boolean } = {
        marketID: log.market,
        reportingState: augur.constants.REPORTING_STATE.PRE_REPORTING,
        blockNumber: log.blockNumber,
      };
      db.transacting(trx).insert(marketStateDataToInsert).returning("marketStateID").into("market_state").asCallback((err: Error|null, marketStateRow?: Array<number>): void => {
        if (err) return callback(err);
        if (!marketStateRow || !marketStateRow.length) return callback(new Error("No market state ID"));
        const marketStateID = marketStateRow[0];
        const extraInfo: MarketCreatedLogExtraInfo = log.extraInfo;
        const numOutcomes = parseInt(onMarketContractData!.numberOfOutcomes!, 10);
        const minPrice = extraInfo!.minPrice || "0";
        const maxPrice = extraInfo!.maxPrice || "1";
        const marketsDataToInsert: MarketsRow = {
          marketID:                   log.market,
          marketCreator:              log.marketCreator,
          creationBlockNumber:        log.blockNumber,
          creationFee:                log.marketCreationFee,
          category:                   log.topic,
          marketType:                 extraInfo!.marketType || "binary",
          minPrice,
          maxPrice,
          tag1:                       (extraInfo!.tags && extraInfo!.tags!.length) ? extraInfo!.tags![0] : null,
          tag2:                       (extraInfo!.tags && extraInfo!.tags!.length > 1) ? extraInfo!.tags![1] : null,
          shortDescription:           extraInfo!.description,
          longDescription:            extraInfo!.longDescription || null,
          resolutionSource:           extraInfo!.resolutionSource || null,
          universe:                   onMarketContractData!.universe,
          numOutcomes,
          marketStateID,
          reportingWindow:            onMarketContractData!.reportingWindow,
          endTime:                    parseInt(onMarketContractData!.endTime!, 10),
          designatedReporter:         onMarketContractData!.designatedReporter,
          designatedReportStake:      onUniverseContractData!.designatedReportStake,
          numTicks:                   onMarketContractData!.numTicks,
          marketCreatorFeeRate:       convertDivisorToRate(onMarketContractData!.marketCreatorSettlementFeeDivisor!, 10),
          reportingFeeRate:           convertDivisorToRate(onUniverseContractData!.reportingFeeDivisor!, 10),
          marketCreatorFeesCollected: "0",
          volume:                     "0",
          sharesOutstanding:          "0",
        };
        const outcomesDataToInsert: Partial<OutcomesRow> = {
          marketID: log.market,
          price: new BigNumber(minPrice, 10).plus(new BigNumber(maxPrice, 10)).dividedBy(new BigNumber(numOutcomes, 10)).toFixed(),
          volume: "0",
        };
        const tokensDataToInsert: TokensRow = {
          marketID: log.market,
          symbol: "shares",
        };
        const shareTokens = new Array(numOutcomes);
        forEachOf(shareTokens, (_: null, outcome: number, nextOutcome: ErrorCallback): void => {
          augur.api.Market.getShareToken(Object.assign({ _outcome: outcome }, marketPayload), (err: Error|null, shareToken?: Address): void => {
            if (err) return nextOutcome(err);
            shareTokens[outcome] = shareToken;
            nextOutcome();
          });
        }, (err: Error|null): void => {
          if (err) return callback(err);
          const outcomeNames: Array<string|number|null> = (extraInfo!.marketType === "categorical" && extraInfo!.outcomeNames) ? extraInfo!.outcomeNames! : new Array(numOutcomes).fill(null);
          parallel([
            (next: AsyncCallback): void => {
              db.transacting(trx).insert(marketsDataToInsert).into("markets").asCallback(next);
            },
            (next: AsyncCallback): void => {
              db.batchInsert("outcomes", shareTokens.map((_: Address, outcome: number): Partial<OutcomesRow> => Object.assign({ outcome, description: outcomeNames[outcome] }, outcomesDataToInsert)), numOutcomes).transacting(trx).asCallback(next);
            },
            (next: AsyncCallback): void => {
              db.batchInsert("tokens", shareTokens.map((contractAddress: Address, outcome: number): TokensRow => Object.assign({ contractAddress, outcome }, tokensDataToInsert)), numOutcomes).transacting(trx).asCallback(next);
            },
          ], (err: Error|null): void => {
            if (err) return callback(err);
            augurEmitter.emit("MarketCreated", marketsDataToInsert);
            trx.select("popularity").from("categories").where({ category: log.topic }).asCallback((err: Error|null, categoriesRows?: Array<CategoriesRow>): void => {
              if (err) return callback(err);
              if (categoriesRows && categoriesRows.length) return callback(null);
              db.transacting(trx).insert({ category: log.topic, universe: onMarketContractData!.universe }).into("categories").asCallback(callback);
            });
          });
        });
      });
    });
  });
}

export function processMarketCreatedLogRemoval(db: Knex, augur: Augur, trx: Knex.Transaction, log: FormattedEventLog, callback: ErrorCallback): void {
  parallel([
    (next: AsyncCallback): void => {
      db.transacting(trx).from("markets").where({ marketID: log.market }).del().asCallback(next);
    },
    (next: AsyncCallback): void => {
      db.transacting(trx).from("outcomes").where({ marketID: log.market }).del().asCallback(next);
    },
    (next: AsyncCallback): void => {
      db.transacting(trx).from("tokens").where({ marketID: log.market }).del().asCallback(next);
    },
    (next: AsyncCallback): void => {
      db.transacting(trx).from("market_state").where({ marketID: log.market }).del().asCallback(next);
    },
  ], callback);
}<|MERGE_RESOLUTION|>--- conflicted
+++ resolved
@@ -2,13 +2,7 @@
 import Augur from "augur.js";
 import BigNumber from "bignumber.js";
 import * as Knex from "knex";
-<<<<<<< HEAD
-import { Address, Int256, FormattedLog, MarketCreatedLogExtraInfo, MarketCreatedOnContractInfo, CategoriesRow, MarketsRow, OutcomesRow, TokensRow, ErrorCallback, AsyncCallback } from "../../types";
-import { convertDivisorToRate } from "../../utils/convert-divisor-to-rate";
-import { augurEmitter } from "../../events";
 
-export function processMarketCreatedLog(db: Knex, augur: Augur, trx: Knex.Transaction, log: FormattedLog, callback: ErrorCallback): void {
-=======
 import { Address, Int256, FormattedEventLog, MarketCreatedLogExtraInfo, MarketCreatedOnContractInfo, MarketsRow, ErrorCallback, AsyncCallback } from "../../types";
 import { convertDivisorToRate } from "../../utils/convert-divisor-to-rate";
 import { augurEmitter } from "../../events";
@@ -32,7 +26,6 @@
 }
 
 export function processMarketCreatedLog(db: Knex, augur: Augur, trx: Knex.Transaction, log: FormattedEventLog, callback: ErrorCallback): void {
->>>>>>> f80e08e4
   const marketPayload: {} = { tx: { to: log.market } };
   parallel({
     numberOfOutcomes: (next: AsyncCallback): void => augur.api.Market.getNumberOfOutcomes(marketPayload, next),
