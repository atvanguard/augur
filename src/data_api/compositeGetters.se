--- conflicted
+++ resolved
@@ -28,13 +28,8 @@
 import proportionCorrect as PROPORTION
 inset('refund.se')
 
-<<<<<<< HEAD
-macro TRADE_FIELDS: 8
-macro EVENTS_FIELDS: 9
-=======
 macro ORDER_FIELDS: 10
 macro EVENTS_FIELDS: 7
->>>>>>> 0dc85836
 macro OUTCOMES_FIELDS: 3
 macro BASE_FIELDS: 14
 macro BASE_CACHE_FIELDS: 10
@@ -44,21 +39,12 @@
     numOrders = MARKETS.getTotalOrders(marketID)
     if offset > numOrders:
         return([]: arr)
-<<<<<<< HEAD
-    if numTradesToLoad == 0:
-        numTradesToLoad = numTrades
-    totalTrades = min(numTradesToLoad, numTrades - offset)
-    trades = MARKETS.get_trade_ids(marketID, offset, numTrades, outitems=numTrades)
-    orderBook = array(TRADE_FIELDS*totalTrades)
-    numAvailableTrades = 0
-=======
     if numOrdersToLoad == 0:
         numOrdersToLoad = numOrders
     totalOrders = min(numOrdersToLoad, numOrders - offset)
     orders = slice(MARKETS.getOrderIDs(marketID, outitems=numOrders), items=offset, items=offset+numOrdersToLoad)
     orderBook = array(ORDER_FIELDS*totalOrders)
     numAvailableOrders = 0
->>>>>>> 0dc85836
     i = 0
     while i < totalOrders:
         orderInfo = ORDERS.getOrder(orders[i], outitems=ORDER_FIELDS)
@@ -73,17 +59,10 @@
 
 def getAccountOrderBook(marketID, account):
     refund()
-<<<<<<< HEAD
-    numTrades = MARKETS.get_total_trades(marketID)
-    trades = MARKETS.get_trade_ids(marketID, 0, 0, outitems=numTrades)
-    orderBook = array(TRADE_FIELDS*numTrades)
-    numAccountTrades = 0
-=======
     numOrders = MARKETS.getTotalOrders(marketID)
     orders = MARKETS.getOrderIDs(marketID, outitems=numOrders)
     orderBook = array(ORDER_FIELDS*numOrders)
     numAccountOrders = 0
->>>>>>> 0dc85836
     i = 0
     while i < numOrders:
         owner = ORDERS.getOrderOwner(orders[i])
