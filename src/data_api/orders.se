# Copyright (C) 2015 Forecast Foundation OU, full GPL notice in LICENSE

TOPICS = self.controller.lookup('topics')
extern topics: [getNumTopicsInBranch:[int256]:int256, getTopicPopularity:[int256,int256]:int256, getTopicsInBranch:[int256,int256,int256]:int256[], getTopicsInfo:[int256,int256,int256]:int256[], setController:[address]:int256, suicideFunds:[address]:_, updateTopicPopularity:[int256,int256,int256]:int256]

MARKETS = self.controller.lookup('markets')
extern markets: [addFees:[int256,int256]:int256, addOrder:[int256,int256]:int256, addToMarketsHash:[int256,int256]:int256, getBondsMan:[int256]:int256, getBranch:[int256]:int256, getCumulativeScale:[int256]:int256, getExtraInfo:[int256]:bytes, getExtraInfoLength:[int256]:int256, getFees:[int256]:int256, getGasSubsidy:[int256]:int256, getLastExpDate:[int256]:int256, getLastOrder:[int256]:int256, getLastOutcomePrice:[int256,int256]:int256, getMarketEvent:[int256]:int256, getMarketNumOutcomes:[int256]:int256, getMarketResolved:[int256]:int256, getMarketShareContracts:[int256]:int256[], getMarketsHash:[int256]:int256, getOrderIDs:[int256]:int256[], getOriginalTradingPeriod:[int256]:int256, getOutcomeShareContract:[int256,int256]:int256, getOutcomeShareWallet:[int256,int256]:int256, getParticipantSharesPurchased:[int256,int256,int256]:int256, getPrevID:[int256,int256]:int256, getPushedForward:[int256]:int256, getSharesPurchased:[int256,int256]:uint256, getSharesValue:[int256]:int256, getTags:[int256]:int256[], getTopic:[int256]:int256, getTotalOrders:[int256]:int256, getTotalSharesPurchased:[int256]:int256, getTradingFee:[int256]:int256, getTradingPeriod:[int256]:int256, getVolume:[int256]:int256, initializeMarket:[int256,int256,int256,int256,int256,int256,int256,int256,int256,int256,bytes,int256,int256,int256,int256[],int256[]]:int256, modifyMarketVolume:[int256,int256]:int256, modifySharesValue:[int256,int256]:int256, refundClosing:[int256,int256]:int256, removeOrderFromMarket:[int256,int256]:int256, setController:[address]:int256, setMarketResolved:[int256]:int256, setPrice:[int256,int256,int256]:int256, setPushedForward:[int256,int256,int256]:int256, setTradingFee:[int256,int256]:int256, setTradingPeriod:[int256,int256]:int256, suicideFunds:[address]:_]

extern controller: [lookup:[int256]:int256, assertIsWhitelisted:[int256]:int256]

MARKETS = self.controller.lookup('markets')
extern markets: [addFees:[int256,int256]:int256, addOrder:[int256,int256]:int256, addToMarketsHash:[int256,int256]:int256, getBondsMan:[int256]:int256, getBranch:[int256]:int256, getCumulativeScale:[int256]:int256, getExtraInfo:[int256]:bytes, getExtraInfoLength:[int256]:int256, getFees:[int256]:int256, getGasSubsidy:[int256]:int256, getLastExpDate:[int256]:int256, getLastOrder:[int256]:int256, getLastOutcomePrice:[int256,int256]:int256, getMarketEvent:[int256]:int256, getMarketNumOutcomes:[int256]:int256, getMarketResolved:[int256]:int256, getMarketShareContracts:[int256]:int256[], getMarketsHash:[int256]:int256, getOrderIDs:[int256]:int256[], getOriginalTradingPeriod:[int256]:int256, getOutcomeShareContract:[int256,int256]:int256, getOutcomeShareWallet:[int256,int256]:int256, getParticipantSharesPurchased:[int256,int256,int256]:int256, getPrevID:[int256,int256]:int256, getPushedForward:[int256]:int256, getSharesPurchased:[int256,int256]:uint256, getSharesValue:[int256]:int256, getTags:[int256]:int256[], getTopic:[int256]:int256, getTotalOrders:[int256]:int256, getTotalSharesPurchased:[int256]:int256, getTradingFee:[int256]:int256, getTradingPeriod:[int256]:int256, getVolume:[int256]:int256, initializeMarket:[int256,int256,int256,int256,int256,int256,int256,int256,int256,int256,bytes,int256,int256,int256,int256[],int256[]]:int256, modifyMarketVolume:[int256,int256]:int256, modifySharesValue:[int256,int256]:int256, refundClosing:[int256,int256]:int256, removeOrderFromMarket:[int256,int256]:int256, setController:[address]:int256, setMarketResolved:[int256]:int256, setPrice:[int256,int256,int256]:int256, setPushedForward:[int256,int256,int256]:int256, setTradingFee:[int256,int256]:int256, setTradingPeriod:[int256,int256]:int256, suicideFunds:[address]:_]

inset('../macros/safeMath.sem')
inset('../macros/refund.sem')

### Storage of all data associated with orders

# traderID is index
data orderCommits[](hash, block)
# orderID is index
data orders[](id, type, market, fxpAmount, fxpPrice, owner, block, outcome, fxpSharesEscrowed, fxpMoneyEscrowed)
# prices keeps track of the latest traded fxpPrice for a given outcome in a market [market is the key]
data marketOrderData[](volume, prices[], totalOrders, lastOrder, orderIDs[](id, nextID, prevID))

data controller

event CancelOrder(market: indexed, sender: indexed, fxpPrice, fxpAmount, orderID, outcome, type, cashRefund, sharesRefund, timestamp)
event CompleteSets(sender: indexed, market: indexed, type: indexed, fxpAmount, numOutcomes, fxpFee, timestamp)
event MakeOrder(market: indexed, sender: indexed, type, fxpPrice, fxpAmount, outcome, orderID, fxpMoneyEscrowed, fxpSharesEscrowed, timestamp, tradeGroupID)
event TakeAskOrder(market: address: indexed, sender: address: indexed, owner: address: indexed, type: uint256, fxpPrice, fxpAmount: uint256, timestamp: uint256, orderID: address, outcome: uint256, fxpAskerSharesFilled: uint256, fxpAskerMoneyFilled: uint256, fxpBidderMoneyFilled: uint256, fxpFee: uint256)
event TakeBidOrder(market: address: indexed, sender: address: indexed, owner: address: indexed, type: uint256, fxpPrice, fxpAmount: uint256, timestamp: uint256, orderID: address, outcome: uint256, fxpAskerSharesFilled: uint256, fxpAskerMoneyFilled: uint256, fxpBidderSharesFilled: uint256, fxpBidderMoneyFilled: uint256, fxpFee: uint256)

# Trade types
macro BID: 1
macro ASK: 2

def init():
    self.controller = 0x0

def makeOrderHash(market, outcome, direction):
    refund()
    orderInfo = array(4)
    orderInfo[0] = market
    orderInfo[1] = outcome
    orderInfo[2] = direction
    orderInfo[3] = msg.sender
    orderHash = ripemd160(orderInfo, items=4)
    return(orderHash)

def commitOrder(hash):
    refund()
    self.orderCommits[msg.sender].hash = hash
    self.orderCommits[msg.sender].block = block.number
    return(1)

def checkHash(orderHash, sender):
    if(self.orderCommits[sender].hash != orderHash or block.number <= self.orderCommits[sender].block):
        ~invalid()
    else:
        return(1)

def saveOrder(orderID, type, market, fxpAmount, fxpPrice, sender, outcome, fxpMoneyEscrowed, fxpSharesEscrowed, tradeGroupID):
    self.controller.assertIsWhitelisted(msg.sender)
    if(outcome > MARKETS.getMarketNumOutcomes(market)):
        ~invalid()
    self.orders[orderID].id = orderID
    self.orders[orderID].type = type
    self.orders[orderID].market = market
    self.orders[orderID].fxpAmount = fxpAmount
    self.orders[orderID].fxpPrice = fxpPrice
    self.orders[orderID].owner = sender
    self.orders[orderID].block = block.number
    self.orders[orderID].outcome = outcome
    self.orders[orderID].fxpMoneyEscrowed = fxpMoneyEscrowed
    self.orders[orderID].fxpSharesEscrowed = fxpSharesEscrowed
    log(type = MakeOrder, market, sender, type, fxpPrice, fxpAmount, outcome, orderID, fxpMoneyEscrowed, fxpSharesEscrowed, block.timestamp, tradeGroupID)
    return(1)

def getOrder(id):
    order = array(10)
    order[0] = self.orders[id].id
    order[1] = self.orders[id].type
    order[2] = self.orders[id].market
    order[3] = self.orders[id].fxpAmount
    order[4] = self.orders[id].fxpPrice
    order[5] = self.orders[id].owner
    order[6] = self.orders[id].block
    order[7] = self.orders[id].outcome
    order[8] = self.orders[id].fxpMoneyEscrowed
    order[9] = self.orders[id].fxpSharesEscrowed
    if(order):
        return(order: arr)
    return([0]: arr)

def removeOrder(id):
    self.controller.assertIsWhitelisted(msg.sender)
    self.orders[id].id = 0
    self.orders[id].type = 0
    self.orders[id].market = 0
    self.orders[id].fxpAmount = 0
    self.orders[id].fxpPrice = 0
    self.orders[id].owner = 0
    self.orders[id].block = 0
    self.orders[id].outcome = 0
    self.orders[id].fxpMoneyEscrowed = 0
    self.orders[id].fxpSharesEscrowed = 0
    return(1)

def fillOrder(orderID, fill, money, shares):
    self.controller.assertIsWhitelisted(msg.sender)
    if(fill > self.orders[orderID].fxpAmount or money > self.orders[orderID].fxpMoneyEscrowed or shares > self.orders[orderID].fxpSharesEscrowed):
        ~invalid()
    self.orders[orderID].fxpAmount -= fill
    self.orders[orderID].fxpMoneyEscrowed -= money
    self.orders[orderID].fxpSharesEscrowed -= shares
    return(1)

def takeBidOrderLog(market: address, sender: address, owner: address, fxpPrice, fxpSumOfFills: uint256, orderID: address, outcome: uint256, fxpAskerSharesFilled: uint256, fxpAskerMoneyFilled: uint256, fxpBidderSharesFilled: uint256, fxpBidderMoneyFilled: uint256, fxpFee: uint256):
    # Log transaction [ASK b/c it's filling a bid so from trader's perspective they're asking]
    log(type=TakeBidOrder, market, sender, owner, ASK, fxpPrice, fxpSumOfFills, block.timestamp, orderID, outcome, fxpAskerSharesFilled, fxpAskerMoneyFilled, fxpBidderSharesFilled, fxpBidderMoneyFilled, fxpFee)
    return(1)

def takeAskOrderLog(market: address, sender: address, owner: address, fxpPrice, fxpSumOfFills: uint256, orderID: address, outcome: uint256, fxpAskerSharesFilled: uint256, fxpAskerMoneyFilled: uint256, fxpBidderMoneyFilled: uint256, fxpFee: uint256):
    # Log transaction [BID b/c it's filling an ask so from trader's perspective they're bidding]
    log(type=TakeAskOrder, market, sender, owner, BID, fxpPrice, fxpSumOfFills, block.timestamp, orderID, outcome, fxpAskerSharesFilled, fxpAskerMoneyFilled, fxpBidderMoneyFilled, fxpFee)
    return(1)

def completeSetsLog(sender, market, type, fxpAmount, numOutcomes, fee):
    log(type = CompleteSets, sender, market, type, fxpAmount, numOutcomes, fee, block.timestamp)
    return(1)

def cancelOrderLog(market, sender, fxpPrice, fxpAmount, orderID, outcome, type, fxpMoneyEscrowed, fxpSharesEscrowed):
    log(type = CancelOrder, market, sender, fxpPrice, fxpAmount, orderID, outcome, type, fxpMoneyEscrowed, fxpSharesEscrowed, block.timestamp)
    return(1)

# @return fxp
def getAmount(id):
    return(self.orders[id].fxpAmount)

def getID(orderID):
    return(self.orders[orderID].id)

# @return fxp
def getPrice(id):
    return(self.orders[id].fxpPrice)

def getOrderOwner(id):
    return(self.orders[id].owner)

def getType(id):
    return(self.orders[id].type)

<<<<<<< HEAD
# @return fxp
def getVolume(market):
    return(self.marketOrderData[market].volume)

def modifyMarketVolume(market, fxpAmount):
    self.controller.assertIsWhitelisted(msg.sender)
    self.marketOrderData[market].volume += fxpAmount
    TOPICS.updateTopicPopularity(MARKETS.getBranch(market), MARKETS.getTopic(market), fxpAmount)
    return(1)

# @return fxp
def getLastOutcomePrice(market, outcome):
    return(self.marketOrderData[market].prices[outcome])

def setPrice(market, outcome, fxpPrice):
    self.controller.assertIsWhitelisted(msg.sender)
    self.marketOrderData[market].prices[outcome] = fxpPrice
    return(1)

def getTotalOrders(marketID):
    return(self.marketOrderData[marketID].totalOrders)

def getLastOrder(market):
    return(self.marketOrderData[market].lastOrder)

def addOrder(market, orderID):
    self.controller.assertIsWhitelisted(msg.sender)
    lastID = self.marketOrderData[market].lastOrder
    self.marketOrderData[market].orderIDs[lastID].nextID = orderID
    self.marketOrderData[market].orderIDs[orderID].prevID = self.marketOrderData[market].lastOrder
    self.marketOrderData[market].orderIDs[orderID].id = orderID
    self.marketOrderData[market].lastOrder = orderID
    self.marketOrderData[market].totalOrders += 1
    return(1)

def removeOrderFromMarket(marketID, orderID):
    self.controller.assertIsWhitelisted(msg.sender)
    prevID = self.marketOrderData[marketID].orderIDs[orderID].prevID
    nextID = self.marketOrderData[marketID].orderIDs[orderID].nextID
    # if the order had a previous and next order it connects them directly, remove this orderID from the sequence/middle
    if(prevID and nextID):
        self.marketOrderData[marketID].orderIDs[prevID].nextID = nextID
        self.marketOrderData[marketID].orderIDs[nextID].prevID = prevID
    # if it's the most recent order, update the previous order to be the most recent one
    elif(prevID):
        self.marketOrderData[marketID].lastOrder = prevID
        self.marketOrderData[marketID].orderIDs[prevID].nextID = 0

    # if the order had a order following it, 0 out that slot
    if(nextID):
        self.marketOrderData[marketID].orderIDs[orderID].nextID = 0
    # if the order had a order before it, 0 out that slot
    if(prevID):
        self.marketOrderData[marketID].orderIDs[orderID].prevID = 0
    self.marketOrderData[marketID].orderIDs[orderID].id = 0
    self.marketOrderData[marketID].totalOrders -= 1
    return(1)

def getOrderIDs(marketID):
    ordersCount = self.marketOrderData[marketID].totalOrders
    orderID = self.marketOrderData[marketID].lastOrder
    orderIDs = array(ordersCount)
    i = 0
    while(i < ordersCount):
        orderIDs[i] = self.marketOrderData[marketID].orderIDs[orderID].id
        orderID = self.marketOrderData[marketID].orderIDs[orderID].prevID
        i += 1
    if(orderIDs):
        return(orderIDs: arr)
    return([FAILURE]: arr)

def getPrevID(market, order):
    return(self.marketOrderData[market].orderIDs[order].prevID)

# @controller
=======
>>>>>>> fec0e7f9
def setController(newController: address):
    if(msg.sender != self.controller):
        ~invalid()
    self.controller = newController
    return(1)

def suicideFunds(to: address):
    if(msg.sender != self.controller):
        ~invalid()
    suicide(to)<|MERGE_RESOLUTION|>--- conflicted
+++ resolved
@@ -151,7 +151,6 @@
 def getType(id):
     return(self.orders[id].type)
 
-<<<<<<< HEAD
 # @return fxp
 def getVolume(market):
     return(self.marketOrderData[market].volume)
@@ -227,8 +226,6 @@
     return(self.marketOrderData[market].orderIDs[order].prevID)
 
 # @controller
-=======
->>>>>>> fec0e7f9
 def setController(newController: address):
     if(msg.sender != self.controller):
         ~invalid()
