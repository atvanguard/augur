--- conflicted
+++ resolved
@@ -25,7 +25,6 @@
     return;
   }
 
-<<<<<<< HEAD
 	if (windowRef.localStorage && windowRef.localStorage.setItem) {
 		windowRef.localStorage.setItem(state.loginAccount.address, JSON.stringify({
 			scalarMarketsShareDenomination: state.scalarMarketsShareDenomination,
@@ -35,18 +34,6 @@
 			loginMessageVersionRead: state.loginMessage.userVersionRead
 		}));
 	}
-=======
-  if (windowRef.localStorage && windowRef.localStorage.setItem) {
-    windowRef.localStorage.setItem(state.loginAccount.address, JSON.stringify({
-      scalarMarketsShareDenomination: state.scalarMarketsShareDenomination,
-      favorites: state.favorites,
-      transactionsData: state.transactionsData,
-      settings: state.settings,
-      reports: state.reports,
-      loginMessageVersionRead: state.loginMessage.userVersionRead
-    }));
-  }
->>>>>>> a91e88c9
 };
 let middleWare;
 if (process.env.NODE_ENV !== 'production') {
