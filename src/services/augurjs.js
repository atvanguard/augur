import augur from 'augur.js';
import BigNumber from 'bignumber.js';
import { SUCCESS, CREATING_MARKET, SIMULATED_ORDER_BOOK, COMPLETE_SET_BOUGHT, ORDER_BOOK_ORDER_COMPLETE, ORDER_BOOK_OUTCOME_COMPLETE } from '../modules/transactions/constants/statuses';

const TIMEOUT_MILLIS = 50;
const ex = {};

ex.connect = function connect(env, cb) {
	const options = {
		http: env.gethHttpURL,
		ws: env.gethWebsocketsURL,
		contracts: env.contracts
	};
	if (typeof window !== 'undefined' && window.location.protocol === 'https:') {
		const isEnvHttps = (env.gethHttpURL && env.gethHttpURL.split('//')[0] === 'https:');
		const isEnvWss = (env.gethWebsocketsURL && env.gethWebsocketsURL.split('//')[0] === 'wss:');
		if (!isEnvHttps) options.http = null;
		if (!isEnvWss) options.ws = null;
	}
	if (options.http) {
		augur.rpc.nodes.hosted = [options.http];
	}
	augur.connect(options, (connection) => {
		if (!connection) return cb('could not connect to ethereum');
		console.log('connected:', connection);
		cb(null, connection);
	});
};

ex.loadCurrentBlock = function loadCurrentBlock(cb) {
	augur.rpc.blockNumber((blockNumber) => cb(parseInt(blockNumber, 16)));
};

ex.loadBranches = function loadBranches(cb) {
	augur.getBranches((branches) => {
		if (!branches || branches.error) {
			console.log('ERROR getBranches', branches);
			cb(branches);
		}
		cb(null, branches);
	});
};

ex.loadBranch = function loadBranch(branchID, cb) {
	const branch = { id: branchID };

	function finish() {
		if (branch.periodLength && branch.description) {
			cb(null, branch);
		}
	}

	augur.getPeriodLength(branchID, periodLength => {
		if (!periodLength || periodLength.error) {
			console.info('ERROR getPeriodLength', periodLength);
			return cb(periodLength);
		}
		branch.periodLength = periodLength;
		finish();
	});

	augur.getDescription(branchID, description => {
		if (!description || description.error) {
			console.info('ERROR getDescription', description);
			return cb(description);
		}
		branch.description = description;
		finish();
	});
};

ex.loadLoginAccount = function loadLoginAccount(env, cb) {
	const localStorageRef = typeof window !== 'undefined' && window.localStorage;

	// if available, use the client-side account
	if (augur.web.account.address && augur.web.account.privateKey) {
		console.log('using client-side account:', augur.web.account.address);
		return cb(null, {
			...augur.web.account,
			id: augur.web.account.address
		});
	}
	// if the user has a persistent login, use it
	if (localStorageRef && localStorageRef.getItem && localStorageRef.getItem('account')) {
		const account = JSON.parse(localStorageRef.getItem('account'));
		if (account && account.privateKey) {
<<<<<<< HEAD
			return augur.web.loadLocalLoginAccount(account, (loginAccount) => cb(null, loginAccount));
=======
			// local storage account exists, load it spawn the callback using augur.web.account
			augur.web.loadLocalLoginAccount(account, (loginAccount) =>
				cb(null, {
					...augur.web.account,
					id: augur.web.account.address
				})
			);
			//	break out of ex.loadLoginAccount as we don't want to login the local geth node.
			return;
>>>>>>> 981c7b7a
		}
	}

	// Short circuit if autologin disabled in env.json
	if (!env.autoLogin) {
		return cb(null);
	}

	// local node: if it's unlocked, use the coinbase account
	// check to make sure the account is unlocked
	augur.rpc.unlocked(augur.from, (unlocked) => {

		// use augur.from address if unlocked
		if (unlocked && !unlocked.error) {
			augur.web.logout();
			console.log('using unlocked account:', augur.from);
			return cb(null, { id: augur.from });
		}

		// otherwise, no account available
		console.log('account is locked: ', augur.from);
		return cb(null);
	});
};

ex.loadAssets = function loadAssets(branchID, accountID, cbEther, cbRep, cbRealEther) {
	augur.getCashBalance(accountID, (result) => {
		if (!result || result.error) {
			return cbEther(result);
		}
		return cbEther(null, augur.abi.number(result));
	});

	augur.getRepBalance(branchID, accountID, (result) => {
		if (!result || result.error) {
			return cbRep(result);
		}
		return cbRep(null, augur.abi.number(result));
	});

	augur.rpc.balance(accountID, (wei) => {
		if (!wei || wei.error) {
			return cbRealEther(wei);
		}
		return cbRealEther(null, augur.abi.bignum(wei).dividedBy(new BigNumber(10).toPower(18)).toNumber());
	});
};

ex.loadMarkets = function loadMarkets(branchID, chunkSize, isDesc, chunkCB) {

	// load the total number of markets
	augur.getNumMarketsBranch(branchID, numMarketsRaw => {
		const numMarkets = parseInt(numMarketsRaw, 10);
		const firstStartIndex = isDesc ? Math.max(numMarkets - chunkSize + 1, 0) : 0;

		// load markets in batches
		getMarketsInfo(branchID, firstStartIndex, chunkSize, numMarkets, isDesc);
	});

	// load each batch of marketdata sequentially and recursively until complete
	function getMarketsInfo(branchID, startIndex, chunkSize, numMarkets, isDesc) {
		augur.getMarketsInfo({
			branch: branchID,
			offset: startIndex,
			numMarketsToLoad: chunkSize
		}, marketsData => {
			if (!marketsData || marketsData.error) {
				chunkCB(marketsData);
			} else {
				chunkCB(null, marketsData);
			}

			if (isDesc && startIndex > 0) {
				setTimeout(() => getMarketsInfo(branchID, Math.max(startIndex - chunkSize, 0), chunkSize, numMarkets, isDesc), TIMEOUT_MILLIS);
			} else if (!isDesc && startIndex < numMarkets) {
				setTimeout(() => getMarketsInfo(branchID, startIndex + chunkSize, chunkSize, numMarkets, isDesc), TIMEOUT_MILLIS);
			}
		});
	}
};

ex.batchGetMarketInfo = function batchGetMarketInfo(marketIDs, cb) {
	augur.batchGetMarketInfo(marketIDs, (res) => {
		if (res && res.error) {
			cb(res);
		}
		cb(null, res);
	});
};

ex.listenToUpdates = function listenToUpdates(cbBlock, cbContracts, cbPrice, cbCreation) {
	augur.filters.listen({
		// listen for new blocks
		block: (blockHash) => cbBlock(null, blockHash),
		// listen for augur transactions
		contracts: (filtrate) => cbContracts(null, filtrate),
		// update market when a price change has been detected
		price: (result) => cbPrice(null, result),
		// listen for new markets
		marketCreated: (result) => cbCreation(null, result)
	}, (filters) => console.log('### listen to filters:', filters));
};

ex.loadAccountTrades = function loadAccountTrades(accountID, cb) {
	augur.getAccountTrades(accountID, null, (accountTrades) => {
		if (accountTrades && accountTrades.error) {
			return cb(accountTrades.error);
		}
		return cb(null, accountTrades);
	});
};

ex.listenToBidsAsks = function listenToBidsAsks() {

};

ex.login = function login(secureLoginID, password, cb) {
	augur.web.login(secureLoginID, password, (account) => {
		console.log(account);
		if (!account) {
			return cb({ code: 0, message: 'failed to login' });
		}
		if (account.error) {
			return cb({ code: account.error, message: account.message });
		}
		return cb(null, {
			...account,
			id: account.address
		});
	});
};

ex.logout = function logout() {
	augur.web.logout();
};

ex.register = function register(name, password, cb) {
	augur.web.register(name, password,
		account => {
			console.log(account);
			if (!account) {
				return cb({ code: 0, message: 'failed to register' });
			}
			if (account.error) {
				return cb({ code: account.error, message: account.message });
			}
			return cb(null, {
				...account,
				id: account.address
			});
		});
};

ex.importAccount = function importAccount(name, password, keystore, cb) {
	augur.web.importAccount(name, password, keystore, account => {
		console.log(account);
		if (!account) {
			return cb({ code: 0, message: 'failed to register' });
		}
		if (account.error) {
			return cb({ code: account.error, message: account.message });
		}
		return cb(null, {
			...account,
			id: account.address
		});
	});
};

ex.loadMeanTradePrices = function loadMeanTradePrices(accountID, cb) {
	if (!accountID) {
		cb('AccountID required');
	}
	augur.getAccountMeanTradePrices(accountID, meanTradePrices => {
		if (meanTradePrices && meanTradePrices.error) {
			return cb(meanTradePrices);
		}
		cb(null, meanTradePrices);
	});
};

ex.loadPriceHistory = function loadPriceHistory(marketID, cb) {
	if (!marketID) {
		return cb('ERROR: loadPriceHistory() marketID required');
	}
	augur.getMarketPriceHistory(marketID, (priceHistory) => {
		if (priceHistory && priceHistory.error) {
			return cb(priceHistory.error);
		}
		cb(null, priceHistory);
	});
};

ex.getSimulatedBuy = function getSimulatedBuy(marketID, outcomeID, numShares) {
	return augur.getSimulatedBuy(marketID, outcomeID, numShares);
};
ex.getSimulatedSell = function getSimulatedSell(marketID, outcomeID, numShares) {
	return augur.getSimulatedSell(marketID, outcomeID, numShares);
};
ex.get_trade_ids = function getTradeIds(marketID, cb) {
	return augur.get_trade_ids(marketID, cb);
};
ex.getOrderBook = function getOrderBook(marketID, scalarMinMax, cb) {
	return augur.getOrderBook(marketID, scalarMinMax, cb);
};
ex.get_trade = function getTrade(orderID, cb) {
	return augur.get_trade(orderID, cb);
};
ex.getCurrentPeriod = augur.getCurrentPeriod.bind(augur);
ex.getCurrentPeriodProgress = augur.getCurrentPeriodProgress.bind(augur);
// ex.getReport = augur.getReport.bind(augur);

ex.createMarket = function createMarket(branchId, newMarket, cb) {
	augur.createSingleEventMarket({
		description: newMarket.formattedDescription,
		expDate: newMarket.endDate.value.getTime() / 1000,
		minValue: newMarket.minValue,
		maxValue: newMarket.maxValue,
		numOutcomes: newMarket.numOutcomes,
		resolution: newMarket.expirySource,
		takerFee: newMarket.takerFee / 100,
		tags: newMarket.tags,
		makerFee: newMarket.makerFee / 100,
		extraInfo: newMarket.detailsText,
		onSent: r => cb(null, { status: CREATING_MARKET, txHash: r.txHash }),
		onSuccess: r => cb(null, { status: SUCCESS, marketID: r.marketID, tx: r }),
		onFailed: r => cb(r),
		branchId
	});
};

ex.generateOrderBook = function generateOrderBook(marketData, cb) {
	augur.generateOrderBook({
		market: marketData.id,
		liquidity: marketData.initialLiquidity,
		initialFairPrices: marketData.initialFairPrices.raw,
		startingQuantity: marketData.startingQuantity,
		bestStartingQuantity: marketData.bestStartingQuantity,
		priceWidth: marketData.priceWidth,
		isSimulation: marketData.isSimulation,
		onSimulate: r => cb(null, { status: SIMULATED_ORDER_BOOK, payload: r }),
		onBuyCompleteSets: r => cb(null, { status: COMPLETE_SET_BOUGHT, payload: r }),
		onSetupOutcome: r => cb(null, { status: ORDER_BOOK_OUTCOME_COMPLETE, payload: r }),
		onSetupOrder: r => cb(null, { status: ORDER_BOOK_ORDER_COMPLETE, payload: r }),
		onSuccess: r => cb(null, { status: SUCCESS, payload: r }),
		onFailed: err => cb(err)
	});
};

// TODO move to augur.js
ex.getEventsToReportOn = function getEventsToReportOn(branch, period, sender, start, cb) {
	const eventsToReportOn = {};

	// load market-ids related to each event-id one at a time
	augur.getEventsToReportOn(branch, period, sender, start, (events) => {
		if (!events || events.constructor !== Array || !events.length) {
			return cb(null, {});
		}
		console.debug('getEventsToReportOn:', events);
		(function processEventID() {
			const event = events.pop();
			augur.getReportHash(branch, period, sender, event, (reportHash) => {
				if (reportHash && reportHash !== '0x0') {
					eventsToReportOn[event] = { reportHash };
				} else {
					eventsToReportOn[event] = { reportHash: null };
				}

				// if there are more event ids, re-run this function to get their market ids
				if (events.length) {
					setTimeout(processEventID, TIMEOUT_MILLIS);

				// if no more event ids to process
				} else {
					cb(null, eventsToReportOn);
				}
			});
		}());
	});
};

// TODO move to augur.js
ex.revealReport = function revealReport(event, salt, report, isScalar, isUnethical, cb) {
	augur.submitReport({
		event,
		salt,
		report,
		ethics: Number(!isUnethical),
		isScalar,
		onSent: (res) => {},
		onSuccess: (res) => {
			console.log('------> revealed report', res);
			cb(null, { [event]: { isRevealed: true } });
		},
		onFailed: (err) => {
			console.log('ERROR revealReport', err);
			cb(err);
		}
	});
};

// TODO move to augur.js
ex.commitReport = function commitReport(branch, loginAccount, event, reportObject, periodLength, cb) {
	const address = loginAccount.id;
	const derivedKey = loginAccount.derivedKey;
	const accountSalt = loginAccount.keystore.crypto.kdfparams.salt;
	const report = reportObject.reportedOutcomeID;
	const salt = reportObject.salt;
	const period = reportObject.reportPeriod;
	const isScalar = reportObject.isScalar;
	const isIndeterminate = reportObject.isIndeterminate;
	const fixedReport = augur.fixReport(report, isScalar, isIndeterminate);
	const reportHash = augur.makeHash(salt, fixedReport, event, address);
	const encryptedReport = augur.encryptReport(fixedReport, derivedKey, salt);
	const encryptedSalt = augur.encryptReport(salt, derivedKey, accountSalt);
	augur.submitReportHash({
		event,
		reportHash,
		encryptedReport,
		encryptedSalt,
		branch,
		period,
		periodLength,
		onSent: (res) => {
			console.log('SRH sent:', res);
			cb(null, { ...res, reportHash, status: 'processing...' });
		},
		onSuccess: (res) => {
			console.log('SRH successful:', res);
			cb(null, { ...res, reportHash, status: SUCCESS });
		},
		onFailed: (err) => cb(err)
	});
};

ex.penalizationCatchup = function penalizationCatchup(branchID, cb) {
	augur.penalizationCatchup({
		branch: branchID,
		onSent: res => {
			console.log('penalizationCatchup sent:', res);
		},
		onSuccess: res => {
			console.log('penalizationCatchup success:', res);
			cb(null, res);
		},
		onFailed: err => {
			console.error('penalizationCatchup failed:', err);
			if (err.error === '0') { // already caught up
				return cb(null);
			}
			cb(err);
		}
	});
};

ex.penalizeWrong = function penalizeWrong(branchID, period, event, cb) {
	augur.getMarkets(event, markets => {
		if (!markets || markets.error) return console.error('getMarkets:', markets);

		/*
		augur.getOutcome(event, outcome => {
			if (outcome !== '0' && !outcome.error) {
				console.log('Calling penalizeWrong for:', branchID, period, event);
				augur.penalizeWrong({
					branch: branchID,
					event,
					onSent: res => {
						console.log(`penalizeWrong sent for event ${event}`, res);
					},
					onSuccess: res => {
						console.log(`penalizeWrong success for event ${event}`, res);
						cb(null, res);
					},
					onFailed: err => {
						console.error(`penalizeWrong failed for event ${event}`, err);
						if (err.error === '-3') {
							augur.penalizeNotEnoughReports(branchID, (error, res) => {
								self.penalizeWrong(branchID, period, event, cb);
							});
						}
						cb(err);
					}
				});
			} else {
				self.closeMarket(branchID, markets[0], (err, res) => {
					if (err) return cb(err);
					self.penalizeWrong(branchID, period, event, cb);
				});
			}
		});
		*/
	});
};

ex.closeMarket = function closeMarket(branchID, marketID, cb) {
	augur.closeMarket({
		branch: branchID,
		market: marketID,
		sender: augur.from,
		onSent: res => {
			// console.log('closeMarket sent:', res);
		},
		onSuccess: res => {
			// console.log('closeMarket success:', res);
			cb(null, res);
		},
		onFailed: err => {
			// console.error('closeMarket error:', err);
			cb(err);
		}
	});
};

ex.collectFees = function collectFees(branchID, cb) {
	augur.getPeriodLength(branchID, periodLength => {
		augur.collectFees({
			branch: branchID,
			sender: augur.from,
			periodLength,
			onSent: res => {
			},
			onSuccess: res => {
				cb(null, res);
			},
			onFailed: err => {
				cb(err);
			}
		});
	});
};

ex.incrementPeriodAfterReporting = function incrementPeriodAfterReporting(branchID, cb) {
	augur.incrementPeriodAfterReporting({
		branch: branchID,
		onSent: (result) => {},
		onFailed: (err) => cb(err),
		onSuccess: (result) => cb(null, result)
	});
};

ex.getReportPeriod = function getReportPeriod(branchID, cb) {
	augur.getVotePeriod(branchID, (res) => {
		if (res.error) {
			return cb(res);
		}
		return cb(null, res);
	});
};

ex.getEvents = function getEvents(...args) {
	augur.getEvents.apply(augur, args);
};

ex.fundNewAccount = function fundNewAccount(env, toAddress, branchID, onSent, onSuccess, onFailed) {
	if (env.fundNewAccountFromAddress) {
		augur.web.fundNewAccountFromAddress(env.fundNewAccountFromAddress.address, env.fundNewAccountFromAddress.amount, toAddress, branchID, onSent, onSuccess, onFailed);
	} else {
		augur.web.fundNewAccountFromFaucet(toAddress, branchID, onSent, onSuccess, onFailed);
	}
};

ex.changeAccountName = function changeAccountName(name, cb) {
	augur.web.changeAccountName(name, account => {
		if (!account) {
			return cb({ code: 0, message: 'failed to edit account name' });
		}
		return cb(null, { ...account, id: account.address });
	});
};

ex.rpc = augur.rpc;
ex.getTradingActions = augur.getTradingActions;
ex.trade = augur.trade;
ex.buy = augur.buy;

ex.augur = augur;

module.exports = ex;<|MERGE_RESOLUTION|>--- conflicted
+++ resolved
@@ -84,9 +84,6 @@
 	if (localStorageRef && localStorageRef.getItem && localStorageRef.getItem('account')) {
 		const account = JSON.parse(localStorageRef.getItem('account'));
 		if (account && account.privateKey) {
-<<<<<<< HEAD
-			return augur.web.loadLocalLoginAccount(account, (loginAccount) => cb(null, loginAccount));
-=======
 			// local storage account exists, load it spawn the callback using augur.web.account
 			augur.web.loadLocalLoginAccount(account, (loginAccount) =>
 				cb(null, {
@@ -96,7 +93,6 @@
 			);
 			//	break out of ex.loadLoginAccount as we don't want to login the local geth node.
 			return;
->>>>>>> 981c7b7a
 		}
 	}
 
