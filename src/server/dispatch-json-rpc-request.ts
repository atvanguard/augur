import * as t from "io-ts";
import { PathReporter } from "io-ts/lib/PathReporter";
import * as Knex from "knex";
import Augur from "augur.js";
import { logger } from "../utils/logger";
import { JsonRpcRequest } from "../types";
import { AccountTransferHistoryParams, getAccountTransferHistory } from "./getters/get-account-transfer-history";
import { CategoriesParams, getCategories } from "./getters/get-categories";
import { getReportingHistory, ReportingHistoryParams } from "./getters/get-reporting-history";
import { getReportingSummary, ReportingSummaryParams } from "./getters/get-reporting-summary";
import { getTradingHistory, TradingHistoryParams } from "./getters/get-trading-history";
import { getMarketPriceHistory, MarketPriceHistoryParams } from "./getters/get-market-price-history";
import { getMarketPriceCandlesticks, MarketPriceCandlesticksParams } from "./getters/get-market-price-candlesticks";
import { getUserTradingPositions, UserTradingPositionsParams } from "./getters/get-user-trading-positions";
import { getUserShareBalances, UserShareBalancesParams } from "./getters/get-user-share-balances";
import { FeeWindowsParams, getFeeWindows } from "./getters/get-fee-windows";
import { FeeWindowParams, getFeeWindow } from "./getters/get-fee-window";
import { getUnclaimedMarketCreatorFees, UnclaimedMarketCreatorFeesParams } from "./getters/get-unclaimed-market-creator-fees";
import { DisputeTokensParams, getDisputeTokens } from "./getters/get-dispute-tokens";
import { getMarkets, GetMarketsParams } from "./getters/get-markets";
import { getMarketsClosingInDateRange, MarketsClosingInDateRangeParams } from "./getters/get-markets-closing-in-date-range";
import { getMarketsInfo, MarketsInfoParams } from "./getters/get-markets-info";
import { getOrders, OrdersParams } from "./getters/get-orders";
import { AllOrdersParams, getAllOrders } from "./getters/get-all-orders";
import { CompleteSetsParams, getCompleteSets } from "./getters/get-complete-sets";
import { BetterWorseOrdersParams, getBetterWorseOrders } from "./getters/get-better-worse-orders";
import { getSyncData, NoParams } from "./getters/get-sync-data";
import { DisputeInfoParams, getDisputeInfo } from "./getters/get-dispute-info";
import { getInitialReporters, InitialReportersParams } from "./getters/get-initial-reporters";
import { ForkMigrationTotalsParams, getForkMigrationTotals } from "./getters/get-fork-migration-totals";
import { getReportingFees, ReportingFeesParams } from "./getters/get-reporting-fees";
import { getUniversesInfo, UniverseInfoParams } from "./getters/get-universes-info";
import { getProfitLoss } from "./getters/get-profit-loss";
import { getWinningBalance, WinningBalanceParams } from "./getters/get-winning-balance";

type GetterFunction<T, R> = (db: Knex, augur: Augur, params: T) => Promise<R>;

export function dispatchJsonRpcRequest(db: Knex, request: JsonRpcRequest, augur: Augur): Promise<any> {
  logger.info(JSON.stringify(request));

  function dispatchResponse<T, R>(getterFunction: GetterFunction<T, R>, decodedParams: t.Validation<T>): Promise<any> {
    if (decodedParams.isRight()) {
      return getterFunction(db, augur, decodedParams.value);
    } else {
      throw new Error(`Invalid request object: ${PathReporter.report(decodedParams)}`);
    }
  }

  switch (request.method) {
    case "getDisputeInfo":
      return dispatchResponse(getDisputeInfo, DisputeInfoParams.decode(request.params));
    case "getReportingSummary":
      return dispatchResponse(getReportingSummary, ReportingSummaryParams.decode(request.params));
    case "getMarketPriceHistory":
      return dispatchResponse(getMarketPriceHistory, MarketPriceHistoryParams.decode(request.params));
    case "getCategories":
      return dispatchResponse(getCategories, CategoriesParams.decode(request.params));
    case "getContractAddresses":
    case "getSyncData":
      return dispatchResponse(getSyncData, NoParams.decode({}));
    case "getMarketsClosingInDateRange":
      return dispatchResponse(getMarketsClosingInDateRange, MarketsClosingInDateRangeParams.decode(request.params));
    case "getMarketsInfo":
      return dispatchResponse(getMarketsInfo, MarketsInfoParams.decode(request.params));
    case "getAccountTransferHistory":
      return dispatchResponse(getAccountTransferHistory, AccountTransferHistoryParams.decode(request.params));
    case "getReportingHistory":
      return dispatchResponse(getReportingHistory, ReportingHistoryParams.decode(request.params));
    case "getTradingHistory":
      return dispatchResponse(getTradingHistory, TradingHistoryParams.decode(request.params));
    case "getMarketPriceCandlesticks":
      return dispatchResponse(getMarketPriceCandlesticks, MarketPriceCandlesticksParams.decode(request.params));
    case "getUserTradingPositions":
      return dispatchResponse(getUserTradingPositions, UserTradingPositionsParams.decode(request.params));
    case "getFeeWindowCurrent":
      return dispatchResponse(getFeeWindow, FeeWindowParams.decode(Object.assign({feeWindowState: "current" }, request.params)));
    case "getFeeWindow":
      return dispatchResponse(getFeeWindow, FeeWindowParams.decode(request.params));
    case "getFeeWindows":
      return dispatchResponse(getFeeWindows, FeeWindowsParams.decode(request.params));
    case "getUnclaimedMarketCreatorFees":
      return dispatchResponse(getUnclaimedMarketCreatorFees, UnclaimedMarketCreatorFeesParams.decode(request.params));
    case "getWinningBalance":
      return dispatchResponse(getWinningBalance, WinningBalanceParams.decode(request.params));
    case "getDisputeTokens":
      return dispatchResponse(getDisputeTokens, DisputeTokensParams.decode(request.params));
    case "getInitialReporters":
      return dispatchResponse(getInitialReporters, InitialReportersParams.decode(request.params));
    case "getReportingFees":
      return dispatchResponse(getReportingFees, ReportingFeesParams.decode(request.params) );
    case "getForkMigrationTotals":
      return dispatchResponse(getForkMigrationTotals, ForkMigrationTotalsParams.decode(request.params));
    case "getMarkets":
      return dispatchResponse(getMarkets, GetMarketsParams.decode(request.params));
    case "getOrders":
      return dispatchResponse(getOrders, OrdersParams.decode(request.params));
    case "getAllOrders":
      return dispatchResponse(getAllOrders, AllOrdersParams.decode(request.params));
    case "getBetterWorseOrders":
      return dispatchResponse(getBetterWorseOrders, BetterWorseOrdersParams.decode(request.params));
    case "getCompleteSets":
      return dispatchResponse(getCompleteSets, CompleteSetsParams.decode(request.params));
    case "getUniversesInfo":
      return dispatchResponse(getUniversesInfo,  UniverseInfoParams.decode(request.params));
    case "getUserShareBalances":
      return dispatchResponse(getUserShareBalances, UserShareBalancesParams.decode(request.params));

<<<<<<< HEAD
    // case "getProfitLoss":
    //   return getProfitLoss(db, augur, request.params.universe, request.params.account, request.params.startTime, request.params.endTime, request.params.periodInterval, callback);
    // case "getMarketsCreatedByUser":
    //   return getMarketsCreatedByUser(db, request.params.universe, request.params.creator, request.params.earliestCreationTime, request.params.latestCreationTime, request.params.sortBy, request.params.isSortDescending, request.params.limit, request.params.offset, callback);
=======
    case "getProfitLoss":
      return getProfitLoss(db, augur, request.params.universe, request.params.account, request.params.startTime, request.params.endTime, request.params.periodInterval, callback);
>>>>>>> ad0f9ec4
    default:
      throw new Error(`unknown json rpc method ${request.method}`);
  }
}<|MERGE_RESOLUTION|>--- conflicted
+++ resolved
@@ -73,7 +73,7 @@
     case "getUserTradingPositions":
       return dispatchResponse(getUserTradingPositions, UserTradingPositionsParams.decode(request.params));
     case "getFeeWindowCurrent":
-      return dispatchResponse(getFeeWindow, FeeWindowParams.decode(Object.assign({feeWindowState: "current" }, request.params)));
+      return dispatchResponse(getFeeWindow, FeeWindowParams.decode(Object.assign({ feeWindowState: "current" }, request.params)));
     case "getFeeWindow":
       return dispatchResponse(getFeeWindow, FeeWindowParams.decode(request.params));
     case "getFeeWindows":
@@ -87,7 +87,7 @@
     case "getInitialReporters":
       return dispatchResponse(getInitialReporters, InitialReportersParams.decode(request.params));
     case "getReportingFees":
-      return dispatchResponse(getReportingFees, ReportingFeesParams.decode(request.params) );
+      return dispatchResponse(getReportingFees, ReportingFeesParams.decode(request.params));
     case "getForkMigrationTotals":
       return dispatchResponse(getForkMigrationTotals, ForkMigrationTotalsParams.decode(request.params));
     case "getMarkets":
@@ -101,19 +101,17 @@
     case "getCompleteSets":
       return dispatchResponse(getCompleteSets, CompleteSetsParams.decode(request.params));
     case "getUniversesInfo":
-      return dispatchResponse(getUniversesInfo,  UniverseInfoParams.decode(request.params));
+      return dispatchResponse(getUniversesInfo, UniverseInfoParams.decode(request.params));
     case "getUserShareBalances":
       return dispatchResponse(getUserShareBalances, UserShareBalancesParams.decode(request.params));
 
-<<<<<<< HEAD
-    // case "getProfitLoss":
-    //   return getProfitLoss(db, augur, request.params.universe, request.params.account, request.params.startTime, request.params.endTime, request.params.periodInterval, callback);
-    // case "getMarketsCreatedByUser":
-    //   return getMarketsCreatedByUser(db, request.params.universe, request.params.creator, request.params.earliestCreationTime, request.params.latestCreationTime, request.params.sortBy, request.params.isSortDescending, request.params.limit, request.params.offset, callback);
-=======
     case "getProfitLoss":
-      return getProfitLoss(db, augur, request.params.universe, request.params.account, request.params.startTime, request.params.endTime, request.params.periodInterval, callback);
->>>>>>> ad0f9ec4
+      return new Promise((resolve, reject) => {
+        getProfitLoss(db, augur, request.params.universe, request.params.account, request.params.startTime, request.params.endTime, request.params.periodInterval, (err, result) => {
+          if (err) return reject(err);
+          resolve(result);
+        });
+      });
     default:
       throw new Error(`unknown json rpc method ${request.method}`);
   }
