--- conflicted
+++ resolved
@@ -2,10 +2,6 @@
 import { Address } from "../../types";
 
 // Look up a user's current trading positions. Should take account (address) as a required parameter and market and outcome as optional parameters. Response should include the position in both "raw" and "adjusted-for-user-intention" formats, realized and unrealized profit/loss, and max possible gain/loss at market resolution.
-<<<<<<< HEAD
-export function getUserTradingPositions(db: Knex, account: Address, market: Address|null, outcome: number|null, callback: (err?: Error|null, result?: any) => void): void {
-=======
-export function getUserTradingPositions(db: Database, account: Address, marketID: Address|null, outcome: number|null, callback: (err?: Error|null, result?: any) => void): void {
->>>>>>> d81cded8
+export function getUserTradingPositions(db: Knex, account: Address, marketID: Address|null, outcome: number|null, callback: (err?: Error|null, result?: any) => void): void {
 
 }