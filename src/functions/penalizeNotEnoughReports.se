### Allows a user to prove that a reporter didn't report enough / skimped on their reporting requirements

import branches as BRANCHES
import expiringEvents as EXPEVENTS
import consensusData as CONSENSUS
import reporting as REPORTING
import reportingThreshold as THRESHOLD
import fxpFunctions as FXP
import mutex as MUTEX

inset('../data_api/refund.se')
inset('../data_api/periodStage.se')

<<<<<<< HEAD
macro ONEPOINTTWO: 1200000000000000000

macro POINTZEROZEROONE: 1000000000000000

macro POINTONE: 100000000000000000

macro POINTNINE: 900000000000000000
=======
macro ONE_POINT_TWO: 22136092888451461120

macro POINT_ZERO_ONE: 184467440737095520

macro POINT_ONE: 1844674407370955264

macro POINT_NINE: 16602069666338596864

macro MIN_EVENTS_FOR_WHALE: 30
>>>>>>> 43454699

# Prove both that a reporter voted on less than he/she actually could have and it was <.5 of what they should have reported on using an example event
# The rep lost here is then sent to the branch's rep account and distributed like other redistributed rep.
# Note:
    # Reporters pay an eth bond for this on their first report --- if never called then during collect fees they get it back else it goes back to pay someone who correctly calls this function, so the bond is returned to the poster if not enough penalized is 0 or BRANCHES.getForkPeriod(branch)+1 == lastPeriod during collect fees [which means it's the first period after a fork is initiated]
# Returns 1 if successful penalization
# Errors:
    # 0: branch or event example don't exist
    # -1: already done
    # -2: not in right part of period
    # -3: event isn't in branch
    # -4: fork period exemption
    # -5: reported on enough
    # Returns 2 if didn't need to be penalized and thus wasn't
def proveReporterDidntReportEnough(branch, reporter, eventExample):
    refund()
    if(MUTEX.getMutex()):
        throw()
    MUTEX.setMutex()

    if(!branch or !eventExample):
        MUTEX.unsetMutex()
        return(0)
    lastPeriod = BRANCHES.getVotePeriod(branch) - 1
    periodAfterForkPeriod = BRANCHES.getForkPeriod(branch) + 1 == lastPeriod
    periodLength = BRANCHES.getPeriodLength(branch)
    originalRep = EXPEVENTS.getBeforeRep(branch, lastPeriod, reporter)
    # this includes the baseReporters * numEventsAvailable
    numEventsAvailableToReportOn = EXPEVENTS.getNumEventsToReportOn(branch, lastPeriod)
    # events a user should be reporting on
    # eventsExpected == (numberReportEstimate*((reporterList[n]/totalRep)**1.2))
    # a**b=exp(b*ln(a))=e**(b*ln(a)).
    repConstant = FXP.fxExp(ONE_POINT_TWO * FXP.fxLog(originalRep) / ONE) * ONE / FXP.fxExp(ONE_POINT_TWO * FXP.fxLog(REPORTING.getActiveRep(branch)) / ONE)
    numRequiredEvents = EXPEVENTS.getNumRequired(branch, lastPeriod)
    expectedEventsForReporterIncludingRequired = repConstant * numEventsAvailableToReportOn + numRequiredEvents * ONE
    dealWithWhaleReporters()
    ensureReporterCouldveReportedOnMoreButDidnt()
    checkProveReporterDidntReportEnoughPreconditions()
    redistributeNotEnoughReportsRep()
    # refund gas cost for the sender
    CONSENSUS.doRefund(msg.sender, reporter)
    MUTEX.unsetMutex()
    return(1)

macro checkProveReporterDidntReportEnoughPreconditions():
    if(CONSENSUS.getNotEnoughPenalized(branch, reporter, lastPeriod)):
        MUTEX.unsetMutex()
        return(-1)
    atFirstHalfOfPeriod()
    if(EVENTS.getEventBranch(eventExample) != branch):
        MUTEX.unsetMutex()
        return(-3)
    # in period just after fork period no reports required
<<<<<<< HEAD
    if(BRANCHES.getForkPeriod(branch)+1 == lastPeriod):
        CONSENSUS.setNotEnoughPenalized(branch, reporter, lastPeriod)
        return(2)
    # events a user should be reporting on
    # eventsExpected == (numberReportEstimate*((reporterList[n]/totalRep)**1.2))
    # a^b=exp(b*ln(a))=e^(b*ln(a)).
    prelim = EXPEVENTS.getNumEventsToReportOn(branch, lastPeriod)
    # need to do active rep on a period by period basis.. todo
    exp = FXP.fx_exp(ONEPOINTTWO*FXP.fx_log(EXPEVENTS.getBeforeRep(branch, lastPeriod, sender))/ONE)*ONE/FXP.fx_exp(ONEPOINTTWO*FXP.fx_log(REPORTING.getActiveRep(branch))/ONE)
    baseReporters = CONSENSUS.getBaseReportersLastPeriod(branch)
    # if total [which is mult by num events to report on via the prelim amount] is too high [>1] then numevents will estimate a higher number than reality, so need to correct for this below
    total = exp*baseReporters
    numEvents = exp*prelim + EXPEVENTS.getNumRequired(branch, lastPeriod)*ONE
    eventsInPeriod = EXPEVENTS.getNumberEvents(branch, lastPeriod)-EXPEVENTS.getNumRemoved(branch, lastPeriod)
    if(repConstant >= POINTZEROONE):
        minimum = min(30+EXPEVENTS.getNumRequired(branch, lastPeriod), eventsInPeriod)
        if(numEvents/ONE < minimum):
            numEvents = minimum*ONE
    # correction for if people have more than x [4.6% of at 40 min reporters] rep in one account - they report on everything (hence incentive to divy rep into mult. accounts and not pool) i.e. if((exp(ln(rep%)*1.2)+0.001)*40 > 1)
    if(total > ONE):
        numEvents = (EXPEVENTS.getNumEventsToReportOn(branch, lastPeriod)/baseReporters)*ONE + EXPEVENTS.getNumRequired(branch, lastPeriod)*ONE
    numReportsActual = EXPEVENTS.getNumReportsActual(branch, lastPeriod, reporter)
=======
    if(periodAfterForkPeriod):
        MUTEX.unsetMutex()
        return(-4)

macro ensureReporterCouldveReportedOnMoreButDidnt()
    numReportsSubmitted = EXPEVENTS.getNumReportsSubmitted(branch, lastPeriod, reporter)
>>>>>>> 43454699
    # reporter couldve reported on event example but didnt
    couldveReported = THRESHOLD.getEventCanReportOn(branch, lastPeriod, reporter, eventExample)
    reportedOnLessThanShouldve = expectedEventsForReporterIncludingRequired / 2 > numReportsSubmitted * ONE and couldveReported
    if(!reportedOnLessThanShouldve):
        MUTEX.unsetMutex()
        return(-5)

macro redistributeNotEnoughReportsRep():
    # penalize people
    newRep = POINT_ONE * numReportsSubmitted * originalRep / (expectedEventsForReporterIncludingRequired / 2)
    oldRep = originalRep * POINT_NINE / ONE
    repChange = (oldRep + newRep) - originalRep
    if(repChange > 0):
        MUTEX.unsetMutex()
        return(1)
    # todo fix issues here w/ withdrawing too much rep and redistribution before/after/etc
    # removes rep from reporter who lost it
    REPORTING.addRep(branch, REPORTING.repIDToIndex(branch, reporter), repChange)
    # sends that rep to the branch rep pool
    REPORTING.addRep(branch, REPORTING.repIDToIndex(branch, branch), -repChange)
    EXPEVENTS.setBeforeRep(branch, lastPeriod, oldRep + newRep, reporter)
    afterRep = EXPEVENTS.getAfterRep(branch, lastPeriod, reporter)
    newAfterRep = afterRep + repChange
    if(newAfterRep <= 0):
        newAfterRep = 0
    # decrease denominator by rep person lost here if they've already done the penalizations / redistributions in consensus
    if(CONSENSUS.getRepRedistributionDone(branch, reporter)):
        diff = afterRep - newAfterRep
        CONSENSUS.decreaseDenominator(branch, lastPeriod, diff)
    EXPEVENTS.setAfterRep(branch, lastPeriod, newAfterRep, reporter)
    CONSENSUS.setNotEnoughPenalized(branch, reporter, lastPeriod)

macro dealWithWhaleReporters():
    eventsInPeriod = EXPEVENTS.getNumberEvents(branch, lastPeriod) - EXPEVENTS.getNumRemoved(branch, lastPeriod)
    reporterIsAWhale = repConstant >= POINT_ZERO_ONE
    if(reporterIsAWhale):
        minimum = min(MIN_EVENTS_FOR_WHALE + numRequiredEvents, eventsInPeriod)
        if(expectedEventsForReporterIncludingRequired / ONE < minimum):
            expectedEventsForReporterIncludingRequired = minimum * ONE
    baseReporters = CONSENSUS.getBaseReportersLastPeriod(branch)
    total = repConstant * baseReporters
    # if total is too high [>1] then expectedEventsForReporterIncludingRequired will estimate a higher number than reality, so need to correct for this below
    # correction for if people have more than x [4.6% of at 40 min reporters] rep in one account - they report on everything (hence incentive to divy rep into mult. accounts and not pool) i.e. if((exp(ln(rep%)*1.2)+0.001)*baseReporters > 1)
    if(total > ONE):
        expectedEventsForReporterIncludingRequired = (numEventsAvailableToReportOn / baseReporters) * ONE + numRequiredEvents * ONE<|MERGE_RESOLUTION|>--- conflicted
+++ resolved
@@ -11,25 +11,15 @@
 inset('../data_api/refund.se')
 inset('../data_api/periodStage.se')
 
-<<<<<<< HEAD
-macro ONEPOINTTWO: 1200000000000000000
+macro ONE_POINT_TWO: 1200000000000000000
 
-macro POINTZEROZEROONE: 1000000000000000
+macro POINT_ZERO_ONE: 10000000000000000
 
-macro POINTONE: 100000000000000000
+macro POINT_ONE: 100000000000000000
 
-macro POINTNINE: 900000000000000000
-=======
-macro ONE_POINT_TWO: 22136092888451461120
-
-macro POINT_ZERO_ONE: 184467440737095520
-
-macro POINT_ONE: 1844674407370955264
-
-macro POINT_NINE: 16602069666338596864
+macro POINT_NINE: 900000000000000000
 
 macro MIN_EVENTS_FOR_WHALE: 30
->>>>>>> 43454699
 
 # Prove both that a reporter voted on less than he/she actually could have and it was <.5 of what they should have reported on using an example event
 # The rep lost here is then sent to the branch's rep account and distributed like other redistributed rep.
@@ -83,37 +73,12 @@
         MUTEX.unsetMutex()
         return(-3)
     # in period just after fork period no reports required
-<<<<<<< HEAD
-    if(BRANCHES.getForkPeriod(branch)+1 == lastPeriod):
-        CONSENSUS.setNotEnoughPenalized(branch, reporter, lastPeriod)
-        return(2)
-    # events a user should be reporting on
-    # eventsExpected == (numberReportEstimate*((reporterList[n]/totalRep)**1.2))
-    # a^b=exp(b*ln(a))=e^(b*ln(a)).
-    prelim = EXPEVENTS.getNumEventsToReportOn(branch, lastPeriod)
-    # need to do active rep on a period by period basis.. todo
-    exp = FXP.fx_exp(ONEPOINTTWO*FXP.fx_log(EXPEVENTS.getBeforeRep(branch, lastPeriod, sender))/ONE)*ONE/FXP.fx_exp(ONEPOINTTWO*FXP.fx_log(REPORTING.getActiveRep(branch))/ONE)
-    baseReporters = CONSENSUS.getBaseReportersLastPeriod(branch)
-    # if total [which is mult by num events to report on via the prelim amount] is too high [>1] then numevents will estimate a higher number than reality, so need to correct for this below
-    total = exp*baseReporters
-    numEvents = exp*prelim + EXPEVENTS.getNumRequired(branch, lastPeriod)*ONE
-    eventsInPeriod = EXPEVENTS.getNumberEvents(branch, lastPeriod)-EXPEVENTS.getNumRemoved(branch, lastPeriod)
-    if(repConstant >= POINTZEROONE):
-        minimum = min(30+EXPEVENTS.getNumRequired(branch, lastPeriod), eventsInPeriod)
-        if(numEvents/ONE < minimum):
-            numEvents = minimum*ONE
-    # correction for if people have more than x [4.6% of at 40 min reporters] rep in one account - they report on everything (hence incentive to divy rep into mult. accounts and not pool) i.e. if((exp(ln(rep%)*1.2)+0.001)*40 > 1)
-    if(total > ONE):
-        numEvents = (EXPEVENTS.getNumEventsToReportOn(branch, lastPeriod)/baseReporters)*ONE + EXPEVENTS.getNumRequired(branch, lastPeriod)*ONE
-    numReportsActual = EXPEVENTS.getNumReportsActual(branch, lastPeriod, reporter)
-=======
     if(periodAfterForkPeriod):
         MUTEX.unsetMutex()
         return(-4)
 
 macro ensureReporterCouldveReportedOnMoreButDidnt()
     numReportsSubmitted = EXPEVENTS.getNumReportsSubmitted(branch, lastPeriod, reporter)
->>>>>>> 43454699
     # reporter couldve reported on event example but didnt
     couldveReported = THRESHOLD.getEventCanReportOn(branch, lastPeriod, reporter, eventExample)
     reportedOnLessThanShouldve = expectedEventsForReporterIncludingRequired / 2 > numReportsSubmitted * ONE and couldveReported
