# This software (Augur) allows buying && selling event outcomes in ethereum
# Copyright (C) 2015 Forecast Foundation OU
#    This program is free software; you can redistribute it &&/or modify
#    it under the terms of the GNU General Public License as published by
#    the Free Software Foundation; either version 2 of the License, or
#    (at your option) any later version.
#
#    This program is free software: you can redistribute it &&/or modify
#    it under the terms of the GNU General Public License as published by
#    the Free Software Foundation, either version 3 of the License, or
#    (at your option) any later version.
#
#    This program is distributed in the hope that it will be useful,
#    but WITHOUT ANY WARRANTY; without even the implied warranty of
#    MERCHANTABILITY or FITNESS FOR A PARTICULAR PURPOSE.  See the
#    GNU General Public License for more details.
#
#    You should have received a copy of the GNU General Public License
#    along with this program.  If not, see <http://www.gnu.org/licenses/>.
# Any questions please contact joey@augur.net

import branches as BRANCHES
import info as INFO
import cash as CASH
import markets as MARKETS
import trades as TRADES
import expiringEvents as EXPEVENTS
inset('refund.se')

event log_price(market:indexed, type, price, amount, timestamp, outcome, trader:indexed)
event log_fill_tx(market:indexed, sender:indexed, owner:indexed, type, price, amount, tradeid, outcome)
<<<<<<< HEAD
=======

macro ONEPOINTFIVE: 27670116110564327424
>>>>>>> 85a6cf28

# Trade types
macro BID: 1
macro ASK: 2
# Field counts
macro TRADE_FIELDS: 8
# Boolean success/failure
macro SUCCESS: 1
# Error codes
macro INSUFFICIENT_BALANCE: 10
macro TRADE_SAME_BLOCK_PROHIBITED: 22

# calculates trading fee percentage
# 4*fee*price*(1-price/range)/range keeps fees lower at the edges
macro fee_percent($market_fee, $price, $cumScale):
    4 * $market_fee * $price * (ONE-$price*2**64/$cumScale) / ($cumScale*ONE)

# removes a trade from the book
macro remove_trade($trade_id, $market):
    TRADES.remove_trade($trade_id)
    MARKETS.remove_trade_from_market($market, $trade_id)

#
# Trade [allows a user to pick up/fill orders off the book]
#
# Errors:
    # -1: oracle only branch
    # -2: bad trade hash
    # -3: trader doesn't exist / own shares in this market
    # -4: must buy at least .00000001 in 
    # -5: can't pick up your own trade
    # 10: insufficient balance
    # 22: trade in same block prohibited
# max value is max money to spend to buy [including fees] filling ask orders
# max amount is max shares to sell filling bid orders
# 500k gas cost
# picks orders off the book
def trade(max_value, max_amount, trade_ids:arr):
    refund()
    if(BRANCHES.getOracleOnly(branch)):
        return([-1]: arr)
    i = 0
    trades = 0
    while i < len(trade_ids):
        trades += trade_ids[i]
        i+=1
    tradeInfo = array(3)
    tradeInfo[0] = trades
    tradeInfo[1] = max_amount
    tradeInfo[2] = max_value
    tradeHash = sha3(tradeInfo, items=3)
    if(TRADES.checkHash(tradeHash, msg.sender)==-1):
<<<<<<< HEAD
        return(-2)
    max_value = max_value
    max_amount = max_amount
=======
        return([-2]: arr)
>>>>>>> 85a6cf28
    # Try to fulfill each trade passed
    t = 0
    while t < len(trade_ids):
        # Get trade
        trade = array(TRADE_FIELDS)
        trade = TRADES.get_trade(trade_ids[t], outitems=TRADE_FIELDS)
        if !trade:
            return(0)
        # Get market
        type = trade[1]
        market = trade[2]
        creator = INFO.getCreator(market)
        amount = trade[3]
        price = trade[4]
        owner = trade[5]
        outcome = trade[7]
        if(owner == msg.sender or owner == tx.origin):
<<<<<<< HEAD
            return(0)
=======
            return([-5]: arr)
>>>>>>> 85a6cf28
        # Make sure the trade has been mined, obvious HFT prevention
        if block.number <= trade[6]:
            return(TRADE_SAME_BLOCK_PROHIBITED)
        branch = MARKETS.getBranchID(market)
        fee = fee_percent(MARKETS.getTradingFee(market), price, MARKETS.getCumScale(market))

        # Fill buy order
        if type == BID:
            # Get available balance of shares
            sender = MARKETS.getParticipantNumber(market, msg.sender)
            balance = MARKETS.getParticipantSharesPurchased(market, sender, outcome)
            if(balance > 0 and max_amount > 0):
<<<<<<< HEAD
                if(MARKETS.getParticipantID(market, participantNumber) != msg.sender):
                    return(-3)
=======
                if(MARKETS.getParticipantID(market, sender) != msg.sender):
                    return([-3]: arr)
>>>>>>> 85a6cf28
                makerFeeRate = MARKETS.getMakerFees(market)
                # Determine fill amount
                fill = min(amount, min(balance, max_amount))
                # Calculate value
                value = (fill * price)/ONE
                # must trade at least 0.00000001 in value
                if(value < 184467440738):
                    return(-4)
                # Update trade amount or remove
                if fill < amount:
                    TRADES.fill_trade(trade_ids[t], fill)
                else:
                    remove_trade(trade_ids[t], market)
                # Update balances
<<<<<<< HEAD
                MARKETS.modifyParticipantShares(market, sender, outcome, -fill, 0, 0)
                MARKETS.modifyParticipantShares(market, ownerNum, outcome, fill, 0, 0)
=======
                MARKETS.modifyParticipantShares(market, sender, outcome, -fill, 0)
                MARKETS.modifyParticipantShares(market, MARKETS.getParticipantNumber(market, owner), outcome, fill, 0)
>>>>>>> 85a6cf28
                # Transfer cash from person who bid to the person here who is selling [bidder has already sent/escrowed the cash to/with the market when submitting bid]
                fee = value * fee / ONE
                branchFees = (THREEFOURTHS+(ONEHALF - makerFeeRate)/2)*fee / ONE
                creatorFees = (ONEFOURTH+(ONEHALF - makerFeeRate)/2)*fee / ONE
                CASH.addCash(msg.sender, value-(branchFees + creatorFees))
                # 75% to branch + .5% more to branch per maker fee 1% decrease
                CASH.addCash(branch, branchFees)
                # 25% to creator + .5% more to creator per 1% decrease in maker fees
                CASH.addCash(creator, creatorFees)
                CASH.subtractCash(market, value)

                # other party [maker] pays their part of the fee here too [they previously escrowed it in the market]
                fee = fee * makerFeeRate / ONE
                CASH.subtractCash(market, fee)
                CASH.addCash(creator, fee/2)
                CASH.addCash(branch, fee/2)
                
                # needed to keep track of how many fees a market has raised
                # only count branch fees here
                MARKETS.addFees(market, fee/2+branchFees)
                # Update max_amount
                max_amount -= fill
                # Log transaction
                log(type=log_fill_tx, market, msg.sender, owner, ASK, price, fill, trade_ids[t], outcome)
            else:
                return(INSUFFICIENT_BALANCE)
        elif type == ASK:
            balance = CASH.balance(msg.sender)
            makerFeeRate = MARKETS.getMakerFees(market)
<<<<<<< HEAD
            feeRate = 3*2**64/2**65 - makerFeeRate
            maxAmountGivenBalance = balance*2**64/(feeRate+2**64)
            max_value = min(maxAmountGivenBalance, max_value)
            if max_value > 0:
                # Calculate value of trade
                trade_value = amount * price / ONE
                # Determine fill value
                value = min(max_value, trade_value)
                if(value < 184467440738):
                    return(-4)
                fee = value * fee / ONE
                branchFees = (THREEFOURTHS+(ONEHALF - makerFeeRate)/2)*fee / ONE
                creatorFees = (ONEFOURTH+(ONEHALF - makerFeeRate)/2)*fee / ONE
                takerFeesTotal = branchFees + creatorFees
                if(balance < (value + takerFeesTotal)):
                    return([INSUFFICIENT_BALANCE]: arr)
                fill = 0
                # Calculate fill amount, update trade amount or remove filled trade
                if value < trade_value:
                    fill = value*ONE / price
                    TRADES.fill_trade(trade_id, fill)
=======
            takerFee = (ONEPOINTFIVE - makerFeeRate)*fee / ONE
            total_trade_cost = amount * price * (takerFee+ONE) / ONE**2
            # trade value to spend is equal to min(moneyUserOwns, moneyUserWantsToSpend, valueOfTradeThatIsUnfilledIncludingFees)
            value_to_spend = min(total_trade_cost, min(max_value, balance))
            # Determine fill amount
            fill = value_to_spend*ONE / price * ONE / (takerFee+ONE)
            trade_value_excluding_fees = fill*price/ONE
            if(trade_value_excluding_fees >= 184467440738):
                # Update trade amount or remove filled trade
                if fill < amount:
                    TRADES.fill_trade(trade_ids[t], fill)
>>>>>>> 85a6cf28
                else:
                    remove_trade(trade_ids[t], market)
                sender = MARKETS.getParticipantNumber(market, msg.sender)
                # if participant doesn't exist in market, add them
                if(msg.sender != MARKETS.getParticipantID(market, sender)):
                    sender = MARKETS.addParticipant(market, msg.sender)
                # Update balances [user asking has already gotten rid of shares in escrow, just need to add them to the buyer]
<<<<<<< HEAD
                MARKETS.modifyParticipantShares(market, participantNumber, outcome, fill, 0, 0)
=======
                MARKETS.modifyParticipantShares(market, sender, outcome, fill, 0)

                branchFees = (THREEFOURTHS+(ONEHALF - makerFeeRate)/2)*trade_value_excluding_fees/ONE * fee / ONE
                creatorFees = (ONEFOURTH+(ONEHALF - makerFeeRate)/2)*trade_value_excluding_fees/ONE * fee / ONE
>>>>>>> 85a6cf28
                # Transfer cash from user to person who has ask order and pay fee to branch and market creator
                # 75% to branch + .5% more to branch per maker fee 1% decrease 
                CASH.addCash(branch, branchFees)
                # 25% to creator + .5% more to creator per 1% decrease in maker fees
                CASH.addCash(creator, creatorFees)
                CASH.addCash(owner, value_to_spend-(branchFees+creatorFees))
                CASH.subtractCash(msg.sender, value_to_spend)

                # other party [maker] pay their part of the fee here too
                makerFee = trade_value_excluding_fees * makerFeeRate / ONE * fee / ONE
                CASH.subtractCash(market, makerFee)
                CASH.addCash(creator, makerFee/2)
                CASH.addCash(branch, makerFee/2)
                
                # only count branch fees here
                MARKETS.addFees(market, makerFee/2+branchFees)
                # Update max_value
                max_value -= value_to_spend
                # Log transaction
                log(type=log_fill_tx, market, msg.sender, owner, BID, price, fill, trade_ids[t], outcome)
            else:
                return(INSUFFICIENT_BALANCE)

        # Log price, fill amount, type and timestamp
        MARKETS.setPrice(market, outcome, price)
        log(type=log_price, market, type, price, fill, block.timestamp, outcome, msg.sender)
        # Next trade
        t += 1
    return([SUCCESS, max_value, max_amount]: arr)

# Example:
    #buyer gives up say 20
    #complete set cost is say 100
    #fee is say 2
    #market should lose 20 from buyer's escrowed money
    #market should gain 100 from complete set
    #person short selling should give the market 80 [complete set cost less shares sold]
    #plus fees
        #1 should go to branch
        #1 should go to creator
def short_sell(buyer_trade_id, max_amount):
    refund()
    # check trade hash
    tradeInfo = array(3)
    tradeInfo[0] = buyer_trade_id
    tradeInfo[1] = max_amount
    tradeInfo[2] = 0
    tradeHash = sha3(tradeInfo, items=3)
    if(TRADES.checkHash(tradeHash, msg.sender)==-1):
        return(-2)
    # Get trade
    trade = array(TRADE_FIELDS)
    trade = TRADES.get_trade(buyer_trade_id, outitems=TRADE_FIELDS)
    if !trade:
        return(3)
    # Get market
    type = trade[1]
    if(type!=BID):
        return(4)
    market = trade[2]
    if(MARKETS.getOneWinningOutcome(market, 0)):
        return(-4)
    orig_amount = trade[3]
    price = trade[4]
    owner = trade[5]
    outcome = trade[7]
    if(owner == msg.sender or owner == tx.origin):
        return(5)
    # Make sure the trade has been mined, obvious HFT prevention
    if block.number <= trade[6]:
        return(TRADE_SAME_BLOCK_PROHIBITED)
    branch = MARKETS.getBranchID(market)
    if(BRANCHES.getOracleOnly(branch)):
        return(-1)
    creator = INFO.getCreator(market)
    trading_fee = MARKETS.getTradingFee(market)
    cumScale = MARKETS.getCumScale(market)
    amount = min(orig_amount, max_amount)
    if(amount < 0):
        return(INSUFFICIENT_BALANCE)
    fee = amount * price * fee_percent(trading_fee, price, cumScale) / ONE^2
    makerFeeRate = MARKETS.getMakerFees(market)
    branchFees = (THREEFOURTHS+(ONEHALF - makerFeeRate)/2)*fee / ONE
    creatorFees = (ONEFOURTH+(ONEHALF - makerFeeRate)/2)*fee / ONE
    takerFeesTotal = branchFees + creatorFees
    cost = amount*cumScale/ONE - (amount*price/ONE - takerFeesTotal)
    if(CASH.balance(msg.sender) < cost):
        return(INSUFFICIENT_BALANCE)

    if(amount*price/ONE < 184467440738):
        return(-4)

    numOutcomes = MARKETS.getMarketNumOutcomes(market)
    participantNumber = MARKETS.getParticipantNumber(market, msg.sender)
    # if participant doesn't exist in market, add them
    if(msg.sender != MARKETS.getParticipantID(market, participantNumber)):
        participantNumber = MARKETS.addParticipant(market, msg.sender)

    i = 1
    # send shares of the event to user address
    while i <= numOutcomes:
        MARKETS.modifyShares(market, i, amount)
        MARKETS.modifyParticipantShares(market, participantNumber, i, amount, 0)
        i += 1
    if(BRANCHES.getVotePeriod(branch)<MARKETS.getTradingPeriod(market)):
        MARKETS.modifySharesValue(market, amount*cumScale/ONE)
        EXPEVENTS.adjustPeriodShareValueOutstanding(branch, MARKETS.getTradingPeriod(market), amount*cumScale/ONE)

    # send money from user acc. to market address/account
    # cost for shares
    CASH.sendFrom(market, cost-takerFeesTotal, msg.sender)

    # Fill buy order
    # Determine fill amount
    fill = amount
    # Update trade amount or remove
    if fill < orig_amount:
        TRADES.fill_trade(trade_id, fill)
    else:
        remove_trade(trade_id, market)
    # Update balances
    ownerNum = MARKETS.getParticipantNumber(market, owner)
    MARKETS.modifyParticipantShares(market, participantNumber, outcome, -fill, 0, 0)
    MARKETS.modifyParticipantShares(market, ownerNum, outcome, fill, 0, 0)
    # Transfer cash from person who bid to the person here who is selling [bidder has already sent/escrowed the cash to/with the market when submitting bid]
    # 75% to branch + .5% more to branch per maker fee 1% decrease 
    CASH.sendFrom(branch, branchFees, msg.sender)
    # 25% to creator + .5% more to creator per 1% decrease in maker fees
    CASH.sendFrom(creator, creatorFees, msg.sender)

    # other party [maker] pay their part of the fee here too
    fee = fee * makerFeeRate / ONE
    CASH.subtractCash(market, fee)
    CASH.addCash(creator, fee/2)
    CASH.addCash(branch, fee/2)
    
    # only count branch fees here
    MARKETS.addFees(market, fee/2+branchFees)

    # Log transaction
    log(type=log_fill_tx, market, msg.sender, owner, ASK, price, fill, trade_id, outcome)
    # Log price, fill amount, type and timestamp
    log(type=log_price, market, type, price, fill, block.timestamp, outcome, msg.sender)
    MARKETS.setPrice(market, outcome, price)
    return([SUCCESS, max_amount, fill, price]: arr)<|MERGE_RESOLUTION|>--- conflicted
+++ resolved
@@ -29,11 +29,8 @@
 
 event log_price(market:indexed, type, price, amount, timestamp, outcome, trader:indexed)
 event log_fill_tx(market:indexed, sender:indexed, owner:indexed, type, price, amount, tradeid, outcome)
-<<<<<<< HEAD
-=======
 
 macro ONEPOINTFIVE: 27670116110564327424
->>>>>>> 85a6cf28
 
 # Trade types
 macro BID: 1
@@ -86,13 +83,7 @@
     tradeInfo[2] = max_value
     tradeHash = sha3(tradeInfo, items=3)
     if(TRADES.checkHash(tradeHash, msg.sender)==-1):
-<<<<<<< HEAD
         return(-2)
-    max_value = max_value
-    max_amount = max_amount
-=======
-        return([-2]: arr)
->>>>>>> 85a6cf28
     # Try to fulfill each trade passed
     t = 0
     while t < len(trade_ids):
@@ -110,11 +101,7 @@
         owner = trade[5]
         outcome = trade[7]
         if(owner == msg.sender or owner == tx.origin):
-<<<<<<< HEAD
-            return(0)
-=======
-            return([-5]: arr)
->>>>>>> 85a6cf28
+            return(-5)
         # Make sure the trade has been mined, obvious HFT prevention
         if block.number <= trade[6]:
             return(TRADE_SAME_BLOCK_PROHIBITED)
@@ -127,13 +114,8 @@
             sender = MARKETS.getParticipantNumber(market, msg.sender)
             balance = MARKETS.getParticipantSharesPurchased(market, sender, outcome)
             if(balance > 0 and max_amount > 0):
-<<<<<<< HEAD
-                if(MARKETS.getParticipantID(market, participantNumber) != msg.sender):
+                if(MARKETS.getParticipantID(market, sender) != msg.sender):
                     return(-3)
-=======
-                if(MARKETS.getParticipantID(market, sender) != msg.sender):
-                    return([-3]: arr)
->>>>>>> 85a6cf28
                 makerFeeRate = MARKETS.getMakerFees(market)
                 # Determine fill amount
                 fill = min(amount, min(balance, max_amount))
@@ -148,13 +130,8 @@
                 else:
                     remove_trade(trade_ids[t], market)
                 # Update balances
-<<<<<<< HEAD
-                MARKETS.modifyParticipantShares(market, sender, outcome, -fill, 0, 0)
-                MARKETS.modifyParticipantShares(market, ownerNum, outcome, fill, 0, 0)
-=======
                 MARKETS.modifyParticipantShares(market, sender, outcome, -fill, 0)
                 MARKETS.modifyParticipantShares(market, MARKETS.getParticipantNumber(market, owner), outcome, fill, 0)
->>>>>>> 85a6cf28
                 # Transfer cash from person who bid to the person here who is selling [bidder has already sent/escrowed the cash to/with the market when submitting bid]
                 fee = value * fee / ONE
                 branchFees = (THREEFOURTHS+(ONEHALF - makerFeeRate)/2)*fee / ONE
@@ -184,29 +161,6 @@
         elif type == ASK:
             balance = CASH.balance(msg.sender)
             makerFeeRate = MARKETS.getMakerFees(market)
-<<<<<<< HEAD
-            feeRate = 3*2**64/2**65 - makerFeeRate
-            maxAmountGivenBalance = balance*2**64/(feeRate+2**64)
-            max_value = min(maxAmountGivenBalance, max_value)
-            if max_value > 0:
-                # Calculate value of trade
-                trade_value = amount * price / ONE
-                # Determine fill value
-                value = min(max_value, trade_value)
-                if(value < 184467440738):
-                    return(-4)
-                fee = value * fee / ONE
-                branchFees = (THREEFOURTHS+(ONEHALF - makerFeeRate)/2)*fee / ONE
-                creatorFees = (ONEFOURTH+(ONEHALF - makerFeeRate)/2)*fee / ONE
-                takerFeesTotal = branchFees + creatorFees
-                if(balance < (value + takerFeesTotal)):
-                    return([INSUFFICIENT_BALANCE]: arr)
-                fill = 0
-                # Calculate fill amount, update trade amount or remove filled trade
-                if value < trade_value:
-                    fill = value*ONE / price
-                    TRADES.fill_trade(trade_id, fill)
-=======
             takerFee = (ONEPOINTFIVE - makerFeeRate)*fee / ONE
             total_trade_cost = amount * price * (takerFee+ONE) / ONE**2
             # trade value to spend is equal to min(moneyUserOwns, moneyUserWantsToSpend, valueOfTradeThatIsUnfilledIncludingFees)
@@ -218,7 +172,6 @@
                 # Update trade amount or remove filled trade
                 if fill < amount:
                     TRADES.fill_trade(trade_ids[t], fill)
->>>>>>> 85a6cf28
                 else:
                     remove_trade(trade_ids[t], market)
                 sender = MARKETS.getParticipantNumber(market, msg.sender)
@@ -226,14 +179,10 @@
                 if(msg.sender != MARKETS.getParticipantID(market, sender)):
                     sender = MARKETS.addParticipant(market, msg.sender)
                 # Update balances [user asking has already gotten rid of shares in escrow, just need to add them to the buyer]
-<<<<<<< HEAD
-                MARKETS.modifyParticipantShares(market, participantNumber, outcome, fill, 0, 0)
-=======
                 MARKETS.modifyParticipantShares(market, sender, outcome, fill, 0)
 
                 branchFees = (THREEFOURTHS+(ONEHALF - makerFeeRate)/2)*trade_value_excluding_fees/ONE * fee / ONE
                 creatorFees = (ONEFOURTH+(ONEHALF - makerFeeRate)/2)*trade_value_excluding_fees/ONE * fee / ONE
->>>>>>> 85a6cf28
                 # Transfer cash from user to person who has ask order and pay fee to branch and market creator
                 # 75% to branch + .5% more to branch per maker fee 1% decrease 
                 CASH.addCash(branch, branchFees)
@@ -264,6 +213,7 @@
         t += 1
     return([SUCCESS, max_value, max_amount]: arr)
 
+# Allows a user to "short" by buying n complete sets and selling n shares of the unwanted outcome to a bid on the book
 # Example:
     #buyer gives up say 20
     #complete set cost is say 100
@@ -274,8 +224,19 @@
     #plus fees
         #1 should go to branch
         #1 should go to creator
+# Errors:
+    # -1: trade doesn't exist
+    # -2: invalid trade hash/commitment
+    # -3: must be a bid, not an ask
+    # -4: market is already resolved
+    # -5: can't pickup your own trade
+    # -6: can't trade on oracle only branch
+    # -7: not a large enough trade
 def short_sell(buyer_trade_id, max_amount):
     refund()
+    branch = MARKETS.getBranchID(market)
+    if(BRANCHES.getOracleOnly(branch)):
+        return(-6)
     # check trade hash
     tradeInfo = array(3)
     tradeInfo[0] = buyer_trade_id
@@ -288,11 +249,11 @@
     trade = array(TRADE_FIELDS)
     trade = TRADES.get_trade(buyer_trade_id, outitems=TRADE_FIELDS)
     if !trade:
-        return(3)
+        return(-1)
     # Get market
     type = trade[1]
     if(type!=BID):
-        return(4)
+        return(-3)
     market = trade[2]
     if(MARKETS.getOneWinningOutcome(market, 0)):
         return(-4)
@@ -301,13 +262,12 @@
     owner = trade[5]
     outcome = trade[7]
     if(owner == msg.sender or owner == tx.origin):
-        return(5)
+        return(-5)
     # Make sure the trade has been mined, obvious HFT prevention
     if block.number <= trade[6]:
         return(TRADE_SAME_BLOCK_PROHIBITED)
-    branch = MARKETS.getBranchID(market)
-    if(BRANCHES.getOracleOnly(branch)):
-        return(-1)
+    
+    # calculate cost
     creator = INFO.getCreator(market)
     trading_fee = MARKETS.getTradingFee(market)
     cumScale = MARKETS.getCumScale(market)
@@ -322,9 +282,8 @@
     cost = amount*cumScale/ONE - (amount*price/ONE - takerFeesTotal)
     if(CASH.balance(msg.sender) < cost):
         return(INSUFFICIENT_BALANCE)
-
     if(amount*price/ONE < 184467440738):
-        return(-4)
+        return(-7)
 
     numOutcomes = MARKETS.getMarketNumOutcomes(market)
     participantNumber = MARKETS.getParticipantNumber(market, msg.sender)
@@ -333,7 +292,7 @@
         participantNumber = MARKETS.addParticipant(market, msg.sender)
 
     i = 1
-    # send shares of the event to user address
+    # send shares of the event to user address, buying complete sets
     while i <= numOutcomes:
         MARKETS.modifyShares(market, i, amount)
         MARKETS.modifyParticipantShares(market, participantNumber, i, amount, 0)
@@ -341,12 +300,12 @@
     if(BRANCHES.getVotePeriod(branch)<MARKETS.getTradingPeriod(market)):
         MARKETS.modifySharesValue(market, amount*cumScale/ONE)
         EXPEVENTS.adjustPeriodShareValueOutstanding(branch, MARKETS.getTradingPeriod(market), amount*cumScale/ONE)
-
     # send money from user acc. to market address/account
     # cost for shares
-    CASH.sendFrom(market, cost-takerFeesTotal, msg.sender)
-
-    # Fill buy order
+    if(!CASH.sendFrom(market, cost-takerFeesTotal, msg.sender)):
+        throw
+
+    # Fill buy order [short selling the outcome user doesn't want]
     # Determine fill amount
     fill = amount
     # Update trade amount or remove
@@ -356,13 +315,15 @@
         remove_trade(trade_id, market)
     # Update balances
     ownerNum = MARKETS.getParticipantNumber(market, owner)
-    MARKETS.modifyParticipantShares(market, participantNumber, outcome, -fill, 0, 0)
-    MARKETS.modifyParticipantShares(market, ownerNum, outcome, fill, 0, 0)
+    MARKETS.modifyParticipantShares(market, participantNumber, outcome, -fill, 0)
+    MARKETS.modifyParticipantShares(market, ownerNum, outcome, fill, 0)
     # Transfer cash from person who bid to the person here who is selling [bidder has already sent/escrowed the cash to/with the market when submitting bid]
     # 75% to branch + .5% more to branch per maker fee 1% decrease 
-    CASH.sendFrom(branch, branchFees, msg.sender)
+    if(!CASH.sendFrom(branch, branchFees, msg.sender)):
+        throw
     # 25% to creator + .5% more to creator per 1% decrease in maker fees
-    CASH.sendFrom(creator, creatorFees, msg.sender)
+    if(!CASH.sendFrom(creator, creatorFees, msg.sender)):
+        throw
 
     # other party [maker] pay their part of the fee here too
     fee = fee * makerFeeRate / ONE
@@ -373,6 +334,7 @@
     # only count branch fees here
     MARKETS.addFees(market, fee/2+branchFees)
 
+    max_amount -= fill
     # Log transaction
     log(type=log_fill_tx, market, msg.sender, owner, ASK, price, fill, trade_id, outcome)
     # Log price, fill amount, type and timestamp
