# This software (Augur) allows buying and selling event outcomes in ethereum
# Copyright (C) 2015 Forecast Foundation OU
#    This program is free software; you can redistribute it and/or modify
#    it under the terms of the GNU General Public License as published by
#    the Free Software Foundation; either version 2 of the License, or
#    (at your option) any later version.
# 
#    This program is free software: you can redistribute it and/or modify
#    it under the terms of the GNU General Public License as published by
#    the Free Software Foundation, either version 3 of the License, or
#    (at your option) any later version.
# 
#    This program is distributed in the hope that it will be useful, #    but WITHOUT ANY WARRANTY; without even the implied warranty of
#    MERCHANTABILITY or FITNESS FOR A PARTICULAR PURPOSE.  See the
#    GNU General Public License for more details.
# 
#    You should have received a copy of the GNU General Public License
#    along with this program.  If not, see <http://www.gnu.org/licenses/>.
# Any questions please contact joey@augur.net

### Deals with the reporting process but not consensus / redistribution

import branches as BRANCHES
import expiringEvents as EXPEVENTS
import events as EVENTS
import markets as MARKETS
import reporting as REPORTING
import backstops as BACKSTOPS
import consensusData as CONSENSUS
import collectFees as COLLECTFEES
import penalizationCatchup as CATCHUP
import reportingThreshold as THRESHOLD
<<<<<<< HEAD
inset('refund.se')
inset('logReturn.se')

event makeReports_logReturn(returnValue)

macro MAX_THRESHOLD: 10^54
=======
import mutex as MUTEX
extern subcurrency: [allowance:[uint256,uint256]:uint256, approve:[uint256,uint256]:uint256, balance:[]:uint256, balanceOf:[uint256]:uint256, transfer:[uint256,uint256]:uint256, transferFrom:[uint256,uint256,uint256]:uint256]
inset('../data_api/refund.se')
inset('eventHelpers.se')
inset('../data_api/periodStage.se')
ETHCONTRACT = 02323232

macro GAS_SUBSIDY: 3500000
macro MAX_REPORT_THRESHOLD: 2 ** 192
# used for gas limit reasons to ensure terminating loop
macro MARKETS_COUNTING_TOWARDS_SHARE_VALUE: 20
>>>>>>> 43454699

def makeHash(salt, fxpReport, event, sender, ethics):
    checkCallstack()
    hashInfo = array(5)
    hashInfo[0] = sender
    hashInfo[1] = salt
    hashInfo[2] = fxpReport
    hashInfo[3] = event
    hashInfo[4] = ethics
    reportHash = sha3(hashInfo, chars = 32 * len(hashInfo))
    return(reportHash)

# Allows a user to submit the hash of their fxpReport / commit
# Error: 0: not caught up on rep redistributions/penalizations so should be done first [only 1 period behind] - if reported last period and called collectfees then call the penalization functions in consensus, if didn't report last period or didn't call collectfees last period then call penalizationCatchup
# Error -1: invalid event
# Error -2: not in first half of period [commit part]
<<<<<<< HEAD
def submitReportHash(event, reportHash, encryptedReport, encryptedSalt, ethics):
=======
# Error -3: not able to fxpReport on this event
# Error -4: not caught up on penalizations [>1 period behind] and auto catchup failed
def submitReportHash(event, reportHash, encryptedSaltyHash):
    refund()
    if(MUTEX.getMutex()):
        throw()
    MUTEX.setMutex()
    # todo perhaps increment period by default if not done
>>>>>>> 43454699
    branch = EVENTS.getBranch(event)
    votePeriod = BRANCHES.getVotePeriod(branch)
    periodLength = BRANCHES.getPeriodLength(branch)
    lastPeriodPenalized = CONSENSUS.getPenalizedUpTo(branch, msg.sender)
    lastPeriod = votePeriod - 1
    delta = lastPeriod - lastPeriodPenalized
    eventIndex = EXPEVENTS.getEventIndex(branch, votePeriod, event)
    event = EXPEVENTS.getEvent(branch, votePeriod, eventIndex)
    checkSubmitReportHashPreconditions()

<<<<<<< HEAD
    # if first report of period, num events not set
    if(EXPEVENTS.getNumEventsToReportOn(branch, votePeriod)==0):
        EXPEVENTS.setNumEventsToReportOn(branch)
        # set amount of fees to be distributed in this period from the branch
        BRANCHES.setInitialBalance(branch, votePeriod, CASH.balance(branch))
    eventIndex = EXPEVENTS.getEventIndex(votePeriod, event)
    eventID = EXPEVENTS.getEvent(branch, votePeriod, eventIndex)
    if(eventIndex==0 && (eventID==0 || event!=eventID)):
        return(-1)
    reportingThreshold = 0

    # check if this is a backstop event
    if(EXPEVENTS.getRequired(event) || EVENTS.getReportingThreshold(event)):
        reportingThreshold = MAX_THRESHOLD
    else:
        if(EXPEVENTS.getLesserReportNum(branch, votePeriod, event)==0):
            THRESHOLD.calculateReportTargetForEvent(branch, event, votePeriod, msg.sender)
        reportingThreshold = THRESHOLD.calculateReportingThreshold(branch, event, votePeriod, msg.sender)

    # do abs then mult by 2 to ensure pos. and between 0 and 1
    shaHash = sha3(msg.sender + event)
    # max value 10^54: 2^256 / 10^54 = 115792089237316195423570.985...
    shaHash = abs(shaHash) / 115792089237316195423571
    periodLength = BRANCHES.getPeriodLength(branch)
    residual = block.timestamp % periodLength
    if(residual <= periodLength/2 && shaHash <= reportingThreshold):
        EXPEVENTS.setReportHash(branch, votePeriod, msg.sender, reportHash, event)
        EXPEVENTS.setEncryptedReport(branch, votePeriod, msg.sender, encryptedReport, encryptedSalt, ethics, event)
        return(1)
    return(-2)
=======
    reportingThresholdForUser = calculateReportingThreshold()
    x = array(1)
    x[0] = msg.sender + event
    # do abs then mult by 2 to ensure pos. and between 0 and 1
    shaHash = (abs(sha3(x, items = 1)) / ONE) * 2
    # shaHash must be <= to the threshold for that user to be able to fxpReport on the given event
    if(shaHash > reportingThresholdForUser):
        MUTEX.unsetMutex()
        return(-3)
    EXPEVENTS.setReportHash(branch, votePeriod, msg.sender, reportHash, event)
    EXPEVENTS.setSaltyEncryptedHash(branch, votePeriod, msg.sender, encryptedSaltyHash, event)
    MUTEX.unsetMutex()
    return(1)
>>>>>>> 43454699

# Submits / reveals a fxpReport for a period
# @return 1 if success
# Error messages
    # 0: reporter doesn't exist or has <1 rep
    # -1: has already reported
    # -2: not in second half of period [reveal part]
    # -3: hash doesn't match
    # -4: bad fxpReport
    # -5: invalid fxpEthics
    # -6: already resolved
    # -7: <48 hr left in period, too late to fxpReport, able to put up readj. bonds though
    # -8: fees couldn't be collected
def submitReport(event, salt, fxpReport, fxpEthics):
    refund()
    if(MUTEX.getMutex()):
        throw()
    MUTEX.setMutex()

    branch = EVENTS.getBranch(event)
    balance = REPORTING.getRepBalance(branch, msg.sender)
    votePeriod = BRANCHES.getVotePeriod(branch)
<<<<<<< HEAD
    if(balance<ONE):
        logReturn(makeReports_logReturn, 0)
    if(EXPEVENTS.getReport(branch, votePeriod, event, msg.sender)):
        logReturn(makeReports_logReturn, -1)
    eventIndex = EXPEVENTS.getEventIndex(votePeriod, event)
    # makes sure event is in the given branch and vote period
    eventID = EXPEVENTS.getEvent(branch, votePeriod, eventIndex)
    if(eventIndex==0 && (eventID==0 || event!=eventID)):
        logReturn(makeReports_logReturn, -5)
    elif(EVENTS.getOutcome(event)!=0):
        logReturn(makeReports_logReturn, -6)
    periodLength = BRANCHES.getPeriodLength(branch)
    # ensures user has collected fees for last reporting period
    if(!CONSENSUS.getFeesCollected(branch, msg.sender, votePeriod-1)):
        if(COLLECTFEES.collectFees(branch, msg.sender)<1):
            logReturn(makeReports_logReturn, -8)
    # commented out for testing
    #if(block.timestamp/periodLength!=((block.timestamp + 2*TWENTYFOURHR)/periodLength)):
    #    logReturn(makeReports_logReturn, -7)
    residual = block.timestamp % periodLength
    if(residual > periodLength/2):
        realHash = EXPEVENTS.getReportHash(branch, votePeriod, msg.sender, event)
        if(self.makeHash(salt, report, eventID, msg.sender)!=realHash || realHash==0):
            logReturn(makeReports_logReturn, -3)
        forkedOverEthicality = BACKSTOPS.getForkedOverEthicality(event)
        forkedOverThisEvent = 0
        if(BRANCHES.getEventForkedOver(branch) == event):
            forkedOverThisEvent = 1
        roundTwo = BACKSTOPS.getRoundTwo(event)
        report = self.validateReport(event, branch, votePeriod, report, forkedOverEthicality, forkedOverThisEvent, roundTwo, balance)
        if(report == -4):
            logReturn(makeReports_logReturn, -4)
        EXPEVENTS.setReport(branch, votePeriod, eventID, report, msg.sender)
        # set ethics value for event
        ethics = ethics
        if(ethics!=ONE and ethics!=0):
            ethics = ONE
        # set ethicality for forked event
        if(forkedOverThisEvent):
            # fork remove ethicality option if was forked over ethicality, other ethicality choice is the ethicality
            if(forkedOverEthicality):
                oldEthical = ethic_catch(EVENTS.getEthical(event))
                if(oldEthical == ONE):
                    ethics = 0
                else:
                    ethics = ONE
            EXPEVENTS.setEthicReport(branch, votePeriod, event, ethics, msg.sender)
            ethics = (EVENTS.getForkEthicality(event)*EXPEVENTS.getRepEvent(branch, votePeriod, event) + ethics*balance) / (EXPEVENTS.getRepEvent(branch, votePeriod, event) + balance)
            EVENTS.setForkEthicality(event, ethics)
        # set ethicality for a regular event
        else:
            EXPEVENTS.setEthicReport(branch, votePeriod, event, ethics, msg.sender)
            # weight by rep
            if(roundTwo):
                ethics = (EVENTS.getEthics(event)*EXPEVENTS.getRepEvent(branch, votePeriod, event) + ethics*balance) / (EXPEVENTS.getRepEvent(branch, votePeriod, event) + balance)
            # just a simple avg.
            else:
                ethics = (EVENTS.getEthics(event)*EXPEVENTS.getNumReportsEvent(branch, votePeriod, event) + ethics) / (EXPEVENTS.getNumReportsEvent(branch, votePeriod, event) + 1)
            EVENTS.setEthics(eventID, ethics)
        EXPEVENTS.addReportToEvent(branch, votePeriod, eventID, msg.sender)
        # round 2 and fork events are weighted by rep    
        if(roundTwo or forkedOverThisEvent):
            EXPEVENTS.addRepEvent(branch, votePeriod, event, EXPEVENTS.getBeforeRep(branch, votePeriod, msg.sender))
        reportsNum = EXPEVENTS.getLesserReportNum(branch, votePeriod, event)
        paidBack = EXPEVENTS.getReportersPaidSoFar(branch, event)
        diff = reportsNum - paidBack
        # used to pay reporters after reporting for their gas costs
        if(diff >= 1):
            EXPEVENTS.addReportersPaidSoFar(branch, event)
            CASH.subtractCash(branch, 3500000*tx.gasprice)
            CASH.addCash(msg.sender, 3500000*tx.gasprice)
        logReturn(makeReports_logReturn, 1)
    logReturn(makeReports_logReturn, -2)
=======
    periodLength = BRANCHES.getPeriodLength(branch)
    forkedOverThisEvent = 0
    roundTwo = BACKSTOPS.getRoundTwo(event)
    weight = 1
    forkedOverEthicality = BACKSTOPS.getForkedOverEthicality(event)
    checkSubmitReportPreconditions()

    saveUsersReportAndHandleEthicality()
    coverGasCostIfPossible()
    MUTEX.unsetMutex()
    return(1)
>>>>>>> 43454699

# validates and submits fxpReport
# weights reports by rep if round 2 and fork
# Returns -4 if fxpReport is invalid
    # isn't between 1 and 2 if binary
    # if same fxpReport as original outcome / ethicality if a forked event not forked over ethicality it's also invalid b/c this option was removed as a poss. answer
# needs whitelist
def validateReport(event, branch, votePeriod, fxpReport, forkedOverEthicality, forkedOverThisEvent, weight):
    callstackCheck()
    outcome = 0
    # binary
    binary = EVENTS.getNumOutcomes(event) == 2 and EVENTS.getMaxValue(event) == TWO and EVENTS.getMinValue(event) == ONE
    if(binary):
        validateReportAndUpdateBinaryEvent()
    # scalar or categorical
    else:
<<<<<<< HEAD
        if(report > ONE):
            report = ONE
        elif(report<=0):
            # 1 is the new 0 [1/10**18 is basically 0 but able to be differentiated from no report of 0]
            report = 1
        if(forkedOverThisEvent):
            # in case of fork remove the original outcome as a possible response if didn't fork over ethics
            if(!forkedOverEthicality && report == EVENTS.getUncaughtOutcome(eventID)):
                return(-4)
            # outcome (uncaught and mode) is calculated as we go along on a report by report basis (i.e. lazily evaluating things)
            EXPEVENTS.addToWeightOfReport(votePeriod, eventID, report, balance)
            if(EXPEVENTS.getWeightOfReport(votePeriod, eventID, report) > EXPEVENTS.getCurrentModeItems(votePeriod, eventID)):
                EXPEVENTS.setCurrentMode(votePeriod, eventID, report)
                EXPEVENTS.setCurrentModeItems(votePeriod, eventID, report)
            outcome = EXPEVENTS.getCurrentMode(votePeriod, eventID)
            EVENTS.setForkOutcome(eventID, outcome)
        else:
            if(roundTwo):
                # outcome (uncaught and mode) is calculated as we go along on a report by report basis (i.e. lazily evaluating things)
                EXPEVENTS.addToWeightOfReport(votePeriod, eventID, report, balance)
                if(EXPEVENTS.getWeightOfReport(votePeriod, eventID, report) > EXPEVENTS.getCurrentModeItems(votePeriod, eventID)):
                    EXPEVENTS.setCurrentMode(votePeriod, eventID, report)
                    EXPEVENTS.setCurrentModeItems(votePeriod, eventID, report)
                outcome = EXPEVENTS.getCurrentMode(votePeriod, eventID)
            else:
                # outcome (uncaught and mode) is calculated as we go along on a report by report basis (i.e. lazily evaluating things)
                EXPEVENTS.addToWeightOfReport(votePeriod, eventID, report, 1)
                if(EXPEVENTS.getWeightOfReport(votePeriod, eventID, report) > EXPEVENTS.getCurrentModeItems(votePeriod, eventID)):
                    EXPEVENTS.setCurrentMode(votePeriod, eventID, report)
                    EXPEVENTS.setCurrentModeItems(votePeriod, eventID, report)
                outcome = EXPEVENTS.getCurrentMode(votePeriod, eventID)
            EVENTS.setUncaughtOutcome(eventID, outcome)
    return(report)

macro YES: TWO
macro NO: ONE
macro BAD: 3 * ONEHALF
macro CATCH_TOLERANCE: ONE / 10
=======
        validateReportAndUpdateScalarOrCategoricalEvent()
    return(fxpReport)

### Helper functions:
# calculates how many reports should be on a given event
# todo make sure max cost is actually 500k gas here
# whitelist
# @return fxp
def calculateReportTargetForEvent(branch, event, votePeriod, sender):
    callstackCheck()
    numMarkets = EVENTS.getNumMarkets(event)
    if(numMarkets > MARKETS_COUNTING_TOWARDS_SHARE_VALUE):
        numMarkets = MARKTS_COUNTING_TOWARDS_SHARE_VALUE
    markets = array(numMarkets)
    markets = EVENTS.getMarkets(event, outitems=numMarkets)
    totalFees = 0
    shareValue = 0
    i = 0
    while(i < numMarkets):
        shareValue += MARKETS.getSharesValue(markets[i])
        totalFees += MARKETS.getFees(markets[i])
        i += 1
    totalVal = EXPEVENTS.getShareValue(branch, votePeriod)
    shareFraction = shareValue * ONE / totalVal
    # simplify this
    numReportersOnMarket = BRANCHES.getBaseReporters(branch) * ((-(267 * shareFraction ** 2) / (2 * ONE) + (533 * shareFraction) / 2 + 1 * ONE))
    totalFeesInWei = totalFees * WEI_TO_ETH / ONE
    canPayForThisManyReporters = totalFeesInWei / (GAS_SUBSIDY * tx.gasprice)
    lesser = min(canPayForThisManyReporters * ONE, numReportersOnMarket)
    if(!EXPEVENTS.getLesserReportNum(branch, votePeriod, event)):
        EXPEVENTS.refundCost(sender, branch, votePeriod, event)
        EXPEVENTS.setLesserReportNum(branch, votePeriod, event, lesser)
    return(lesser)

macro checkSubmitReportHashPreconditions():
    if(!eventIndex and (!event or event != event)):
        MUTEX.unsetMutex()
        return(-1)
    atFirstHalfOfPeriod()
    if(delta > 1 and CATCHUP.penalizationCatchup(branch, msg.sender) != 1):
        MUTEX.unsetMutex()
        return(-4)
    if(!CONSENSUS.getRepRedistributionDone(branch, msg.sender)):
        MUTEX.unsetMutex()
        return(0)
    # if first fxpReport of period, num events not set
    if(!EXPEVENTS.getNumEventsToReportOn(branch, votePeriod)):
        EXPEVENTS.setNumEventsToReportOn(branch)
        # set amount of fees to be distributed in this period from the branch
        # todo fix this to check if initial balance is set for given currency that the event uses, if not, set it
        BRANCHES.setInitialBalance(branch, votePeriod, CASH.balance(branch))
>>>>>>> 43454699

macro checkSubmitReportPreconditions():
    if(BRANCHES.getEventForkedOver(branch) == event):
        forkedOverThisEvent = 1
    if(roundTwo or forkedOverThisEvent):
        weight = balance
    if(balance < ONE):
        MUTEX.unsetMutex()
        return(0)
    if(EXPEVENTS.getReport(branch, votePeriod, event, msg.sender)):
        MUTEX.unsetMutex()
        return(-1)
    atSecondHalfOfPeriod()
    realHash = EXPEVENTS.getReportHash(branch, votePeriod, msg.sender, event)
    if(self.makeHash(salt, fxpReport, event, msg.sender, fxpEthics) != realHash or !realHash):
        MUTEX.unsetMutex()
        return(-3)
    if(fxpEthics != ONE and fxpEthics != 0):
        MUTEX.unsetMutex()
        return(-5)
    # todo get outcome may not work / be valid due to 0 outcome being valid?
    if(EVENTS.getOutcome(event) != 0):
        MUTEX.unsetMutex()
        return(-6)
    # commented out for easy testing
    # if(block.timestamp / periodLength != ((block.timestamp + 2 * TWENTY_FOUR_HR) / periodLength)):
    #    return(-7)
    # ensures user has collected fees for last reporting period
    if(!CONSENSUS.getFeesCollected(branch, msg.sender, votePeriod - 1)):
        if(COLLECTFEES.collectFees(branch, msg.sender, value = msg.value) < 0):
            MUTEX.unsetMutex()
            return(-8)
    # actual submitting of fxpReport and ethicality
    validatedFxpReport = self.validateReport(event, branch, votePeriod, fxpReport, forkedOverEthicality, forkedOverThisEvent, weight)
    if(validatedFxpReport == -4):
        MUTEX.unsetMutex()
        return(-4)

macro saveUsersReportAndHandleEthicality():
    EXPEVENTS.setReport(branch, votePeriod, event, validatedFxpReport, msg.sender)
    # set ethicality for forked event
    validatedFxpEthics = fxpEthics
    if(forkedOverThisEvent):
        # fork remove ethicality option if was forked over ethicality, other ethicality choice is the ethicality
        if(forkedOverEthicality):
            oldEthical = ethicCatch(EVENTS.getEthics(event))
            if(oldEthical == ONE):
                validatedFxpEthics = 0
            else:
                validatedFxpEthics = ONE
        EXPEVENTS.setEthicReport(branch, votePeriod, event, validatedFxpEthics, msg.sender)
        eventEthics = (EVENTS.getForkEthicality(event) * EXPEVENTS.getEventWeight(branch, votePeriod, event) + validatedFxpEthics * weight) / (EXPEVENTS.getEventWeight(branch, votePeriod, event) + weight)
        EVENTS.setForkEthicality(event, eventEthics)
    # set ethicality for a regular event
    else:
        EXPEVENTS.setEthicReport(branch, votePeriod, event, validatedFxpEthics, msg.sender)
        eventEthics = (EVENTS.getEthics(event) * EXPEVENTS.getEventWeight(branch, votePeriod, event) + validatedFxpEthics * weight) / (EXPEVENTS.getEventWeight(branch, votePeriod, event) + weight)
        EVENTS.setEthics(event, eventEthics)
    # round 2 and fork events are weighted by rep, otherwise 1
    EXPEVENTS.countReportAsSubmitted(branch, votePeriod, event, msg.sender, weight)

macro coverGasCostIfPossible():
    # pay reporters after reporting for their gas costs
    reportsNum = EXPEVENTS.getLesserReportNum(branch, votePeriod, event)
    paidBack = EVENTS.getReportersPaidSoFar(event)
    ableToPayForMore = reportsNum - paidBack
    if(ableToPayForMore):
        EVENTS.addReportersPaidSoFar(event)
        # todo fix this coming from branch b/c it'll get redistributed in collectfees and thus cause issues
        if(!BRANCHES.getWallet(branch, ETHCONTRACT).transfer(msg.sender, GAS_SUBSIDY * tx.gasprice * ONE / WEI_TO_ETH)):
            throw()

macro calculateReportingThreshold():
    threshold = 0
    # if required or threshold has been set b/c wasn't reported on yet
    if(EXPEVENTS.getRequired(event, votePeriod, branch) or EVENTS.getReportingThreshold(event)):
        threshold = MAX_REPORT_THRESHOLD
    # if number of reports event should have hasn't been calculated yet do it
    if(!EXPEVENTS.getLesserReportNum(branch, votePeriod, event)):
        self.calculateReportTargetForEvent(branch, event, votePeriod, msg.sender)
        threshold = THRESHOLD.calculateReportingThreshold(branch, event, votePeriod, msg.sender)
    else:
        threshold = THRESHOLD.calculateReportingThreshold(branch, event, votePeriod, msg.sender)
    threshold

macro validateReportAndUpdateBinaryEvent():
    if(fxpReport > 2 * ONE or fxpReport < ONE or !fxpReport):
        return(-4)
    # outcome is calculated as we go along on a fxpReport by fxpReport basis (i.e. lazily evaluating things)
    elif(forkedOverThisEvent):
        # in case of fork remove the original outcome as a possible response if forked over outcome [i.e. didn't fork over fxpEthics]
        if(!forkedOverEthicality and fxpReport == catch(EVENTS.getUncaughtOutcome(event))):
            return(-4)
        outcome = (EVENTS.getForkOutcome(event) * EXPEVENTS.getEventWeight(branch, votePeriod, event) + fxpReport * weight) / (EXPEVENTS.getEventWeight(branch, votePeriod, event) + weight)
        EVENTS.setForkOutcome(event, outcome)
    else:
        outcome = (EVENTS.getUncaughtOutcome(event) * EXPEVENTS.getEventWeight(branch, votePeriod, event) + fxpReport * weight) / (EXPEVENTS.getEventWeight(branch, votePeriod, event) + weight)
        EVENTS.setUncaughtOutcome(event, outcome)

macro validateReportAndUpdateScalarOrCategoricalEvent():
    if(fxpReport > ONE):
        fxpReport = ONE
    if(fxpReport <= 0):
        # 1 is the new 0 [1/2**64 is basically 0 but able to be differentiated from no fxpReport of 0]
        fxpReport = 1
    # in case of fork remove the original outcome as a possible response if didn't fork over fxpEthics
    reportIsSameAsOutcomeOnOriginalBranch = fxpReport == EVENTS.getUncaughtOutcome(event)
    if(forkedOverThisEvent and (!forkedOverEthicality and reportIsSameAsOutcomeOnOriginalBranch)):
        return(-4)
    # outcome (uncaught and mode) is calculated as we go along on a fxpReport by fxpReport basis (i.e. lazily evaluating things)
    # adding weight to a given poss. mode fxpReport
    EXPEVENTS.addToWeightOfReport(votePeriod, event, fxpReport, weight)
    if(EXPEVENTS.getWeightOfReport(votePeriod, event, fxpReport) > EXPEVENTS.getCurrentModeItems(votePeriod, event)):
        EXPEVENTS.setCurrentMode(votePeriod, event, fxpReport)
        EXPEVENTS.setCurrentModeItems(votePeriod, event, fxpReport)
    outcome = EXPEVENTS.getCurrentMode(votePeriod, event)
    if(forkedOverThisEvent):
        EVENTS.setForkOutcome(event, outcome)
    else:
        EVENTS.setUncaughtOutcome(event, outcome)<|MERGE_RESOLUTION|>--- conflicted
+++ resolved
@@ -30,26 +30,22 @@
 import collectFees as COLLECTFEES
 import penalizationCatchup as CATCHUP
 import reportingThreshold as THRESHOLD
-<<<<<<< HEAD
-inset('refund.se')
-inset('logReturn.se')
-
-event makeReports_logReturn(returnValue)
-
-macro MAX_THRESHOLD: 10^54
-=======
 import mutex as MUTEX
 extern subcurrency: [allowance:[uint256,uint256]:uint256, approve:[uint256,uint256]:uint256, balance:[]:uint256, balanceOf:[uint256]:uint256, transfer:[uint256,uint256]:uint256, transferFrom:[uint256,uint256,uint256]:uint256]
+
 inset('../data_api/refund.se')
 inset('eventHelpers.se')
 inset('../data_api/periodStage.se')
+inset('logReturn.se')
+
+event makeReportsLogReturn(returnValue)
+
 ETHCONTRACT = 02323232
 
 macro GAS_SUBSIDY: 3500000
-macro MAX_REPORT_THRESHOLD: 2 ** 192
+macro MAX_REPORT_THRESHOLD: 10^54
 # used for gas limit reasons to ensure terminating loop
 macro MARKETS_COUNTING_TOWARDS_SHARE_VALUE: 20
->>>>>>> 43454699
 
 def makeHash(salt, fxpReport, event, sender, ethics):
     checkCallstack()
@@ -66,9 +62,6 @@
 # Error: 0: not caught up on rep redistributions/penalizations so should be done first [only 1 period behind] - if reported last period and called collectfees then call the penalization functions in consensus, if didn't report last period or didn't call collectfees last period then call penalizationCatchup
 # Error -1: invalid event
 # Error -2: not in first half of period [commit part]
-<<<<<<< HEAD
-def submitReportHash(event, reportHash, encryptedReport, encryptedSalt, ethics):
-=======
 # Error -3: not able to fxpReport on this event
 # Error -4: not caught up on penalizations [>1 period behind] and auto catchup failed
 def submitReportHash(event, reportHash, encryptedSaltyHash):
@@ -77,7 +70,6 @@
         throw()
     MUTEX.setMutex()
     # todo perhaps increment period by default if not done
->>>>>>> 43454699
     branch = EVENTS.getBranch(event)
     votePeriod = BRANCHES.getVotePeriod(branch)
     periodLength = BRANCHES.getPeriodLength(branch)
@@ -88,52 +80,21 @@
     event = EXPEVENTS.getEvent(branch, votePeriod, eventIndex)
     checkSubmitReportHashPreconditions()
 
-<<<<<<< HEAD
-    # if first report of period, num events not set
-    if(EXPEVENTS.getNumEventsToReportOn(branch, votePeriod)==0):
-        EXPEVENTS.setNumEventsToReportOn(branch)
-        # set amount of fees to be distributed in this period from the branch
-        BRANCHES.setInitialBalance(branch, votePeriod, CASH.balance(branch))
-    eventIndex = EXPEVENTS.getEventIndex(votePeriod, event)
-    eventID = EXPEVENTS.getEvent(branch, votePeriod, eventIndex)
-    if(eventIndex==0 && (eventID==0 || event!=eventID)):
-        return(-1)
-    reportingThreshold = 0
-
-    # check if this is a backstop event
-    if(EXPEVENTS.getRequired(event) || EVENTS.getReportingThreshold(event)):
-        reportingThreshold = MAX_THRESHOLD
-    else:
-        if(EXPEVENTS.getLesserReportNum(branch, votePeriod, event)==0):
-            THRESHOLD.calculateReportTargetForEvent(branch, event, votePeriod, msg.sender)
-        reportingThreshold = THRESHOLD.calculateReportingThreshold(branch, event, votePeriod, msg.sender)
-
-    # do abs then mult by 2 to ensure pos. and between 0 and 1
-    shaHash = sha3(msg.sender + event)
-    # max value 10^54: 2^256 / 10^54 = 115792089237316195423570.985...
-    shaHash = abs(shaHash) / 115792089237316195423571
-    periodLength = BRANCHES.getPeriodLength(branch)
-    residual = block.timestamp % periodLength
-    if(residual <= periodLength/2 && shaHash <= reportingThreshold):
-        EXPEVENTS.setReportHash(branch, votePeriod, msg.sender, reportHash, event)
-        EXPEVENTS.setEncryptedReport(branch, votePeriod, msg.sender, encryptedReport, encryptedSalt, ethics, event)
-        return(1)
-    return(-2)
-=======
     reportingThresholdForUser = calculateReportingThreshold()
     x = array(1)
     x[0] = msg.sender + event
     # do abs then mult by 2 to ensure pos. and between 0 and 1
     shaHash = (abs(sha3(x, items = 1)) / ONE) * 2
+    # max value 10^54: 2^256 / 10^54 = 115792089237316195423570.985...
+    shaHash = abs(shaHash) / 115792089237316195423571 * ONE
     # shaHash must be <= to the threshold for that user to be able to fxpReport on the given event
     if(shaHash > reportingThresholdForUser):
         MUTEX.unsetMutex()
-        return(-3)
+        logReturn(makeReportsLogReturn, -3)
     EXPEVENTS.setReportHash(branch, votePeriod, msg.sender, reportHash, event)
     EXPEVENTS.setSaltyEncryptedHash(branch, votePeriod, msg.sender, encryptedSaltyHash, event)
     MUTEX.unsetMutex()
-    return(1)
->>>>>>> 43454699
+    logReturn(makeReportsLogReturn, 1)
 
 # Submits / reveals a fxpReport for a period
 # @return 1 if success
@@ -156,81 +117,6 @@
     branch = EVENTS.getBranch(event)
     balance = REPORTING.getRepBalance(branch, msg.sender)
     votePeriod = BRANCHES.getVotePeriod(branch)
-<<<<<<< HEAD
-    if(balance<ONE):
-        logReturn(makeReports_logReturn, 0)
-    if(EXPEVENTS.getReport(branch, votePeriod, event, msg.sender)):
-        logReturn(makeReports_logReturn, -1)
-    eventIndex = EXPEVENTS.getEventIndex(votePeriod, event)
-    # makes sure event is in the given branch and vote period
-    eventID = EXPEVENTS.getEvent(branch, votePeriod, eventIndex)
-    if(eventIndex==0 && (eventID==0 || event!=eventID)):
-        logReturn(makeReports_logReturn, -5)
-    elif(EVENTS.getOutcome(event)!=0):
-        logReturn(makeReports_logReturn, -6)
-    periodLength = BRANCHES.getPeriodLength(branch)
-    # ensures user has collected fees for last reporting period
-    if(!CONSENSUS.getFeesCollected(branch, msg.sender, votePeriod-1)):
-        if(COLLECTFEES.collectFees(branch, msg.sender)<1):
-            logReturn(makeReports_logReturn, -8)
-    # commented out for testing
-    #if(block.timestamp/periodLength!=((block.timestamp + 2*TWENTYFOURHR)/periodLength)):
-    #    logReturn(makeReports_logReturn, -7)
-    residual = block.timestamp % periodLength
-    if(residual > periodLength/2):
-        realHash = EXPEVENTS.getReportHash(branch, votePeriod, msg.sender, event)
-        if(self.makeHash(salt, report, eventID, msg.sender)!=realHash || realHash==0):
-            logReturn(makeReports_logReturn, -3)
-        forkedOverEthicality = BACKSTOPS.getForkedOverEthicality(event)
-        forkedOverThisEvent = 0
-        if(BRANCHES.getEventForkedOver(branch) == event):
-            forkedOverThisEvent = 1
-        roundTwo = BACKSTOPS.getRoundTwo(event)
-        report = self.validateReport(event, branch, votePeriod, report, forkedOverEthicality, forkedOverThisEvent, roundTwo, balance)
-        if(report == -4):
-            logReturn(makeReports_logReturn, -4)
-        EXPEVENTS.setReport(branch, votePeriod, eventID, report, msg.sender)
-        # set ethics value for event
-        ethics = ethics
-        if(ethics!=ONE and ethics!=0):
-            ethics = ONE
-        # set ethicality for forked event
-        if(forkedOverThisEvent):
-            # fork remove ethicality option if was forked over ethicality, other ethicality choice is the ethicality
-            if(forkedOverEthicality):
-                oldEthical = ethic_catch(EVENTS.getEthical(event))
-                if(oldEthical == ONE):
-                    ethics = 0
-                else:
-                    ethics = ONE
-            EXPEVENTS.setEthicReport(branch, votePeriod, event, ethics, msg.sender)
-            ethics = (EVENTS.getForkEthicality(event)*EXPEVENTS.getRepEvent(branch, votePeriod, event) + ethics*balance) / (EXPEVENTS.getRepEvent(branch, votePeriod, event) + balance)
-            EVENTS.setForkEthicality(event, ethics)
-        # set ethicality for a regular event
-        else:
-            EXPEVENTS.setEthicReport(branch, votePeriod, event, ethics, msg.sender)
-            # weight by rep
-            if(roundTwo):
-                ethics = (EVENTS.getEthics(event)*EXPEVENTS.getRepEvent(branch, votePeriod, event) + ethics*balance) / (EXPEVENTS.getRepEvent(branch, votePeriod, event) + balance)
-            # just a simple avg.
-            else:
-                ethics = (EVENTS.getEthics(event)*EXPEVENTS.getNumReportsEvent(branch, votePeriod, event) + ethics) / (EXPEVENTS.getNumReportsEvent(branch, votePeriod, event) + 1)
-            EVENTS.setEthics(eventID, ethics)
-        EXPEVENTS.addReportToEvent(branch, votePeriod, eventID, msg.sender)
-        # round 2 and fork events are weighted by rep    
-        if(roundTwo or forkedOverThisEvent):
-            EXPEVENTS.addRepEvent(branch, votePeriod, event, EXPEVENTS.getBeforeRep(branch, votePeriod, msg.sender))
-        reportsNum = EXPEVENTS.getLesserReportNum(branch, votePeriod, event)
-        paidBack = EXPEVENTS.getReportersPaidSoFar(branch, event)
-        diff = reportsNum - paidBack
-        # used to pay reporters after reporting for their gas costs
-        if(diff >= 1):
-            EXPEVENTS.addReportersPaidSoFar(branch, event)
-            CASH.subtractCash(branch, 3500000*tx.gasprice)
-            CASH.addCash(msg.sender, 3500000*tx.gasprice)
-        logReturn(makeReports_logReturn, 1)
-    logReturn(makeReports_logReturn, -2)
-=======
     periodLength = BRANCHES.getPeriodLength(branch)
     forkedOverThisEvent = 0
     roundTwo = BACKSTOPS.getRoundTwo(event)
@@ -241,8 +127,7 @@
     saveUsersReportAndHandleEthicality()
     coverGasCostIfPossible()
     MUTEX.unsetMutex()
-    return(1)
->>>>>>> 43454699
+    logReturn(makeReportsLogReturn, 1)
 
 # validates and submits fxpReport
 # weights reports by rep if round 2 and fork
@@ -259,46 +144,6 @@
         validateReportAndUpdateBinaryEvent()
     # scalar or categorical
     else:
-<<<<<<< HEAD
-        if(report > ONE):
-            report = ONE
-        elif(report<=0):
-            # 1 is the new 0 [1/10**18 is basically 0 but able to be differentiated from no report of 0]
-            report = 1
-        if(forkedOverThisEvent):
-            # in case of fork remove the original outcome as a possible response if didn't fork over ethics
-            if(!forkedOverEthicality && report == EVENTS.getUncaughtOutcome(eventID)):
-                return(-4)
-            # outcome (uncaught and mode) is calculated as we go along on a report by report basis (i.e. lazily evaluating things)
-            EXPEVENTS.addToWeightOfReport(votePeriod, eventID, report, balance)
-            if(EXPEVENTS.getWeightOfReport(votePeriod, eventID, report) > EXPEVENTS.getCurrentModeItems(votePeriod, eventID)):
-                EXPEVENTS.setCurrentMode(votePeriod, eventID, report)
-                EXPEVENTS.setCurrentModeItems(votePeriod, eventID, report)
-            outcome = EXPEVENTS.getCurrentMode(votePeriod, eventID)
-            EVENTS.setForkOutcome(eventID, outcome)
-        else:
-            if(roundTwo):
-                # outcome (uncaught and mode) is calculated as we go along on a report by report basis (i.e. lazily evaluating things)
-                EXPEVENTS.addToWeightOfReport(votePeriod, eventID, report, balance)
-                if(EXPEVENTS.getWeightOfReport(votePeriod, eventID, report) > EXPEVENTS.getCurrentModeItems(votePeriod, eventID)):
-                    EXPEVENTS.setCurrentMode(votePeriod, eventID, report)
-                    EXPEVENTS.setCurrentModeItems(votePeriod, eventID, report)
-                outcome = EXPEVENTS.getCurrentMode(votePeriod, eventID)
-            else:
-                # outcome (uncaught and mode) is calculated as we go along on a report by report basis (i.e. lazily evaluating things)
-                EXPEVENTS.addToWeightOfReport(votePeriod, eventID, report, 1)
-                if(EXPEVENTS.getWeightOfReport(votePeriod, eventID, report) > EXPEVENTS.getCurrentModeItems(votePeriod, eventID)):
-                    EXPEVENTS.setCurrentMode(votePeriod, eventID, report)
-                    EXPEVENTS.setCurrentModeItems(votePeriod, eventID, report)
-                outcome = EXPEVENTS.getCurrentMode(votePeriod, eventID)
-            EVENTS.setUncaughtOutcome(eventID, outcome)
-    return(report)
-
-macro YES: TWO
-macro NO: ONE
-macro BAD: 3 * ONEHALF
-macro CATCH_TOLERANCE: ONE / 10
-=======
         validateReportAndUpdateScalarOrCategoricalEvent()
     return(fxpReport)
 
@@ -336,21 +181,20 @@
 macro checkSubmitReportHashPreconditions():
     if(!eventIndex and (!event or event != event)):
         MUTEX.unsetMutex()
-        return(-1)
+        logReturn(makeReportsLogReturn, -1)
     atFirstHalfOfPeriod()
     if(delta > 1 and CATCHUP.penalizationCatchup(branch, msg.sender) != 1):
         MUTEX.unsetMutex()
-        return(-4)
+        logReturn(makeReportsLogReturn, -4)
     if(!CONSENSUS.getRepRedistributionDone(branch, msg.sender)):
         MUTEX.unsetMutex()
-        return(0)
+        logReturn(makeReportsLogReturn, 0)
     # if first fxpReport of period, num events not set
     if(!EXPEVENTS.getNumEventsToReportOn(branch, votePeriod)):
         EXPEVENTS.setNumEventsToReportOn(branch)
         # set amount of fees to be distributed in this period from the branch
         # todo fix this to check if initial balance is set for given currency that the event uses, if not, set it
         BRANCHES.setInitialBalance(branch, votePeriod, CASH.balance(branch))
->>>>>>> 43454699
 
 macro checkSubmitReportPreconditions():
     if(BRANCHES.getEventForkedOver(branch) == event):
@@ -359,35 +203,35 @@
         weight = balance
     if(balance < ONE):
         MUTEX.unsetMutex()
-        return(0)
+        logReturn(makeReportsLogReturn, 0)
     if(EXPEVENTS.getReport(branch, votePeriod, event, msg.sender)):
         MUTEX.unsetMutex()
-        return(-1)
+        logReturn(makeReportsLogReturn, -1)
     atSecondHalfOfPeriod()
     realHash = EXPEVENTS.getReportHash(branch, votePeriod, msg.sender, event)
     if(self.makeHash(salt, fxpReport, event, msg.sender, fxpEthics) != realHash or !realHash):
         MUTEX.unsetMutex()
-        return(-3)
+        logReturn(makeReportsLogReturn, -3)
     if(fxpEthics != ONE and fxpEthics != 0):
         MUTEX.unsetMutex()
-        return(-5)
+        logReturn(makeReportsLogReturn, -5)
     # todo get outcome may not work / be valid due to 0 outcome being valid?
     if(EVENTS.getOutcome(event) != 0):
         MUTEX.unsetMutex()
-        return(-6)
+        logReturn(makeReportsLogReturn, -6)
     # commented out for easy testing
     # if(block.timestamp / periodLength != ((block.timestamp + 2 * TWENTY_FOUR_HR) / periodLength)):
-    #    return(-7)
+    #    logReturn(makeReportsLogReturn, -7)
     # ensures user has collected fees for last reporting period
     if(!CONSENSUS.getFeesCollected(branch, msg.sender, votePeriod - 1)):
         if(COLLECTFEES.collectFees(branch, msg.sender, value = msg.value) < 0):
             MUTEX.unsetMutex()
-            return(-8)
+            logReturn(makeReportsLogReturn, -8)
     # actual submitting of fxpReport and ethicality
     validatedFxpReport = self.validateReport(event, branch, votePeriod, fxpReport, forkedOverEthicality, forkedOverThisEvent, weight)
     if(validatedFxpReport == -4):
         MUTEX.unsetMutex()
-        return(-4)
+        logReturn(makeReportsLogReturn, -4)
 
 macro saveUsersReportAndHandleEthicality():
     EXPEVENTS.setReport(branch, votePeriod, event, validatedFxpReport, msg.sender)
@@ -438,12 +282,12 @@
 
 macro validateReportAndUpdateBinaryEvent():
     if(fxpReport > 2 * ONE or fxpReport < ONE or !fxpReport):
-        return(-4)
+        logReturn(makeReportsLogReturn, -4)
     # outcome is calculated as we go along on a fxpReport by fxpReport basis (i.e. lazily evaluating things)
     elif(forkedOverThisEvent):
         # in case of fork remove the original outcome as a possible response if forked over outcome [i.e. didn't fork over fxpEthics]
         if(!forkedOverEthicality and fxpReport == catch(EVENTS.getUncaughtOutcome(event))):
-            return(-4)
+            logReturn(makeReportsLogReturn, -4)
         outcome = (EVENTS.getForkOutcome(event) * EXPEVENTS.getEventWeight(branch, votePeriod, event) + fxpReport * weight) / (EXPEVENTS.getEventWeight(branch, votePeriod, event) + weight)
         EVENTS.setForkOutcome(event, outcome)
     else:
@@ -459,7 +303,7 @@
     # in case of fork remove the original outcome as a possible response if didn't fork over fxpEthics
     reportIsSameAsOutcomeOnOriginalBranch = fxpReport == EVENTS.getUncaughtOutcome(event)
     if(forkedOverThisEvent and (!forkedOverEthicality and reportIsSameAsOutcomeOnOriginalBranch)):
-        return(-4)
+        logReturn(makeReportsLogReturn, -4)
     # outcome (uncaught and mode) is calculated as we go along on a fxpReport by fxpReport basis (i.e. lazily evaluating things)
     # adding weight to a given poss. mode fxpReport
     EXPEVENTS.addToWeightOfReport(votePeriod, event, fxpReport, weight)
