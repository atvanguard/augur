--- conflicted
+++ resolved
@@ -4,19 +4,9 @@
 import events as EVENTS
 import markets as MARKETS
 import backstops as BACKSTOPS
-<<<<<<< HEAD
 import consensusData as CONSENSUS
-=======
+
 inset('refund.se')
-
-
-# todo move to consensus data_api and backstops for round 2
-# round two consensus data [note/todo: UI should show round 2 events first / up top]
-data bondPaid[]
-data roundTwo[](roundTwo, originalVotePeriod, originalOutcome, final)
-data baseReportersLastPeriod[]
-data branch[](denominator[], penalized[][](event[], num, notEnoughReportsPenalized), penalizedUpTo[], feesCollected[][])
->>>>>>> 05bbea0e
 
 event penalize(user:indexed, outcome, oldrep, repchange, newafterrep, p, reportValue)
 
