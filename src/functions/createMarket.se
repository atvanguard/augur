# This software (Augur) allows buying && selling event outcomes in ethereum
# Copyright (C) 2015 Forecast Foundation OU
#    This program is free software; you can redistribute it &&/or modify
#    it under the terms of the GNU General Public License as published by
#    the Free Software Foundation; either version 2 of the License, or
#    (at your option) any later version.
#
#    This program is free software: you can redistribute it &&/or modify
#    it under the terms of the GNU General Public License as published by
#    the Free Software Foundation, either version 3 of the License, or
#    (at your option) any later version.
#
#    This program is distributed in the hope that it will be useful,
#    but WITHOUT ANY WARRANTY; without even the implied warranty of
#    MERCHANTABILITY or FITNESS FOR A PARTICULAR PURPOSE.  See the
#    GNU General Public License for more details.
#
#    You should have received a copy of the GNU General Public License
#    along with this program.  If not, see <http://www.gnu.org/licenses/>.
# Any questions please contact joey@augur.net

import branches as BRANCHES
import info as INFO
import cash as CASH
import markets as MARKETS
import backstops as BACKSTOPS
import events as EVENTS
import expiringEvents as EXPEVENTS
inset('refund.se')

macro POINTZEROSIX: 1106804644422573056
macro COSTPERREPORTER: 3500000

event marketCreated(marketID)
event tradingFeeUpdated(marketID, tradingFee)

# def createSingleEventMarket(branch, description:str, expDate, minValue, maxValue, numOutcomes, resolution:str, tradingFee, tag1, tag2, tag3, makerFees, extraInfo:str):
#     eventID = self.createEvent(branch, description, expDate, minValue, maxValue, numOutcomes, resolution, call=delegate)
#     marketID = self.createMarket(branch, description, tradingFee, [eventID], tag1, tag2, tag3, makerFees, extraInfo, call=delegate)
#     return(marketID)

# Create an event. Events are the basic units / questions that are reported on in Augur by reporters
# @param numOutcomes is number of outcomes for this event, e.g. quarter mile times from 10.0 to 11.0 would be 11 outcomes (if incremented by 0.1)
# @param minValue should be 2**64 for a binary event, maxValue should be 2**65 for a binary event
# @param minValue for a scalar from 0 to 100 should be 0 and max should be 100*2**64, for -100 to 200, it should be -100*2**64 and 200*2**64 respectively
# @param description is a description of the event / the question itself
# @param resolution is the string source/link to resolve the event
# @param branch is the branch the event is created in
# @param expDate is the epoch time in which the event expires
# @return eventID if success
# error messages otherwise
    #  0: not enough money to pay fees or event already exists
    # -1: we're either already past that date, branch doesn't exist, or description is bad
    # -2: max value < min value or range < 1
    # -3: invalid number of outcomes
    # -4: would expire during non-reporting fork period
# .025 eth to create
def createEvent(branch, description:str, expDate, minValue, maxValue, numOutcomes, resolution: str):
    refund()
    periodLength = BRANCHES.getPeriodLength(branch)
    forkPeriod = BRANCHES.getForkPeriod(branch)
    if(!periodLength or description == 0 or expDate < block.timestamp):
        return(-1)
    if(maxValue < minValue or (maxValue-minValue) < ONE):
        return(-2)
    if(numOutcomes < 2 || numOutcomes > 8):
        return(-3)
    if(forkPeriod && ((expDate / periodLength)==forkPeriod or (expDate / periodLength)==(forkPeriod+1))):
        return(-4)
    eventinfo = string(7*32 + len(description))
    eventinfo[0] = branch                                       #branchID
    eventinfo[1] = expDate                                      #expiration date
    eventinfo[2] = msg.sender                                   #creator address
    eventinfo[3] = periodLength
    eventinfo[4] = minValue                                     #minimum outcome value
    eventinfo[5] = maxValue                                     #maximum outcome value
    eventinfo[6] = numOutcomes                                  #number of outcomes
    mcopy(eventinfo + 7*32, description, len(description))
    eventID = sha3(eventinfo, chars=len(eventinfo))
    CASH.initiateOwner(eventID)
    if(INFO.getCreator(eventID)):
        return(0)
    if(INFO.setInfo(eventID, description, msg.sender, 0) && EVENTS.initializeEvent(eventID, branch, expDate, minValue, maxValue, numOutcomes, resolution)):
        return(eventID)
    else:
        return(0)

# Create a market. Markets are the basic _tradable_ units / questions that are traded on in Augur
# @param branch is the branch of the market
# @param description is the description for a market
# @param tradingFee is percent in fixedPoint
# @param events array is the list of events in a market [up to 3]
# @params tag1, tag2, and tag3 are the tags describing a market
# @param makerFees are the percent of the trading fee a maker pays [0-50% in fixed point]
# @param extraInfo is a string of any extra info associated with a market
# @return marketID if success or 1 if on an oracle only branch creation we have success
# error messages otherwise
    # -1: bad input or event doesn't exist
    # -2: event already expired
    # -3: would expire during non-reporting fork period
    # -4: market already exists
    # throws if not enough money to create the market and place event in the appropriate reporting period
# .05 eth to create
# need at least 1.2M gas @ gas price to cover resolution 500k per event to calc. num reports for it - this is passed as value to this function
# need to check that it's an actual subcurrency upon market creation (maybe check send/balance funs)
def createMarket(branch, description:str, tradingFee, event, tag1, tag2, tag3, makerFees, extraInfo:str):
    periodLength = BRANCHES.getPeriodLength(branch)
    creationFee = POINTZEROSIX * BRANCHES.getBaseReporters(branch) * ONE / (2*tradingFee)
    # gives ether/cash amount in fixed point
    minFee = COSTPERREPORTER*BRANCHES.getBaseReporters(branch)*tx.gasprice*ONE/WEITOETH
    if(creationFee < minFee):
        creationFee = minFee
    validity_bond = (creationFee * (1 + EVENTS.getPast24(period)) / (1 + EXPEVENTS.getNumberEvents(branch, BRANCHES.getVotePeriod(branch))))/2
    numOutcomes = EVENTS.getNumOutcomes(event)
    cumulativeScale = 0
    # market's trading period is the same as the last expiring event in the market
    expirationDate = EVENTS.getExpiration(event)
    futurePeriod = expirationDate / periodLength
    forkPeriod = BRANCHES.getForkPeriod(branch)
    # will need to get equivalent value in usd or eth or w/e via etherex exchange for subcurrency markets
    if(periodLength==0 or len(description)==0 || tradingFee < BRANCHES.getMinTradingFee(branch) or tradingFee > 2^61 or EVENTS.getEventBranch(event) != branch or !INFO.getCreator(event) or makerFees < 0 or makerFees > ONEHALF):
        return(-1)
    if(expirationDate < block.timestamp):
        return(-2)
<<<<<<< HEAD
    numOutcomes = 0
    eventsConcat = 0
    cumulativeScale = 0
    tradingPeriod = 0
    while i < eventNum:
        event = events[i]
        if(i!=0):
            if(event==events[i-1]):
                return(-6)
        expirationDate = EVENTS.getExpiration(event)
        futurePeriod = expirationDate / periodLength
        if(expirationDate < block.timestamp):
            return(-7)
        forkPeriod = BRANCHES.getForkPeriod(branch)
        if(forkPeriod && (futurePeriod == forkPeriod or futurePeriod == (forkPeriod+1))):
            return(-9)
        if(EVENTS.getEventBranch(event) != branch || !INFO.getCreator(event)):
            return(-1)
        # market's trading period is the same as the last expiring event in the market
        if(expirationDate > tradingPeriod):
            tradingPeriod = expirationDate
        eventsConcat += event
        if(!EVENTS.getBond(event)):
            # pay validity / indeterminate protection bond
            period = block.timestamp / TWENTYFOURHR
            validity_bond = (creationFee * (1 + EVENTS.getPast24(period)) / (1 + EXPEVENTS.getNumberEvents(branch, BRANCHES.getVotePeriod(branch))))/2
            if(!CASH.sendFrom(event, validity_bond, msg.sender)):
                return(-4)
            EVENTS.setBond(event, validity_bond)
            EVENTS.addPast24(period)
        #scalars
        maxValue = EVENTS.getMaxValue(event)
        minValue = EVENTS.getMinValue(event)
        if((maxValue!=TWO || minValue !=ONE) && EVENTS.getNumOutcomes(event)==2):
            # is a valid scalar
            # cumulativeScale is the range of a scalar
            cumulativeScale += maxValue - minValue
        eventNumOutcomes = EVENTS.getNumOutcomes(event)
        if(i==0):
            numOutcomes += eventNumOutcomes
        else:
            numOutcomes *= eventNumOutcomes
        i += 1
    if(numOutcomes > 8):
=======
    if(forkPeriod && (futurePeriod == forkPeriod or futurePeriod == (forkPeriod+1))):
>>>>>>> 85a6cf28
        return(-3)
    #scalars
    maxValue = EVENTS.getMaxValue(event)
    minValue = EVENTS.getMinValue(event)
    # is a valid scalar
    if((maxValue!=TWO || minValue !=ONE) && numOutcomes==2):
        # cumulativeScale is the range of a scalar
        cumulativeScale += maxValue - minValue
    if(cumulativeScale==0):
        cumulativeScale = ONE

    # formation of marketID (hash)
    marketinfo = string(8*32 + len(description))
    marketinfo[0] = futurePeriod
    marketinfo[1] = tradingFee
    marketinfo[2] = block.timestamp
    marketinfo[3] = tag1
    marketinfo[4] = tag2
    marketinfo[5] = tag3
    marketinfo[6] = expirationDate
    marketinfo[7] = len(description)
    mcopy(marketinfo + 8*32, description, chars=len(description))
    marketID = sha3(marketinfo, chars=len(marketinfo))
    # if it's already been created return 0
    if(INFO.getCreator(marketID) || MARKETS.getMarketNumOutcomes(marketID)):
        return(-4)
<<<<<<< HEAD
    # need at least 1.2M gas @ gas price to cover resolution + 1M for each additional event + 500k per event to calc. num reports for it
    if(msg.value < (1200000*tx.gasprice + 1000000*tx.gasprice*(eventNum-1) + 500000*eventNum*tx.gasprice)):
        return(0)
    if(CASH.sendFrom(branch, creationFee, msg.sender) && send(MARKETS, (msg.value-500000*eventNum*tx.gasprice)) && INFO.setInfo(marketID, description, msg.sender, creationFee) && BRANCHES.addMarketToBranch(branch, marketID) && MARKETS.initializeMarket(marketID, events, tradingPeriod, tradingFee, branch, tag1, tag2, tag3, makerFees, cumulativeScale, numOutcomes, extraInfo, msg.value-500000*tx.gasprice, creationFee, lastExpDate)):
        i = 0
        while i < len(events):
            EVENTS.addMarket(events[i], marketID)
            expirationDate = EVENTS.getExpiration(event)
            futurePeriod = expirationDate / periodLength
            if(EXPEVENTS.getEvent(branch, futurePeriod, EXPEVENTS.getEventIndex(futurePeriod, events[i]))!=events[i]):
                EXPEVENTS.addEvent(branch, futurePeriod, events[i], 500000*tx.gasprice)
                # cost for calculating num. of reports for an event
                CASH.send(EVENTS, 500000*tx.gasprice)
            i += 1
        log(type=marketCreated, marketID)
        return(marketID)
=======
    events = array(1)
    events[0] = event
    # initialize market and send money to pay for resolution
    if(CASH.sendFrom(branch, creationFee, msg.sender) && send(MARKETS, (msg.value-500000*tx.gasprice)) && INFO.setInfo(marketID, description, msg.sender, creationFee) && BRANCHES.addMarketToBranch(branch, marketID) && MARKETS.initializeMarket(marketID, events, futurePeriod, tradingFee, branch, tag1, tag2, tag3, makerFees, cumulativeScale, numOutcomes, extraInfo, msg.value-500000*tx.gasprice, creationFee, expirationDate)):
        MARKETS.addToMarketsHash(branch, marketID)
        CASH.initiateOwner(marketID)
        EVENTS.addMarket(event, marketID)
>>>>>>> 85a6cf28
    else:
        throw
    # add events to the appropriate reporting period
    if(EXPEVENTS.getEvent(branch, futurePeriod, EXPEVENTS.getEventIndex(futurePeriod, event))!=event):
        EXPEVENTS.addEvent(branch, futurePeriod, event, 500000*tx.gasprice)
        # cost for calculating num. of reports for an event
        if(!send(EXPEVENTS, 500000*tx.gasprice)):
            throw
        if(!EVENTS.getBond(event)):
            # pay validity / indeterminate protection bond
            period = block.timestamp / TWENTYFOURHR
            if(!CASH.sendFrom(event, validity_bond, msg.sender)):
                throw
            EVENTS.setBond(event, validity_bond)
            EVENTS.addPast24(period)
    return(marketID)

# Updates a trading fee to be lower in a market
# Errors
    # -1: not the market creator
    # -2: invalid new trading fee
def updateTradingFee(branch, market, tradingFee):
    refund()
<<<<<<< HEAD
    if(msg.sender != INFO.getCreator(market) and tx.origin != INFO.getCreator(market)):
        return(-4)
=======
    if(msg.sender != INFO.getCreator(market) || tx.origin != INFO.getCreator(market)):
        return(-1)
>>>>>>> 85a6cf28
    oldFee = MARKETS.getTradingFee(market)
    oldCreationFee = POINTZEROSIX * BRANCHES.getBaseReporters(branch) * ONE / oldFee
    newCreationFee = POINTZEROSIX * BRANCHES.getBaseReporters(branch) * ONE / tradingFee
    if(tradingFee < BRANCHES.getMinTradingFee(branch) or tradingFee > oldFee):
<<<<<<< HEAD
        return(-1)
    CASH.sendFrom(branch, newCreationFee-oldCreationFee, msg.sender)
    log(type=tradingFeeUpdated, market, tradingFee)
    return(MARKETS.setTradingFee(market, tradingFee))
=======
        return(-2)
    if(!CASH.sendFrom(branch, newCreationFee-oldCreationFee, msg.sender) && MARKETS.setTradingFee(market, tradingFee)):
        throw
    return(1)
>>>>>>> 85a6cf28

# Anyone can post an "Early Resolution Bond"
# This bond is equal to 0.5 * Market_Fee * Market_Value
# This amount is the amount needed to pay the reporters in case this was frivolous.
# The market goes up for early resolution and reporters place claim to what is truth, however for early resolution, they have an additional option: 'Market is not ready to resolve'
    # this addl option is just the normal indeterminate (except here it's a bit of a special case, see below)
# In the event 'Market is not ready to resolve' is found to be the consensus, the early resolution bond is paid to the reporters for their labor.
    # and market remains with old expiration dateevent
# In the event any other option is found to be the consensus the early resolution bond is returned to the poster and then resolution is handled just like any other case.
def pushMarketForward(branch, market):
    refund()
    # can't do while forking
    forkPeriod = BRANCHES.getForkPeriod(branch)
    periodLength = BRANCHES.getPeriodLength(branch)
    currentPeriod = block.timestamp / periodLength
    if(forkPeriod == currentPeriod or currentPeriod == (forkPeriod+1)):
        return(-1)
<<<<<<< HEAD
    numEvents = MARKETS.getNumEvents(market)
    # if market closed or already pushed forward, return -2
=======
    # if market closed or already pushed forward, return 0
>>>>>>> 85a6cf28
    if(MARKETS.getOneWinningOutcome(market, 0) or MARKETS.getPushedForward(market)):
        return(-2)
    if(CASH.sendFrom(market, MARKETS.getTradingFee(market)*MARKETS.getTotalSharesPurchased(market)/(2*ONE), msg.sender)==0):
        return(-3)
    event = MARKETS.getMarketEvent(market, 0)
    expiration = EVENTS.getExpiration(event)
    if(EVENTS.getRejectedPeriod(event) || expiration!=EVENTS.getOriginalExpiration(event) || EVENTS.getOutcome(event) || BACKSTOPS.getRoundTwo(event) || expiration/periodLength==block.timestamp/periodLength):
            return(-4)
    # push into next vote period
    period = block.timestamp/periodLength
    # figure out what's going on with subsidy system here todo
    EXPEVENTS.addEvent(branch, period, event, 0)
    # set event expiration date to be after the current reporting period ends
    EVENTS.setExpiration(event, block.timestamp)
    MARKETS.setTradingPeriod(market, period)
    MARKETS.setPushedForward(market, 1, msg.sender)
    EVENTS.setEventPushedUp(event, 1)
    return(1)<|MERGE_RESOLUTION|>--- conflicted
+++ resolved
@@ -122,54 +122,7 @@
         return(-1)
     if(expirationDate < block.timestamp):
         return(-2)
-<<<<<<< HEAD
-    numOutcomes = 0
-    eventsConcat = 0
-    cumulativeScale = 0
-    tradingPeriod = 0
-    while i < eventNum:
-        event = events[i]
-        if(i!=0):
-            if(event==events[i-1]):
-                return(-6)
-        expirationDate = EVENTS.getExpiration(event)
-        futurePeriod = expirationDate / periodLength
-        if(expirationDate < block.timestamp):
-            return(-7)
-        forkPeriod = BRANCHES.getForkPeriod(branch)
-        if(forkPeriod && (futurePeriod == forkPeriod or futurePeriod == (forkPeriod+1))):
-            return(-9)
-        if(EVENTS.getEventBranch(event) != branch || !INFO.getCreator(event)):
-            return(-1)
-        # market's trading period is the same as the last expiring event in the market
-        if(expirationDate > tradingPeriod):
-            tradingPeriod = expirationDate
-        eventsConcat += event
-        if(!EVENTS.getBond(event)):
-            # pay validity / indeterminate protection bond
-            period = block.timestamp / TWENTYFOURHR
-            validity_bond = (creationFee * (1 + EVENTS.getPast24(period)) / (1 + EXPEVENTS.getNumberEvents(branch, BRANCHES.getVotePeriod(branch))))/2
-            if(!CASH.sendFrom(event, validity_bond, msg.sender)):
-                return(-4)
-            EVENTS.setBond(event, validity_bond)
-            EVENTS.addPast24(period)
-        #scalars
-        maxValue = EVENTS.getMaxValue(event)
-        minValue = EVENTS.getMinValue(event)
-        if((maxValue!=TWO || minValue !=ONE) && EVENTS.getNumOutcomes(event)==2):
-            # is a valid scalar
-            # cumulativeScale is the range of a scalar
-            cumulativeScale += maxValue - minValue
-        eventNumOutcomes = EVENTS.getNumOutcomes(event)
-        if(i==0):
-            numOutcomes += eventNumOutcomes
-        else:
-            numOutcomes *= eventNumOutcomes
-        i += 1
-    if(numOutcomes > 8):
-=======
     if(forkPeriod && (futurePeriod == forkPeriod or futurePeriod == (forkPeriod+1))):
->>>>>>> 85a6cf28
         return(-3)
     #scalars
     maxValue = EVENTS.getMaxValue(event)
@@ -196,24 +149,6 @@
     # if it's already been created return 0
     if(INFO.getCreator(marketID) || MARKETS.getMarketNumOutcomes(marketID)):
         return(-4)
-<<<<<<< HEAD
-    # need at least 1.2M gas @ gas price to cover resolution + 1M for each additional event + 500k per event to calc. num reports for it
-    if(msg.value < (1200000*tx.gasprice + 1000000*tx.gasprice*(eventNum-1) + 500000*eventNum*tx.gasprice)):
-        return(0)
-    if(CASH.sendFrom(branch, creationFee, msg.sender) && send(MARKETS, (msg.value-500000*eventNum*tx.gasprice)) && INFO.setInfo(marketID, description, msg.sender, creationFee) && BRANCHES.addMarketToBranch(branch, marketID) && MARKETS.initializeMarket(marketID, events, tradingPeriod, tradingFee, branch, tag1, tag2, tag3, makerFees, cumulativeScale, numOutcomes, extraInfo, msg.value-500000*tx.gasprice, creationFee, lastExpDate)):
-        i = 0
-        while i < len(events):
-            EVENTS.addMarket(events[i], marketID)
-            expirationDate = EVENTS.getExpiration(event)
-            futurePeriod = expirationDate / periodLength
-            if(EXPEVENTS.getEvent(branch, futurePeriod, EXPEVENTS.getEventIndex(futurePeriod, events[i]))!=events[i]):
-                EXPEVENTS.addEvent(branch, futurePeriod, events[i], 500000*tx.gasprice)
-                # cost for calculating num. of reports for an event
-                CASH.send(EVENTS, 500000*tx.gasprice)
-            i += 1
-        log(type=marketCreated, marketID)
-        return(marketID)
-=======
     events = array(1)
     events[0] = event
     # initialize market and send money to pay for resolution
@@ -221,7 +156,6 @@
         MARKETS.addToMarketsHash(branch, marketID)
         CASH.initiateOwner(marketID)
         EVENTS.addMarket(event, marketID)
->>>>>>> 85a6cf28
     else:
         throw
     # add events to the appropriate reporting period
@@ -245,28 +179,16 @@
     # -2: invalid new trading fee
 def updateTradingFee(branch, market, tradingFee):
     refund()
-<<<<<<< HEAD
-    if(msg.sender != INFO.getCreator(market) and tx.origin != INFO.getCreator(market)):
-        return(-4)
-=======
     if(msg.sender != INFO.getCreator(market) || tx.origin != INFO.getCreator(market)):
         return(-1)
->>>>>>> 85a6cf28
     oldFee = MARKETS.getTradingFee(market)
     oldCreationFee = POINTZEROSIX * BRANCHES.getBaseReporters(branch) * ONE / oldFee
     newCreationFee = POINTZEROSIX * BRANCHES.getBaseReporters(branch) * ONE / tradingFee
     if(tradingFee < BRANCHES.getMinTradingFee(branch) or tradingFee > oldFee):
-<<<<<<< HEAD
-        return(-1)
-    CASH.sendFrom(branch, newCreationFee-oldCreationFee, msg.sender)
-    log(type=tradingFeeUpdated, market, tradingFee)
-    return(MARKETS.setTradingFee(market, tradingFee))
-=======
         return(-2)
     if(!CASH.sendFrom(branch, newCreationFee-oldCreationFee, msg.sender) && MARKETS.setTradingFee(market, tradingFee)):
         throw
     return(1)
->>>>>>> 85a6cf28
 
 # Anyone can post an "Early Resolution Bond"
 # This bond is equal to 0.5 * Market_Fee * Market_Value
@@ -284,12 +206,7 @@
     currentPeriod = block.timestamp / periodLength
     if(forkPeriod == currentPeriod or currentPeriod == (forkPeriod+1)):
         return(-1)
-<<<<<<< HEAD
-    numEvents = MARKETS.getNumEvents(market)
-    # if market closed or already pushed forward, return -2
-=======
     # if market closed or already pushed forward, return 0
->>>>>>> 85a6cf28
     if(MARKETS.getOneWinningOutcome(market, 0) or MARKETS.getPushedForward(market)):
         return(-2)
     if(CASH.sendFrom(market, MARKETS.getTradingFee(market)*MARKETS.getTotalSharesPurchased(market)/(2*ONE), msg.sender)==0):
