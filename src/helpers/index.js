--- conflicted
+++ resolved
@@ -5,14 +5,11 @@
 import loadMarkets from 'modules/markets/actions/load-markets'
 import store from 'src/store'
 import { DISCLAIMER_SEEN } from 'src/modules/modal/constants/local-storage-keys'
-<<<<<<< HEAD
 import { submitNewMarket } from 'modules/create-market/actions/submit-new-market'
 import { selectCurrentTimestamp, selectBlockchainState } from 'src/select-state'
-=======
 import { logout } from 'modules/auth/actions/logout'
 import { selectLoginAccountState } from 'src/select-state'
 import { formatRep, formatEther } from 'utils/format-number'
->>>>>>> 47c893be
 
 const localStorageRef = typeof window !== 'undefined' && window.localStorage
 
@@ -37,7 +34,6 @@
   }
 }
 
-<<<<<<< HEAD
 const createMarket = (marketData, callback = logError) => (dispatch) => {
   dispatch(submitNewMarket(marketData, [], (err, marketId) => {
     if (err) return callback({ err })
@@ -45,13 +41,12 @@
     return callback({ err: null, market: marketData })
   }))
 }
-=======
+
 const getLoggedInAccountData = (callback = logError) => dispatch => callback(selectLoginAccountState(store.getState()))
 
 const formatRepValue = (value, callback = logError) => dispatch => callback(formatRep(value))
 
 const formatEthValue = (value, callback = logError) => dispatch => callback(formatEther(value))
->>>>>>> 47c893be
 
 export const helpers = (store) => {
   const { dispatch, whenever } = store
@@ -65,7 +60,6 @@
       }))
     }),
     hasDisclaimerModalBeenDismissed: () => localStorageRef.getItem(DISCLAIMER_SEEN),
-<<<<<<< HEAD
     findMarketId: marketDescription => new Promise((resolve, reject) => dispatch(findMarketByDesc(marketDescription, (result) => {
       if (result.err) return reject()
       resolve(result.marketId)
@@ -76,11 +70,9 @@
     }))),
     getCurrentTimestamp: () => new Promise(resolve => resolve(selectCurrentTimestamp(store.getState()))),
     getCurrentBlock: () => new Promise(resolve => resolve(selectBlockchainState(store.getState()))),
-=======
     logout: () => dispatch(logout()),
     getAccountData: () => new Promise(resolve => dispatch(getLoggedInAccountData(resolve))),
     formatRep: value => new Promise(resolve => dispatch(formatRepValue(value, resolve))),
     formatEth: value => new Promise(resolve => dispatch(formatEthValue(value, resolve))),
->>>>>>> 47c893be
   }
 }