--- conflicted
+++ resolved
@@ -1,11 +1,7 @@
 import { BigNumber } from "bignumber.js";
 import { PRECISION } from "../constants";
 
-<<<<<<< HEAD
-export function roundToPrecision(value: string|number|BigNumber, minimumValue: string|number|BigNumber, round?: string, roundingMode?: 0|1|2|3|4|5|6|7|8): string {
-=======
-export function roundToPrecision(value: string|number, minimumValue: string|number, round?: string, roundingMode?: BigNumber.RoundingMode): string {
->>>>>>> 7180bbd3
+export function roundToPrecision(value: string|number|BigNumber, minimumValue: string|number|BigNumber, round?: string, roundingMode?: BigNumber.RoundingMode): string {
   const bnValue: BigNumber = new BigNumber(value, 10);
   const bnMinimumValue: BigNumber = new BigNumber(minimumValue, 10);
   const bnAbsValue: BigNumber = bnValue.abs();
