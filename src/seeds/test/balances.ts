--- conflicted
+++ resolved
@@ -43,23 +43,19 @@
     }, {
       token: "REP_TOKEN",
       owner: "0x0000000000000000000000000000000000abe321",
-<<<<<<< HEAD
-      balance: 2000,
+      balance: "2000",
     }, {
       token: "FEE_TOKEN_1",
       owner: "0x0000000000000000000000000000000000000b0b",
-      balance: 100,
+      balance: "100",
     }, {
       token: "FEE_TOKEN_2",
       owner: "0x0000000000000000000000000000000000000b0b",
-      balance: 60,
+      balance: "60",
     }, {
       token: "0x2000000000000000000000000000000000000000",
       owner: "0x0000000000000000000000000000000000000b0b",
-      balance: 30,
-=======
-      balance: "2000",
->>>>>>> 0b3de0ee
+      balance: "30",
     }];
     return knex.batchInsert("balances", seedData, seedData.length);
   });
