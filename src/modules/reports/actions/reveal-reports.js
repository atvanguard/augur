import async from 'async';
import { augur } from '../../../services/augurjs';
import { BINARY, CATEGORICAL, SCALAR } from '../../markets/constants/market-types';
import { updateAssets } from '../../auth/actions/update-assets';
import { updateReports } from '../../reports/actions/update-reports';

const revealReportLock = {};

export function revealReports(cb) {
  return (dispatch, getState) => {
    const callback = cb || (e => console.log('revealReports:', e));
    const { branch, loginAccount, reports } = getState();
		// Make sure that:
		//  - branch is in the second half of its reporting period
		//  - user is logged in and has Rep
		//  - that this user has committed reports to reveal
    if (branch.isReportRevealPhase && loginAccount.rep && reports) {
      const branchReports = reports[branch.id];
      if (!branchReports) return callback(null);
      const revealableReports = Object.keys(branchReports)
				.filter(eventID => branchReports[eventID].reportHash &&
				branchReports[eventID].reportHash.length && !branchReports[eventID].isRevealed && branchReports[eventID].period === branch.reportPeriod)
				.map((eventID) => {
<<<<<<< HEAD
					const obj = { ...branchReports[eventID], eventID };
					return obj;
				});
			console.log('revealableReports:', revealableReports);
			if (revealableReports && revealableReports.length && loginAccount.address) {
				async.eachSeries(revealableReports, (report, nextReport) => {
					const eventID = report.eventID;
					console.log('revealReportLock:', eventID, revealReportLock[eventID]);
					if (revealReportLock[eventID]) return nextReport();
					revealReportLock[eventID] = true;
					let type;
					if (report.isScalar) {
						type = SCALAR;
					} else if (report.isCategorical) {
						type = CATEGORICAL;
					} else {
						type = BINARY;
					}
					augur.submitReport({
						event: eventID,
						report: report.reportedOutcomeID,
						salt: report.salt,
						ethics: Number(!report.isUnethical),
						minValue: report.minValue,
						maxValue: report.maxValue,
						type,
						isIndeterminate: report.isIndeterminate,
						onSent: r => console.log('submitReport sent:', r),
						onSuccess: (r) => {
							console.log('submitReport success:', r);
							dispatch(updateAssets());
							revealReportLock[eventID] = false;
							dispatch(updateReports({
								[branch.id]: {
									[eventID]: { ...report, isRevealed: true }
								}
							}));
							nextReport();
						},
						onFailed: e => nextReport(e)
					});
				}, e => callback(e));
			}
		}
	};
=======
  const obj = { ...branchReports[eventID], eventID };
  return obj;
});
      console.log('revealableReports:', revealableReports);
      if (revealableReports && revealableReports.length && loginAccount.address) {
        async.eachSeries(revealableReports, (report, nextReport) => {
          console.log('revealReportLock:', report.eventID, revealReportLock[report.eventID]);
          if (revealReportLock[report.eventID]) return nextReport();
          revealReportLock[report.eventID] = true;
          let type;
          if (report.isScalar) {
            type = 'scalar';
          } else if (report.isCategorical) {
            type = 'categorical';
          } else {
            type = 'binary';
          }
          console.log('add reveal report tx:', report.eventID, report.marketID, report.reportedOutcomeID, report.salt, report.minValue, report.maxValue, type, report.isUnethical, report.isIndeterminate);
          dispatch(addRevealReportTransaction(report.eventID, report.marketID, report.reportedOutcomeID, report.salt, report.minValue, report.maxValue, type, report.isUnethical, report.isIndeterminate, (e) => {
            revealReportLock[report.eventID] = false;
            if (e) return nextReport(e);
            dispatch(updateReports({
              [branch.id]: {
                [report.eventID]: {
                  ...report,
                  isRevealed: true
                }
              }
            }));
            nextReport();
          }));
        }, (e) => {
          if (e) return callback(e);
          callback(null);
        });
      }
    }
  };
>>>>>>> a91e88c9
}<|MERGE_RESOLUTION|>--- conflicted
+++ resolved
@@ -21,7 +21,6 @@
 				.filter(eventID => branchReports[eventID].reportHash &&
 				branchReports[eventID].reportHash.length && !branchReports[eventID].isRevealed && branchReports[eventID].period === branch.reportPeriod)
 				.map((eventID) => {
-<<<<<<< HEAD
 					const obj = { ...branchReports[eventID], eventID };
 					return obj;
 				});
@@ -67,44 +66,4 @@
 			}
 		}
 	};
-=======
-  const obj = { ...branchReports[eventID], eventID };
-  return obj;
-});
-      console.log('revealableReports:', revealableReports);
-      if (revealableReports && revealableReports.length && loginAccount.address) {
-        async.eachSeries(revealableReports, (report, nextReport) => {
-          console.log('revealReportLock:', report.eventID, revealReportLock[report.eventID]);
-          if (revealReportLock[report.eventID]) return nextReport();
-          revealReportLock[report.eventID] = true;
-          let type;
-          if (report.isScalar) {
-            type = 'scalar';
-          } else if (report.isCategorical) {
-            type = 'categorical';
-          } else {
-            type = 'binary';
-          }
-          console.log('add reveal report tx:', report.eventID, report.marketID, report.reportedOutcomeID, report.salt, report.minValue, report.maxValue, type, report.isUnethical, report.isIndeterminate);
-          dispatch(addRevealReportTransaction(report.eventID, report.marketID, report.reportedOutcomeID, report.salt, report.minValue, report.maxValue, type, report.isUnethical, report.isIndeterminate, (e) => {
-            revealReportLock[report.eventID] = false;
-            if (e) return nextReport(e);
-            dispatch(updateReports({
-              [branch.id]: {
-                [report.eventID]: {
-                  ...report,
-                  isRevealed: true
-                }
-              }
-            }));
-            nextReport();
-          }));
-        }, (e) => {
-          if (e) return callback(e);
-          callback(null);
-        });
-      }
-    }
-  };
->>>>>>> a91e88c9
 }