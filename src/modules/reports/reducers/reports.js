--- conflicted
+++ resolved
@@ -4,15 +4,6 @@
 export default function (reports = {}, action) {
   switch (action.type) {
     case UPDATE_REPORTS: {
-<<<<<<< HEAD
-      let branchID
-      const updatedReports = Object.assign({}, reports)
-      const branchIDs = Object.keys(action.reports)
-      const numBranchIDs = branchIDs.length
-      for (let i = 0; i < numBranchIDs; ++i) {
-        branchID = branchIDs[i]
-        updatedReports[branchID] = Object.assign({}, reports[branchID], action.reports[branchID])
-=======
       let universeID
       const updatedReports = Object.assign({}, reports)
       const universeIDs = Object.keys(action.reports)
@@ -20,16 +11,11 @@
       for (let i = 0; i < numUniverseIDs; ++i) {
         universeID = universeIDs[i]
         updatedReports[universeID] = Object.assign({}, reports[universeID], action.reports[universeID])
->>>>>>> 4e88a616
       }
       return updatedReports
     }
     case UPDATE_REPORT: {
-<<<<<<< HEAD
-      const branchReports = reports[action.branchID] || {}
-=======
       const universeReports = reports[action.universeID] || {}
->>>>>>> 4e88a616
       return {
         ...reports,
         [action.universeID]: {
@@ -42,21 +28,12 @@
       }
     }
     case CLEAR_OLD_REPORTS: {
-<<<<<<< HEAD
-      const branchReports = reports[action.branchID] || {}
-      return {
-        ...reports,
-        [action.branchID]: Object.keys(branchReports).reduce((p, eventID) => {
-          if (branchReports[eventID].period >= action.reportPeriod) {
-            p[eventID] = branchReports[eventID]
-=======
       const universeReports = reports[action.universeID] || {}
       return {
         ...reports,
         [action.universeID]: Object.keys(universeReports).reduce((p, marketID) => {
           if (universeReports[marketID].period >= action.currentReportingWindowAddress) {
             p[marketID] = universeReports[marketID]
->>>>>>> 4e88a616
           }
           return p
         }, {})
