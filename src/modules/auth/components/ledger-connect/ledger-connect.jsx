--- conflicted
+++ resolved
@@ -46,15 +46,11 @@
   }
 
   async connectLedger() {
-<<<<<<< HEAD
-    this.props.updateLedgerStatus(LEDGER_STATES.ATTEMPTING_CONNECTION)
-=======
     const {
       loginWithLedger,
       networkId,
     } = this.props
-    this.setState({ ledgerState: this.LEDGER_STATES.ATTEMPTING_CONNECTION })
->>>>>>> 3a8e2a40
+    this.props.updateLedgerStatus(LEDGER_STATES.ATTEMPTING_CONNECTION)
 
     const ledgerEthereum = new LedgerEthereum(
       networkId,
