import { connect } from 'react-redux'
import { withRouter } from 'react-router-dom'

import ReportingDisputeMarkets from 'modules/reporting/components/reporting-dispute-markets/reporting-dispute-markets'
import makePath from 'src/modules/routes/helpers/make-path'
import { ACCOUNT_DEPOSIT } from 'src/modules/routes/constants/views'
import { selectLoginAccount } from 'src/modules/auth/selectors/login-account'
import disputeMarkets from 'modules/reporting/selectors/select-dispute-markets'
import awaitingDisputeMarkets from 'modules/reporting/selectors/select-awaiting-dispute-markets'
import loadMarkets from 'modules/markets/actions/load-markets'
import { loadMarketsInfo } from 'modules/markets/actions/load-markets-info'
import { loadMarketsDisputeInfo } from 'modules/markets/actions/load-markets-dispute-info'
import marketDisputeOutcomes from 'modules/reporting/selectors/select-market-dispute-outcomes'
import logError from 'utils/log-error'

const mapStateToProps = (state, { history }) => {

  const loginAccount = selectLoginAccount(state)
  const disputableMarkets = disputeMarkets() || []
  const upcomingDisputableMarkets = awaitingDisputeMarkets() || []
  const disputeOutcomes = marketDisputeOutcomes() || {}

  return ({
    isLogged: state.isLogged,
    isConnected: state.connection.isConnected && state.universe.id != null,
    isMarketsLoaded: state.hasLoadedMarkets,
    doesUserHaveRep: (loginAccount.rep.value > 0),
    markets: disputableMarkets,
    upcomingMarkets: upcomingDisputableMarkets,
    marketsCount: disputableMarkets.length,
    upcomingMarketsCount: upcomingDisputableMarkets.length,
    isMobile: state.isMobile,
    navigateToAccountDepositHandler: () => history.push(makePath(ACCOUNT_DEPOSIT)),
<<<<<<< HEAD
    outcomes: disputeOutcomes,
    account: loginAccount.address,
=======
    isForking: state.universe.forkEndTime && state.universe.forkEndTime !== '0',
    forkEndTime: state.universe.forkEndTime,
    currentTime: state.blockchain.currentAugurTimestamp,
>>>>>>> 7000c5f1
  })
}

const mapDispatchToProps = dispatch => ({
  loadMarkets: () => dispatch(loadMarkets((err, marketIds) => {
    if (err) return logError(err)
    dispatch(loadMarketsInfo(marketIds))
    dispatch(loadMarketsDisputeInfo(marketIds))
  })),
})

const ReportingDisputeContainer = connect(mapStateToProps, mapDispatchToProps)(withRouter(ReportingDisputeMarkets))

export default ReportingDisputeContainer<|MERGE_RESOLUTION|>--- conflicted
+++ resolved
@@ -31,14 +31,11 @@
     upcomingMarketsCount: upcomingDisputableMarkets.length,
     isMobile: state.isMobile,
     navigateToAccountDepositHandler: () => history.push(makePath(ACCOUNT_DEPOSIT)),
-<<<<<<< HEAD
     outcomes: disputeOutcomes,
     account: loginAccount.address,
-=======
     isForking: state.universe.forkEndTime && state.universe.forkEndTime !== '0',
     forkEndTime: state.universe.forkEndTime,
     currentTime: state.blockchain.currentAugurTimestamp,
->>>>>>> 7000c5f1
   })
 }
 
