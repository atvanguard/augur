--- conflicted
+++ resolved
@@ -111,14 +111,11 @@
             location={p.location}
             history={p.history}
             cardStyle="single-card"
-<<<<<<< HEAD
             linkType={TYPE_VIEW}
-=======
             buttonText="View"
             showAdditionalDetailsToggle={s.showToggleDetails}
             showingDetails={s.showingDetails}
             toggleDetails={this.toggleDetails}
->>>>>>> 523fcac4
           />
         }
         { !isEmpty(p.market) && s.showingDetails &&
