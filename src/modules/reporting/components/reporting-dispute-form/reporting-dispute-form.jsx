/* eslint jsx-a11y/label-has-for: 0 */

import React, { Component } from 'react'
import PropTypes from 'prop-types'
import classNames from 'classnames'
import BigNumber from 'bignumber.js'

import { BINARY, SCALAR } from 'modules/markets/constants/market-types'
import { formatAttoRep } from 'utils/format-number'
import { ExclamationCircle as InputErrorIcon } from 'modules/common/components/icons'
import FormStyles from 'modules/common/less/form'
import Styles from 'modules/reporting/components/reporting-dispute-form/reporting-dispute-form.styles'
import ReportingDisputeProgress from 'modules/reporting/components/reporting-dispute-progress/reporting-dispute-progress'

export default class ReportingDisputeForm extends Component {

  static propTypes = {
    market: PropTypes.object.isRequired,
    updateState: PropTypes.func.isRequired,
    validations: PropTypes.object.isRequired,
    selectedOutcome: PropTypes.oneOfType([PropTypes.string, PropTypes.number]).isRequired,
    selectedOutcomeName: PropTypes.string.isRequired,
    currentOutcome: PropTypes.object.isRequired,
    disputeOutcomes: PropTypes.array.isRequired,
    disputeBondValue: PropTypes.number.isRequired,
<<<<<<< HEAD
=======
    disputeBondFormatted: PropTypes.string.isRequired,
    addUpdateAccountDispute: PropTypes.func.isRequired,
>>>>>>> 20ddccee
    stake: PropTypes.number,
    isMarketInValid: PropTypes.bool,
  }

  static checkStake(stake, updatedValidations) {
    if (stake === '' || stake == null || stake <= 0) {
      updatedValidations.stake = 'The stake field is required.'
    } else {
      delete updatedValidations.stake
    }
    return updatedValidations
  }

  constructor(props) {
    super(props)

    this.state = {
      outcomes: [],
      inputStake: '',
      inputSelectedOutcome: undefined,
      paddingBuffer: 0,
      maxRep: 0,
    }

    this.state.outcomes = this.props.market ? this.props.market.outcomes.slice() : []
    if (this.props.market && this.props.market.marketType === BINARY && this.props.market.outcomes.length === 1) {
      this.state.outcomes.push({ id: 0, name: 'No' })
    }

    this.state.outcomes.sort((a, b) => a.name - b.name)
    if (this.props.stake) this.state.inputStake = this.props.stake.toString()

    this.componentWillReceiveProps(this.props)

    if (this.props.selectedOutcome !== undefined) {
      if (!this.state.outcomes.find(o => o.id === this.props.selectedOutcome)) {
        this.state.inputSelectedOutcome = this.props.selectedOutcome
      }
      this.validateSavedValues()
    }
  }

  componentWillReceiveProps(nextProps) {
    if (nextProps.disputeOutcomes && nextProps.disputeOutcomes.length > 0) {
      this.state.outcomes = (nextProps.disputeOutcomes.filter(item => !item.tentativeWinning) || [])

      const outcome = this.state.outcomes.find(o => o.name === 'Indeterminate')
      if (outcome) outcome.name = 'Market Is Invalid'

      this.state.paddingBuffer = this.state.outcomes.reduce((p, i) => {
        const result = i.name.length > p ? i.name.length : p
        return result
      }, 0)

      if ((nextProps.selectedOutcome || typeof nextProps.selectedOutcome === 'number') && this.state.inputSelectedOutcome !== nextProps.selectedOutcome) {
        if (!this.state.outcomes.find(o => o.id === nextProps.selectedOutcome)) {
          this.state.inputSelectedOutcome = nextProps.selectedOutcome
        }
      }
    }
  }

  componentWillUnmount() {
    this.props.addUpdateAccountDispute({
      marketId: this.props.market.id,
      selectedOutcome: this.props.selectedOutcome,
      selectedOutcomeName: this.props.selectedOutcomeName,
      isMarketInValid: this.props.isMarketInValid,
      validations: this.props.validations,
    })
  }

  validateSavedValues() {
    if (this.props.market.marketType === SCALAR && this.state.inputSelectedOutcome !== undefined) {
      this.validateScalar(this.state.inputSelectedOutcome, 'outcome', this.props.market.minPrice, this.props.market.maxPrice, this.props.isMarketInValid)
    } else {
      this.validateOutcome(this.props.validations, this.props.selectedOutcome, this.props.selectedOutcomeName, this.props.isMarketInValid)
    }
  }

  validateStake(rawStake) {
    const updatedValidations = { ...this.props.validations }

    let stake = rawStake

    if (stake !== '' && !(stake instanceof BigNumber)) {
      stake = new BigNumber(rawStake)
      stake = stake.round(4)
    }

    ReportingDisputeForm.checkStake(stake, updatedValidations)

    this.setState({
      inputStake: stake ? stake.toNumber() : stake,
    })

    this.props.updateState({
      validations: updatedValidations,
      stake: stake ? stake.toNumber() : 0,
    })
  }

  validateOutcome(validations, selectedOutcome, selectedOutcomeName, isMarketInValid) {
    const updatedValidations = { ...validations }
    updatedValidations.selectedOutcome = true
    delete updatedValidations.err
    let isInvalid = isMarketInValid

    // outcome with id of .5 means invalid
    if (selectedOutcome === '0.5') isInvalid = true

    ReportingDisputeForm.checkStake(this.props.stake, updatedValidations)

    this.state.inputSelectedOutcome = undefined
    this.state.maxRep = this.calculateMaxRep(selectedOutcome)

    this.props.updateState({
      validations: updatedValidations,
      selectedOutcome,
      selectedOutcomeName: selectedOutcomeName.toString(),
      isMarketInValid: isInvalid,
    })
  }

  validateScalar(value, humanName, min, max, isInvalid) {
    const updatedValidations = { ...this.props.validations }

    if (isInvalid) {
      delete updatedValidations.err
      updatedValidations.selectedOutcome = true

    } else {
      const minValue = parseFloat(min)
      const maxValue = parseFloat(max)
      const valueValue = parseFloat(value)

      switch (true) {
        case value === '':
          updatedValidations.err = `The ${humanName} field is required.`
          break
        case isNaN(valueValue):
          updatedValidations.err = `The ${humanName} field is a number.`
          break
        case (valueValue > maxValue || valueValue < minValue):
          updatedValidations.err = `Please enter a ${humanName} between ${min} and ${max}.`
          break
        default:
          delete updatedValidations.err
          updatedValidations.selectedOutcome = true
          break
      }
    }

    ReportingDisputeForm.checkStake(this.props.stake, updatedValidations)

    this.state.inputSelectedOutcome = value

    this.state.maxRep = this.calculateMaxRep(value)

    this.props.updateState({
      validations: updatedValidations,
      selectedOutcome: value,
      selectedOutcomeName: value ? value.toString() : '',
      isMarketInValid: isInvalid,
    })
  }

  calculateMaxRep(selectedOutcome) {
    const outcome = this.props.disputeOutcomes.find((o) => {
      const result = o.id === selectedOutcome
      return result
    })

    const value = outcome ? outcome.stakeRemaining : this.props.disputeBondValue
    const BNValue = new BigNumber(value)
    return formatAttoRep(BNValue.toNumber(), { decimals: 4, roundUp: true }).formattedValue
  }


  render() {
    const p = this.props
    const s = this.state

    return (
      <ul className={classNames(Styles.ReportingDisputeForm__fields, FormStyles.Form__fields)}>
        <li>
          <label>
            <span>Tentative Winning Outcome</span>
          </label>
          <p>{p.currentOutcome.isInvalid ? 'Invalid' : p.currentOutcome.name }
            {p.market.marketType === SCALAR && !p.currentOutcome.isInvalid &&
              <label>{p.market.scalarDenomination}</label>
            }
          </p>

        </li>
        <li>
          <label>
            <span>Proposed Outcome</span>
          </label>
        </li>
        <li>
          <ul className={FormStyles['Form__radio-buttons--per-line']}>
            { s.outcomes.map(outcome => (
              <li key={outcome.id}>
                <button
                  className={classNames({ [`${FormStyles.active}`]: p.selectedOutcome === outcome.id })}
                  onClick={(e) => { this.validateOutcome(p.validations, outcome.id, outcome.name, false) }}
                >{outcome.name}
                </button>
                <ReportingDisputeProgress
                  key={outcome.id}
                  {...outcome}
                  isSelected={p.selectedOutcome === outcome.id}
                  paddingAmount={s.paddingBuffer - outcome.name.length}
                  stakeRemaining={outcome.stakeRemaining}
                  percentageComplete={outcome.percentageComplete}
                  percentageAccount={outcome.percentageAccount}
                  tentativeStake={p.stake}
                  bondSizeCurrent={outcome.bondSizeCurrent}
                  stakeCurrent={outcome.stakeCurrent}
                  accountStakeCurrent={outcome.accountStakeCurrent}
                />
              </li>
            ))
            }
            { p.market.marketType === SCALAR &&
              <li className={FormStyles['field--inline']}>
                <ul className={FormStyles['Form__radio-buttons--per-line-long']}>
                  <li>
                    <button
                      className={classNames({ [`${FormStyles.active}`]: s.inputSelectedOutcome !== undefined })}
                      onClick={(e) => { this.validateScalar('', 'selectedOutcome', p.market.minPrice, p.market.maxPrice, false) }}
                    />
                    <input
                      id="sr__input--outcome-scalar"
                      type="number"
                      min={p.market.minPrice}
                      max={p.market.maxPrice}
                      step={p.market.tickSize}
                      placeholder={p.market.scalarDenomination}
                      value={s.inputSelectedOutcome}
                      className={classNames({ [`${FormStyles['Form__error--field']}`]: p.validations.hasOwnProperty('err') && p.validations.selectedOutcome })}
                      onChange={(e) => { this.validateScalar(e.target.value, 'outcome', p.market.minPrice, p.market.maxPrice, false) }}
                    />
                  </li>
                  <li>
                    { p.validations.hasOwnProperty('err') &&
                      <span className={FormStyles.Form__error}>
                        {InputErrorIcon}{ p.validations.err }
                      </span>
                    }
                  </li>
                </ul>
              </li>
            }
          </ul>
        </li>
        <li className={FormStyles['field--short']}>
          <label>
            <span htmlFor="sr__input--stake">Deposit Stake</span>
          </label>
          <ul className={FormStyles['Form__radio-buttons--per-line-inline']}>
            <li>
              <input
                id="sr__input--stake"
                type="number"
                min="0"
                placeholder="0.0000 REP"
                value={s.inputStake}
                className={classNames({ [`${FormStyles['Form__error--field']}`]: p.validations.hasOwnProperty('stake') && p.validations.selectedOutcome })}
                onChange={(e) => { this.validateStake(e.target.value) }}
              />
              { p.selectedOutcomeName && p.selectedOutcomeName.length > 0 &&
                <button
                  className={FormStyles['button--inline']}
                  onClick={() => { this.validateStake(s.maxRep) }}
                >MAX
                </button>
              }
            </li>
            <li>
              { p.validations.hasOwnProperty('stake') && p.validations.stake.length &&
                <span className={FormStyles['Form__error--even']}>
                  {InputErrorIcon}{ p.validations.stake }
                </span>
              }
            </li>
          </ul>
        </li>
      </ul>
    )
  }
}<|MERGE_RESOLUTION|>--- conflicted
+++ resolved
@@ -23,11 +23,8 @@
     currentOutcome: PropTypes.object.isRequired,
     disputeOutcomes: PropTypes.array.isRequired,
     disputeBondValue: PropTypes.number.isRequired,
-<<<<<<< HEAD
-=======
     disputeBondFormatted: PropTypes.string.isRequired,
     addUpdateAccountDispute: PropTypes.func.isRequired,
->>>>>>> 20ddccee
     stake: PropTypes.number,
     isMarketInValid: PropTypes.bool,
   }
