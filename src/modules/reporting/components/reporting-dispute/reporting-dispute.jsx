--- conflicted
+++ resolved
@@ -27,18 +27,6 @@
     universe: PropTypes.string.isRequired,
     marketId: PropTypes.string.isRequired,
     isConnected: PropTypes.bool.isRequired,
-<<<<<<< HEAD
-    isMarketsLoaded: PropTypes.bool.isRequired,
-    loadMarkets: PropTypes.func.isRequired,
-    disputeRound: PropTypes.number.isRequired,
-    outcomes: PropTypes.object.isRequired,
-    account: PropTypes.string.isRequired,
-  }
-
-  componentWillMount() {
-    if (this.props.isConnected && !this.props.isMarketsLoaded) {
-      this.props.loadMarkets(this.props.account)
-=======
     isMarketLoaded: PropTypes.bool.isRequired,
     loadFullMarket: PropTypes.func.isRequired,
     submitMarketContribute: PropTypes.func.isRequired,
@@ -144,7 +132,6 @@
           gasEstimate: formatGasCostToEther(gasEstimateValue, { decimalsRounded: 4 }, gasPrice),
         })
       })
->>>>>>> e3e91627
     }
   }
 
@@ -157,31 +144,6 @@
         <Helmet>
           <title>Submit Dispute</title>
         </Helmet>
-<<<<<<< HEAD
-        <section className={Styles.ReportDispute}>
-          <ReportingHeader
-            heading="Dispute"
-            showReportingEndDate
-          />
-          { !p.doesUserHaveRep &&
-          <ReportDisputeNoRepState
-            btnText="Add Funds"
-            message="You have 0 REP available. Add funds to dispute markets or purchase participation tokens."
-            onClickHandler={p.navigateToAccountDepositHandler}
-          />}
-        </section>
-        { p.marketsCount > 0 &&
-            p.markets.map(market =>
-              (<DisputeMarketCard
-                key={market.id}
-                market={market}
-                disputeRound={p.disputeRound}
-                isMobile={p.isMobile}
-                location={p.location}
-                history={p.history}
-                outcomes={p.outcomes}
-              />))
-=======
         { !isEmpty(p.market) &&
         <MarketPreview
           {...p.market}
@@ -196,7 +158,6 @@
           toggleDetails={this.toggleDetails}
           disputeRound={s.disputeRound}
         />
->>>>>>> e3e91627
         }
         { !isEmpty(p.market) && s.showingDetails &&
           <div className={Styles[`ReportingReportMarket__details-container-wrapper`]}>
@@ -213,22 +174,6 @@
             </div>
           </div>
         }
-<<<<<<< HEAD
-        <article className={MarketsHeaderStyles.MarketsHeader}>
-          <h4 className={MarketsHeaderStyles.MarketsHeader__subheading}>Upcoming Dispute Window</h4>
-        </article>
-        {p.upcomingMarketsCount > 0 &&
-            p.upcomingMarkets.map(market =>
-              (<DisputeMarketCard
-                key={market.id}
-                market={market}
-                disputeRound={p.disputeRound}
-                isMobile={p.isMobile}
-                location={p.location}
-                history={p.history}
-                outcomes={p.outcomes}
-              />))
-=======
         { !isEmpty(p.market) &&
           <article className={FormStyles.Form}>
             { s.currentStep === 0 &&
@@ -268,7 +213,7 @@
                 className={classNames(FormStyles.Form__next, { [`${FormStyles['hide-button']}`]: s.currentStep === 1 })}
                 disabled={!Object.keys(s.validations).every(key => s.validations[key] === true)}
                 onClick={Object.keys(s.validations).every(key => s.validations[key] === true) ? this.nextPage : undefined}
-              >Report
+              >Review
               </button>
               { s.currentStep === 1 &&
               <button
@@ -279,7 +224,6 @@
               }
             </div>
           </article>
->>>>>>> e3e91627
         }
         { isEmpty(p.market) &&
           <div className={Styles.NullState}>
