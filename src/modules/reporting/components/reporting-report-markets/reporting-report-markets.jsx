import React from 'react'

import { Helmet } from 'react-helmet'
import PropTypes from 'prop-types'

import ReportingHeader from 'modules/reporting/containers/reporting-header'
import MarketPreview from 'src/modules/reporting/containers/market-preview'

import Styles from './reporting-report-markets.styles'

export const NoMarketsFound = ({ message }) => (
  <article className={Styles.NoMarketsFound}>
    <section className={Styles.NoMarketsFound__message}>{message}</section>
  </article>
)

NoMarketsFound.propTypes = {
  message: PropTypes.string.isRequired,
}

export const ReportSection = ({
  title, items, buttonText='Report', emptyMessage,
}) => {
  let theChildren
  if (items.length === 0) {
    theChildren = <NoMarketsFound message={emptyMessage} key={title} />
  } else {
<<<<<<< HEAD
    theChildren = items.sort((a, b) => a.endTime.timestamp - b.endTime.timestamp)
      .map(item => (<MarketPreview key={item.id} buttonText={buttonText} {...item} />))
=======
    theChildren = items.map(item => (<MarketPreview key={item.id} buttonText={buttonText} {...item} />))
>>>>>>> b999f19c
  }

  return (
    <article className={Styles.ReportSection}>
      <h4 className={Styles.ReportSection__heading}>{title}</h4>
      <section>
        {theChildren}
      </section>
    </article>
  )
}

ReportSection.propTypes = {
  buttonText: PropTypes.string,
  emptyMessage: PropTypes.string.isRequired,
  title: PropTypes.string.isRequired,
  items: PropTypes.arrayOf(PropTypes.object),
}

class ReportingReporting extends React.Component {
  componentDidMount() {
    const { loadReporting } = this.props
    loadReporting()
  }

  render() {
    const { markets } = this.props
    const {
      designated,
      open,
      upcoming,
    } = markets

    return (
      <section>
        <Helmet>
          <title>Reporting: Markets</title>
        </Helmet>
        <ReportingHeader
          heading="Markets"
        />
        <ReportSection title="Designated Reporting" items={designated} emptyMessage="There are no markets available for you to report on. " />
        <ReportSection title="Open Reporting" items={open} emptyMessage="There are no markets in Open Reporting." />
        <ReportSection title="Upcoming Reporting" items={upcoming} buttonText="View" emptyMessage="There are no upcoming markets for you to report on." />
      </section>
    )
  }
}

ReportingReporting.propTypes = {
  markets: PropTypes.object.isRequired,
  loadReporting: PropTypes.func.isRequired,
}

export default ReportingReporting<|MERGE_RESOLUTION|>--- conflicted
+++ resolved
@@ -25,12 +25,7 @@
   if (items.length === 0) {
     theChildren = <NoMarketsFound message={emptyMessage} key={title} />
   } else {
-<<<<<<< HEAD
-    theChildren = items.sort((a, b) => a.endTime.timestamp - b.endTime.timestamp)
-      .map(item => (<MarketPreview key={item.id} buttonText={buttonText} {...item} />))
-=======
     theChildren = items.map(item => (<MarketPreview key={item.id} buttonText={buttonText} {...item} />))
->>>>>>> b999f19c
   }
 
   return (
