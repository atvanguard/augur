export const BUY = 'buy';
export const SELL = 'sell';

export const BID = 'bid';
export const ASK = 'ask';

export const SHORT_SELL = 'short_sell';
export const SHORT_SELL_RISKY = 'short_sell_risky';

export const CREATE_MARKET = 'create_market';
export const SUBMIT_REPORT = 'submit_report';
export const GENERATE_ORDER_BOOK = 'generate_order_book';

export const REGISTER_ACCOUNT = 'register_account';
export const FUND_ACCOUNT = 'fund_account';
<<<<<<< HEAD
export const TRANSFER_FUNDS = 'transfer_funds';
=======

export const CANCEL_ORDER = 'cancel_order';
>>>>>>> 1f7878e7
<|MERGE_RESOLUTION|>--- conflicted
+++ resolved
@@ -13,9 +13,6 @@
 
 export const REGISTER_ACCOUNT = 'register_account';
 export const FUND_ACCOUNT = 'fund_account';
-<<<<<<< HEAD
 export const TRANSFER_FUNDS = 'transfer_funds';
-=======
 
-export const CANCEL_ORDER = 'cancel_order';
->>>>>>> 1f7878e7
+export const CANCEL_ORDER = 'cancel_order';