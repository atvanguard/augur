--- conflicted
+++ resolved
@@ -21,7 +21,6 @@
           <span className="property-value">{outcomeName} (<ValueDenomination {...p.result.proportionCorrect} />)</span>
         </li>
 				}
-<<<<<<< HEAD
 				{p.type === 'categorical' && outcomeName &&
 					<li className="property outcome">
 						<span className="property-label">result</span>
@@ -33,25 +32,6 @@
 						<span className="property-label">result</span>
 						<span className="property-value">{p.reportedOutcome}</span>
 					</li>
-=======
-        {p.type !== 'binary' && outcomeName &&
-        <li className="property outcome">
-          <span className="property-label">result</span>
-          <span className="property-value">{outcomeName}</span>
-        </li>
-				}
-        {p.type === 'binary' && !outcomeName && p.reportedOutcome &&
-        <li className="property outcome">
-          <span className="property-label">result</span>
-          <span className="property-value">{p.reportedOutcome} (<ValueDenomination {...p.result.proportionCorrect} />)</span>
-        </li>
-				}
-        {p.type !== 'binary' && !outcomeName && p.reportedOutcome &&
-        <li className="property outcome">
-          <span className="property-label">result</span>
-          <span className="property-value">{p.reportedOutcome}</span>
-        </li>
->>>>>>> a91e88c9
 				}
         {p.author != null &&
         <li className="property author">
