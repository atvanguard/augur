--- conflicted
+++ resolved
@@ -46,12 +46,7 @@
 
 					{!!p.marketLink &&
 						<div className="buttons">
-<<<<<<< HEAD
 							<Link {...p.marketLink} className={classnames('button', p.marketLink.className)}>{p.marketLink.text}</Link>
-							<Link {...p.marketLink} className={classnames('button', p.marketLink.className)}>{p.marketLink.text}</Link>
-=======
-							<Link { ...p.marketLink } className={ classnames('button', p.marketLink.className) }>{ p.marketLink.text }</Link>
->>>>>>> 470d22b6
 						</div>
 					}
 				</div>
