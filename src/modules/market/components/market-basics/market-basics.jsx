--- conflicted
+++ resolved
@@ -62,35 +62,10 @@
         </Link> :
         <span className="market-description">{p.description}</span>
       }
-<<<<<<< HEAD
       */}
     </article>
   );
 };
-=======
-    </div> */}
-
-    {/*
-    {p.id && p.formattedDescription ?
-      <Link
-        to={{
-          pathname: makePath(MARKET),
-          search: makeQuery({
-            [MARKET_DESCRIPTION_PARAM_NAME]: p.formattedDescription,
-            [MARKET_ID_PARAM_NAME]: p.id
-          })
-        }}
-        className="market-description"
-      >
-        {p.description}
-      </Link> :
-      <span className="market-description">{p.description}</span>
-    }
-
-    <MarketProperties {...p} /> */}
-  </article>
-)
->>>>>>> 9b125d1b
 
 MarketBasics.propTypes = {
   isLogged: PropTypes.bool.isRequired,
