--- conflicted
+++ resolved
@@ -86,10 +86,7 @@
                     </div>
                   )
                 } else {
-<<<<<<< HEAD
-=======
                   // TODO -- clean this up
->>>>>>> 9e245eb4
                   data = dataKey ? getValue(dataRow, dataKey) : null
                 }
 
