import React, { Component } from 'react'
import PropTypes from 'prop-types'
import { Helmet } from 'react-helmet'

import MarketActive from 'modules/market/components/market-active'
import MarketReported from 'modules/market/components/market-reported'
import NullStateMessage from 'modules/common/components/null-state-message'

import parseMarketTitle from 'modules/market/helpers/parse-market-title'
import parseQuery from 'modules/routes/helpers/parse-query'
import getValue from 'utils/get-value'
<<<<<<< HEAD
import { abi } from 'services/augurjs'
=======
import speedomatic from 'speedomatic'
>>>>>>> 4e88a616

import { MARKET_ID_PARAM_NAME } from 'modules/routes/constants/param-names'

export default class MarketView extends Component {
  static propTypes = {
    isConnected: PropTypes.bool.isRequired,
    location: PropTypes.object.isRequired,
    updateSelectedMarketID: PropTypes.func.isRequired,
    clearSelectedMarketID: PropTypes.func.isRequired,
    loadFullMarket: PropTypes.func.isRequired,
    market: PropTypes.object.isRequired
  }

  constructor(props) {
    super(props)

    this.state = {
      isAvailable: getValue(props, 'market.id'),
      isOpen: getValue(props, 'market.isOpen'),
      marketId: null
    }
  }

  componentWillMount() {
<<<<<<< HEAD
    const marketId = abi.format_int256(parseQuery(this.props.location.search)[MARKET_ID_PARAM_NAME])
=======
    const marketId = speedomatic.formatInt256(parseQuery(this.props.location.search)[MARKET_ID_PARAM_NAME])
>>>>>>> 4e88a616

    this.props.updateSelectedMarketID(marketId)
    this.setState({ marketId })

<<<<<<< HEAD
    if (this.props.isConnected && getValue(this.props, 'branch.id') && marketId) this.props.loadFullMarket(marketId)
=======
    if (this.props.isConnected && getValue(this.props, 'universe.id') && marketId) this.props.loadFullMarket(marketId)
>>>>>>> 4e88a616
  }

  componentWillReceiveProps(nextProps) {
    if (getValue(this.props, 'market.id') !== getValue(nextProps, 'market.id')) this.setState({ isAvailable: getValue(nextProps, 'market.id') })
    if (getValue(this.props, 'market.isOpen') !== getValue(nextProps, 'market.isOpen')) this.setState({ isOpen: getValue(nextProps, 'market.isOpen') })
  }

  componentWillUpdate(nextProps, nextState) {
    if (
      (
        this.props.isConnected !== nextProps.isConnected ||
        getValue(this.props, 'universe.id') !== getValue(nextProps, 'universe.id') ||
        this.state.marketId !== nextState.marketId
      ) &&
      nextProps.isConnected &&
      getValue(nextProps, 'universe.id') !== null &&
      nextState.marketId !== null
    ) {
      this.props.loadFullMarket(nextState.marketId)
    }
  }

  componentWillUnmount() {
    this.props.clearSelectedMarketID()
  }

  render() {
    const p = this.props
    const s = this.state

    return (
      <section id="market_view">
        {!s.isAvailable && <NullStateMessage message={'No Market Data'} />}

        {s.isAvailable &&
          <Helmet>
            <title>{parseMarketTitle(p.market.description)}</title>
          </Helmet>
        }

        {s.isAvailable && s.isOpen &&
          <MarketActive
            {...p}
            isSnitchTabVisible={getValue(p, 'market.isSnitchTabVisible')}
            isReportTabVisible={getValue(p, 'market.isReportTabVisible')}
            isPendingReport={getValue(p, 'market.isPendingReport')}
          />
        }

        {s.isAvailable && !s.isOpen && <MarketReported {...p} />}
      </section>
    )
  }
}<|MERGE_RESOLUTION|>--- conflicted
+++ resolved
@@ -9,11 +9,7 @@
 import parseMarketTitle from 'modules/market/helpers/parse-market-title'
 import parseQuery from 'modules/routes/helpers/parse-query'
 import getValue from 'utils/get-value'
-<<<<<<< HEAD
-import { abi } from 'services/augurjs'
-=======
 import speedomatic from 'speedomatic'
->>>>>>> 4e88a616
 
 import { MARKET_ID_PARAM_NAME } from 'modules/routes/constants/param-names'
 
@@ -38,20 +34,12 @@
   }
 
   componentWillMount() {
-<<<<<<< HEAD
-    const marketId = abi.format_int256(parseQuery(this.props.location.search)[MARKET_ID_PARAM_NAME])
-=======
     const marketId = speedomatic.formatInt256(parseQuery(this.props.location.search)[MARKET_ID_PARAM_NAME])
->>>>>>> 4e88a616
 
     this.props.updateSelectedMarketID(marketId)
     this.setState({ marketId })
 
-<<<<<<< HEAD
-    if (this.props.isConnected && getValue(this.props, 'branch.id') && marketId) this.props.loadFullMarket(marketId)
-=======
     if (this.props.isConnected && getValue(this.props, 'universe.id') && marketId) this.props.loadFullMarket(marketId)
->>>>>>> 4e88a616
   }
 
   componentWillReceiveProps(nextProps) {
