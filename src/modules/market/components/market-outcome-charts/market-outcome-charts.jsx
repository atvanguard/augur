import React, { Component } from 'react'
import PropTypes from 'prop-types'

import CustomPropTypes from 'utils/custom-prop-types'

import MarketOutcomeChartsHeader from 'modules/market/components/market-outcome-charts--header/market-outcome-charts--header'
import MarketOutcomeCandlestick from 'modules/market/components/market-outcome-charts--candlestick/market-outcome-charts--candlestick'
import MarketOutcomeDepth from 'modules/market/components/market-outcome-charts--depth/market-outcome-charts--depth'
import MarketOutcomeOrderBook from 'modules/market/components/market-outcome-charts--orders/market-outcome-charts--orders'
import MarketOutcomeMidpoint from 'modules/market/components/market-outcome-charts--midpoint/market-outcome-charts--midpoint'

import Styles from 'modules/market/components/market-outcome-charts/market-outcome-charts.styles'

export default class MarketOutcomeCharts extends Component {
  static propTypes = {
<<<<<<< HEAD
    priceTimeSeries: PropTypes.array.isRequired,
    minPrice: CustomPropTypes.bigNumber, /* required */
    maxPrice: CustomPropTypes.bigNumber, /* required */
=======
    minPrice: PropTypes.number.isRequired,
    maxPrice: PropTypes.number.isRequired,
>>>>>>> b91a79f3
    orderBook: PropTypes.object.isRequired,
    orderBookKeys: PropTypes.object.isRequired,
    marketDepth: PropTypes.object.isRequired,
    selectedOutcome: PropTypes.string.isRequired,
    currentTimestamp: PropTypes.number.isRequired,
    updateSeletedOrderProperties: PropTypes.func.isRequired,
    hasPriceHistory: PropTypes.bool,
    hasOrders: PropTypes.bool.isRequired,
    priceTimeSeries: PropTypes.array,
    excludeCandlestick: PropTypes.bool,
    currentBlock: PropTypes.number,
  }

  constructor(props) {
    super(props)

    this.state = {
      selectedPeriod: {},
      hoveredPeriod: {},
      hoveredDepth: [],
      hoveredPrice: null,
      fixedPrecision: 4,
      sharedChartMargins: {
        top: 0,
        bottom: 30,
      },
      chartWidths: {
        candle: 0,
        orders: 0,
      },
    }

    this.updateHoveredPeriod = this.updateHoveredPeriod.bind(this)
    this.updateHoveredPrice = this.updateHoveredPrice.bind(this)
    this.updatePrecision = this.updatePrecision.bind(this)
    this.updateHoveredDepth = this.updateHoveredDepth.bind(this)
    this.updateSelectedPeriod = this.updateSelectedPeriod.bind(this)
    this.updateChartWidths = this.updateChartWidths.bind(this)
  }

  componentDidMount() {
    this.updateChartWidths()

    window.addEventListener('resize', this.updateChartWidths)
  }

  componentWillUnmount() {
    window.removeEventListener('resize', this.updateChartWidths)
  }

  updateHoveredPeriod(hoveredPeriod) {
    this.setState({
      hoveredPeriod,
    })
  }

  updateHoveredDepth(hoveredDepth) {
    this.setState({
      hoveredDepth,
    })
  }

  updateHoveredPrice(hoveredPrice) {
    this.setState({
      hoveredPrice,
    })
  }

  updateSelectedPeriod(selectedPeriod) {
    this.setState({
      selectedPeriod,
    })
  }

  updatePrecision(isIncreasing) {
    let { fixedPrecision } = this.state

    if (isIncreasing) {
      fixedPrecision += 1
    } else {
      fixedPrecision = fixedPrecision - 1 < 0 ? 0 : fixedPrecision -= 1
    }

    return this.setState({ fixedPrecision })
  }

  updateChartWidths() { // NOTE -- utilized for the midpoint component's null state rendering
    this.setState({
      chartWidths: {
        candle: this.candlestickContainer ? this.candlestickContainer.clientWidth : 0,
        orders: this.ordersContainer ? this.ordersContainer.clientWidth : 0,
      },
    })
  }

  render() {
    const {
      currentBlock,
      currentTimestamp,
      hasOrders,
      hasPriceHistory,
      marketDepth,
      maxPrice,
      minPrice,
      orderBook,
      orderBookKeys,
      priceTimeSeries,
      selectedOutcome,
      updateSeletedOrderProperties,
      excludeCandlestick,
    } = this.props
    const s = this.state

    return (
      <section className={Styles.MarketOutcomeCharts}>
        <MarketOutcomeChartsHeader
          excludeCandlestick={excludeCandlestick}
          priceTimeSeries={priceTimeSeries}
          selectedOutcome={selectedOutcome}
          hoveredPeriod={s.hoveredPeriod}
          hoveredDepth={s.hoveredDepth}
          fixedPrecision={s.fixedPrecision}
          updatePrecision={this.updatePrecision}
          updateSelectedPeriod={this.updateSelectedPeriod}
        />
        <div className={Styles.MarketOutcomeCharts__Charts}>
          <div
            ref={(candlestickContainer) => { this.candlestickContainer = candlestickContainer }}
            className={Styles.MarketOutcomeCharts__candlestick}
          >
            <MarketOutcomeCandlestick
              sharedChartMargins={s.sharedChartMargins}
              priceTimeSeries={priceTimeSeries}
              currentBlock={currentBlock}
              currentTimestamp={currentTimestamp}
              selectedPeriod={s.selectedPeriod}
              fixedPrecision={s.fixedPrecision}
              orderBookKeys={orderBookKeys}
              marketMax={maxPrice}
              marketMin={minPrice}
              hoveredPrice={s.hoveredPrice}
              updateHoveredPrice={this.updateHoveredPrice}
              updateHoveredPeriod={this.updateHoveredPeriod}
              updateSeletedOrderProperties={updateSeletedOrderProperties}
            />
          </div>
          <div
            ref={(ordersContainer) => { this.ordersContainer = ordersContainer }}
            className={Styles.MarketOutcomeCharts__orders}
          >
            <div className={Styles.MarketOutcomeCharts__depth}>
              <MarketOutcomeDepth
                priceTimeSeries={priceTimeSeries}
                sharedChartMargins={s.sharedChartMargins}
                fixedPrecision={s.fixedPrecision}
                orderBookKeys={orderBookKeys}
                marketDepth={marketDepth}
                marketMax={maxPrice}
                marketMin={minPrice}
                hoveredPrice={s.hoveredPrice}
                updateHoveredPrice={this.updateHoveredPrice}
                updateHoveredDepth={this.updateHoveredDepth}
                updateSeletedOrderProperties={updateSeletedOrderProperties}
              />
            </div>
            <div className={Styles.MarketOutcomeCharts__orderbook}>
              <MarketOutcomeOrderBook
                sharedChartMargins={s.sharedChartMargins}
                fixedPrecision={s.fixedPrecision}
                orderBook={orderBook}
                marketMidpoint={orderBookKeys.mid}
                hoveredPrice={s.hoveredPrice}
                updateHoveredPrice={this.updateHoveredPrice}
                updateSeletedOrderProperties={updateSeletedOrderProperties}
              />
            </div>
          </div>
          <MarketOutcomeMidpoint
            excludeCandlestick={excludeCandlestick}
            hasPriceHistory={hasPriceHistory}
            hasOrders={hasOrders}
            chartWidths={s.chartWidths}
            orderBookKeys={orderBookKeys}
            sharedChartMargins={s.sharedChartMargins}
            fixedPrecision={s.fixedPrecision}
          />
        </div>
      </section>
    )
  }
}<|MERGE_RESOLUTION|>--- conflicted
+++ resolved
@@ -13,14 +13,8 @@
 
 export default class MarketOutcomeCharts extends Component {
   static propTypes = {
-<<<<<<< HEAD
-    priceTimeSeries: PropTypes.array.isRequired,
     minPrice: CustomPropTypes.bigNumber, /* required */
     maxPrice: CustomPropTypes.bigNumber, /* required */
-=======
-    minPrice: PropTypes.number.isRequired,
-    maxPrice: PropTypes.number.isRequired,
->>>>>>> b91a79f3
     orderBook: PropTypes.object.isRequired,
     orderBookKeys: PropTypes.object.isRequired,
     marketDepth: PropTypes.object.isRequired,
