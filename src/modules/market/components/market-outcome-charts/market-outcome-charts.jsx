import React, { Component } from 'react'
import PropTypes from 'prop-types'
import classNames from 'classnames'
import ScrollSnap from 'scroll-snap'

<<<<<<< HEAD
=======
import CustomPropTypes from 'utils/custom-prop-types'

import MarketOutcomeChartsHeader from 'modules/market/components/market-outcome-charts--header/market-outcome-charts--header'
>>>>>>> 4859aa5d
import MarketOutcomeCandlestick from 'modules/market/components/market-outcome-charts--candlestick/market-outcome-charts--candlestick'
import MarketOutcomeDepth from 'modules/market/components/market-outcome-charts--depth/market-outcome-charts--depth'
import MarketOutcomeOrderBook from 'modules/market/components/market-outcome-charts--orders/market-outcome-charts--orders'
import MarketOutcomeMidpoint from 'modules/market/components/market-outcome-charts--midpoint/market-outcome-charts--midpoint'

import Styles from 'modules/market/components/market-outcome-charts/market-outcome-charts.styles'

export default class MarketOutcomeCharts extends Component {
  static propTypes = {
<<<<<<< HEAD
    isMobile: PropTypes.bool.isRequired,
    minPrice: PropTypes.number.isRequired,
    maxPrice: PropTypes.number.isRequired,
=======
    minPrice: CustomPropTypes.bigNumber, /* required */
    maxPrice: CustomPropTypes.bigNumber, /* required */
>>>>>>> 4859aa5d
    orderBook: PropTypes.object.isRequired,
    orderBookKeys: PropTypes.object.isRequired,
    marketDepth: PropTypes.object.isRequired,
    selectedOutcome: PropTypes.string.isRequired,
<<<<<<< HEAD
=======
    currentTimestamp: PropTypes.number.isRequired,
>>>>>>> 4859aa5d
    updateSeletedOrderProperties: PropTypes.func.isRequired,
    hasPriceHistory: PropTypes.bool,
    hasOrders: PropTypes.bool.isRequired,
    priceTimeSeries: PropTypes.array,
    excludeCandlestick: PropTypes.bool,
    currentBlock: PropTypes.number,
  }

  constructor(props) {
    super(props)

    this.snapConfig = {
      scrollSnapDestination: '100% 0%',
      scrollTime: 300,
    }

    this.snapScroller = null

    this.state = {
      selectedPeriod: {},
      hoveredPeriod: {},
      hoveredDepth: [],
      hoveredPrice: null,
      fixedPrecision: 4,
      sharedChartMargins: {
        top: 0,
        bottom: 30,
      },
      chartWidths: {
        candle: 0,
        orders: 0,
      },
      chartHeight: 0,
    }

    this.updateHoveredPeriod = this.updateHoveredPeriod.bind(this)
    this.updateHoveredPrice = this.updateHoveredPrice.bind(this)
    this.updatePrecision = this.updatePrecision.bind(this)
    this.updateHoveredDepth = this.updateHoveredDepth.bind(this)
    this.updateSelectedPeriod = this.updateSelectedPeriod.bind(this)
    this.updateChartWidths = this.updateChartWidths.bind(this)
    this.snapScrollHandler = this.snapScrollHandler.bind(this)
    this.updateChartHeaderHeight = this.updateChartHeaderHeight.bind(this)
  }

  componentDidMount() {
    this.updateChartWidths()

    this.snapScrollHandler()

    window.addEventListener('resize', this.updateChartWidths)
  }

  componentDidUpdate(prevProps, prevState) {
    if (
      this.props.isMobile &&
      prevProps.isMobile !== this.props.isMobile
    ) {
      this.snapScrollHandler()
    }
  }

  componentWillUnmount() {
    window.removeEventListener('resize', this.updateChartWidths)
  }

  updateHoveredPeriod(hoveredPeriod) {
    this.setState({
      hoveredPeriod,
    })
  }

  updateHoveredDepth(hoveredDepth) {
    this.setState({
      hoveredDepth,
    })
  }

  updateHoveredPrice(hoveredPrice) {
    this.setState({
      hoveredPrice,
    })
  }

  updateSelectedPeriod(selectedPeriod) {
    this.setState({
      selectedPeriod,
    })
  }

  updatePrecision(isIncreasing) {
    let { fixedPrecision } = this.state

    if (isIncreasing) {
      fixedPrecision += 1
    } else {
      fixedPrecision = fixedPrecision - 1 < 0 ? 0 : fixedPrecision -= 1
    }

    return this.setState({ fixedPrecision })
  }

  updateChartWidths() { // NOTE -- utilized for the midpoint component's null state rendering
    this.setState({
      chartWidths: {
        candle: this.candlestickContainer ? this.candlestickContainer.clientWidth : 0,
        orders: this.ordersContainer ? this.ordersContainer.clientWidth : 0,
      },
    })
  }

  updateChartHeaderHeight(headerHeight) {
    this.setState({
      headerHeight,
    })
  }

  snapScrollHandler() {
    if (
      this.snapScroller === null &&
      this.charts != null &&
      this.snapConfig != null
    ) {
      this.snapScroller = new ScrollSnap(this.charts, this.snapConfig)
    }

    if (this.snapScroller != null) {
      if (this.props.isMobile) {
        this.snapScroller.bind((o, t) => { console.log('o, t -- ', o, t) })
      } else {
        this.snapScroller.unbind()
      }
    }
  }

  render() {
    const {
      currentBlock,
      currentTimestamp,
      hasOrders,
      hasPriceHistory,
      marketDepth,
      maxPrice,
      minPrice,
      orderBook,
      orderBookKeys,
      priceTimeSeries,
      updateSeletedOrderProperties,
      excludeCandlestick,
<<<<<<< HEAD
      isMobile,
=======
>>>>>>> 4859aa5d
    } = this.props
    const s = this.state

    // const isMobile = true

    // console.log('isMobile -- ', isMobile)

    // <MarketOutcomeChartsHeader
    //   excludeCandlestick={excludeCandlestick}
    //   priceTimeSeries={priceTimeSeries}
    //   selectedOutcome={selectedOutcome}
    //   hoveredPeriod={s.hoveredPeriod}
    //   hoveredDepth={s.hoveredDepth}
    //   fixedPrecision={s.fixedPrecision}
    //   updatePrecision={this.updatePrecision}
    //   updateSelectedPeriod={this.updateSelectedPeriod}
    // />

    return (
      <section className={Styles.MarketOutcomeCharts}>
<<<<<<< HEAD
        <div
          ref={(charts) => { this.charts = charts }}
          className={classNames(Styles.MarketOutcomeCharts__charts, {
            [Styles['MarketOutcomeCharts__charts--mobile']]: isMobile,
          })}
        >
          {excludeCandlestick ||
            <div
              ref={(candlestickContainer) => { this.candlestickContainer = candlestickContainer }}
              className={classNames(Styles.MarketOutcomeCharts__candlestick, {
                [Styles['MarketOutcomeCharts__candlestick--mobile']]: isMobile,
              })}
            >
              <MarketOutcomeCandlestick
                sharedChartMargins={s.sharedChartMargins}
                priceTimeSeries={priceTimeSeries}
                currentBlock={currentBlock}
                selectedPeriod={s.selectedPeriod}
                fixedPrecision={s.fixedPrecision}
                orderBookKeys={orderBookKeys}
                marketMax={maxPrice}
                marketMin={minPrice}
                hoveredPrice={s.hoveredPrice}
                hoveredPeriod={s.hoveredPeriod}
                updateHoveredPrice={this.updateHoveredPrice}
                updateHoveredPeriod={this.updateHoveredPeriod}
                updateSelectedPeriod={this.updateSelectedPeriod}
                updateSeletedOrderProperties={updateSeletedOrderProperties}
                updateChartHeaderHeight={this.updateChartHeaderHeight}
              />
            </div>
          }
=======
        <MarketOutcomeChartsHeader
          excludeCandlestick={excludeCandlestick}
          priceTimeSeries={priceTimeSeries}
          selectedOutcome={selectedOutcome}
          hoveredPeriod={s.hoveredPeriod}
          hoveredDepth={s.hoveredDepth}
          fixedPrecision={s.fixedPrecision}
          updatePrecision={this.updatePrecision}
          updateSelectedPeriod={this.updateSelectedPeriod}
        />
        <div className={Styles.MarketOutcomeCharts__Charts}>
          <div
            ref={(candlestickContainer) => { this.candlestickContainer = candlestickContainer }}
            className={Styles.MarketOutcomeCharts__candlestick}
          >
            <MarketOutcomeCandlestick
              sharedChartMargins={s.sharedChartMargins}
              priceTimeSeries={priceTimeSeries}
              currentBlock={currentBlock}
              currentTimestamp={currentTimestamp}
              selectedPeriod={s.selectedPeriod}
              fixedPrecision={s.fixedPrecision}
              orderBookKeys={orderBookKeys}
              marketMax={maxPrice}
              marketMin={minPrice}
              hoveredPrice={s.hoveredPrice}
              updateHoveredPrice={this.updateHoveredPrice}
              updateHoveredPeriod={this.updateHoveredPeriod}
              updateSeletedOrderProperties={updateSeletedOrderProperties}
            />
          </div>
>>>>>>> 4859aa5d
          <div
            ref={(ordersContainer) => { this.ordersContainer = ordersContainer }}
            className={classNames(Styles.MarketOutcomeCharts__orders, {
              [Styles['MarketOutcomeCharts__orders--mobile']]: isMobile,
            })}
          >
            <div className={Styles.MarketOutcomeCharts__depth}>
              <MarketOutcomeDepth
                priceTimeSeries={priceTimeSeries}
                sharedChartMargins={s.sharedChartMargins}
                fixedPrecision={s.fixedPrecision}
                orderBookKeys={orderBookKeys}
                marketDepth={marketDepth}
                marketMax={maxPrice}
                marketMin={minPrice}
                hoveredPrice={s.hoveredPrice}
                hoveredDepth={s.hoveredDepth}
                updateHoveredPrice={this.updateHoveredPrice}
                updateHoveredDepth={this.updateHoveredDepth}
                updateSeletedOrderProperties={updateSeletedOrderProperties}
              />
            </div>
            <div className={Styles.MarketOutcomeCharts__orderbook}>
              <MarketOutcomeOrderBook
                sharedChartMargins={s.sharedChartMargins}
                fixedPrecision={s.fixedPrecision}
                orderBook={orderBook}
                marketMidpoint={orderBookKeys.mid}
                hoveredPrice={s.hoveredPrice}
                updateHoveredPrice={this.updateHoveredPrice}
                updatePrecision={this.updatePrecision}
                updateSeletedOrderProperties={updateSeletedOrderProperties}
              />
            </div>
          </div>
          <MarketOutcomeMidpoint
            excludeCandlestick={excludeCandlestick}
            hasPriceHistory={hasPriceHistory}
            hasOrders={hasOrders}
            chartWidths={s.chartWidths}
            headerHeight={s.headerHeight}
            orderBookKeys={orderBookKeys}
            sharedChartMargins={s.sharedChartMargins}
            fixedPrecision={s.fixedPrecision}
          />
        </div>
      </section>
    )
  }
}<|MERGE_RESOLUTION|>--- conflicted
+++ resolved
@@ -3,12 +3,8 @@
 import classNames from 'classnames'
 import ScrollSnap from 'scroll-snap'
 
-<<<<<<< HEAD
-=======
 import CustomPropTypes from 'utils/custom-prop-types'
 
-import MarketOutcomeChartsHeader from 'modules/market/components/market-outcome-charts--header/market-outcome-charts--header'
->>>>>>> 4859aa5d
 import MarketOutcomeCandlestick from 'modules/market/components/market-outcome-charts--candlestick/market-outcome-charts--candlestick'
 import MarketOutcomeDepth from 'modules/market/components/market-outcome-charts--depth/market-outcome-charts--depth'
 import MarketOutcomeOrderBook from 'modules/market/components/market-outcome-charts--orders/market-outcome-charts--orders'
@@ -18,22 +14,14 @@
 
 export default class MarketOutcomeCharts extends Component {
   static propTypes = {
-<<<<<<< HEAD
     isMobile: PropTypes.bool.isRequired,
-    minPrice: PropTypes.number.isRequired,
-    maxPrice: PropTypes.number.isRequired,
-=======
     minPrice: CustomPropTypes.bigNumber, /* required */
     maxPrice: CustomPropTypes.bigNumber, /* required */
->>>>>>> 4859aa5d
     orderBook: PropTypes.object.isRequired,
     orderBookKeys: PropTypes.object.isRequired,
     marketDepth: PropTypes.object.isRequired,
     selectedOutcome: PropTypes.string.isRequired,
-<<<<<<< HEAD
-=======
     currentTimestamp: PropTypes.number.isRequired,
->>>>>>> 4859aa5d
     updateSeletedOrderProperties: PropTypes.func.isRequired,
     hasPriceHistory: PropTypes.bool,
     hasOrders: PropTypes.bool.isRequired,
@@ -183,10 +171,7 @@
       priceTimeSeries,
       updateSeletedOrderProperties,
       excludeCandlestick,
-<<<<<<< HEAD
       isMobile,
-=======
->>>>>>> 4859aa5d
     } = this.props
     const s = this.state
 
@@ -207,7 +192,6 @@
 
     return (
       <section className={Styles.MarketOutcomeCharts}>
-<<<<<<< HEAD
         <div
           ref={(charts) => { this.charts = charts }}
           className={classNames(Styles.MarketOutcomeCharts__charts, {
@@ -240,39 +224,6 @@
               />
             </div>
           }
-=======
-        <MarketOutcomeChartsHeader
-          excludeCandlestick={excludeCandlestick}
-          priceTimeSeries={priceTimeSeries}
-          selectedOutcome={selectedOutcome}
-          hoveredPeriod={s.hoveredPeriod}
-          hoveredDepth={s.hoveredDepth}
-          fixedPrecision={s.fixedPrecision}
-          updatePrecision={this.updatePrecision}
-          updateSelectedPeriod={this.updateSelectedPeriod}
-        />
-        <div className={Styles.MarketOutcomeCharts__Charts}>
-          <div
-            ref={(candlestickContainer) => { this.candlestickContainer = candlestickContainer }}
-            className={Styles.MarketOutcomeCharts__candlestick}
-          >
-            <MarketOutcomeCandlestick
-              sharedChartMargins={s.sharedChartMargins}
-              priceTimeSeries={priceTimeSeries}
-              currentBlock={currentBlock}
-              currentTimestamp={currentTimestamp}
-              selectedPeriod={s.selectedPeriod}
-              fixedPrecision={s.fixedPrecision}
-              orderBookKeys={orderBookKeys}
-              marketMax={maxPrice}
-              marketMin={minPrice}
-              hoveredPrice={s.hoveredPrice}
-              updateHoveredPrice={this.updateHoveredPrice}
-              updateHoveredPeriod={this.updateHoveredPeriod}
-              updateSeletedOrderProperties={updateSeletedOrderProperties}
-            />
-          </div>
->>>>>>> 4859aa5d
           <div
             ref={(ordersContainer) => { this.ordersContainer = ordersContainer }}
             className={classNames(Styles.MarketOutcomeCharts__orders, {
