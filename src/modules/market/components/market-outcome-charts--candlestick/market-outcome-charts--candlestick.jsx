--- conflicted
+++ resolved
@@ -60,21 +60,12 @@
   }
 
   componentWillUpdate(nextProps, nextState) {
-<<<<<<< HEAD
     // if (
     //   !isEqual(this.props.priceTimeSeries, nextProps.priceTimeSeries) ||
     //   !isEqual(this.props.selectedPeriod, nextProps.selectedPeriod)
     // ) {
     //   this.updateCandlestickData(nextProps.priceTimeSeries, nextProps.selectedPeriod)
     // }
-=======
-    if (
-      !isEqual(this.props.priceTimeSeries, nextProps.priceTimeSeries) ||
-      !isEqual(this.props.selectedPeriod, nextProps.selectedPeriod)
-    ) {
-      // this.updateCandlestickData(nextProps.priceTimeSeries, nextProps.selectedPeriod)
-    }
->>>>>>> 91e75384
 
     // if (!isEqual(this.props.hoveredPrice, nextProps.hoveredPrice)) updateHoveredPriceCrosshair(this.props.hoveredPrice, this.state.yScale, this.state.chartWidth)
   }
@@ -82,15 +73,9 @@
   componentWillUnmount() {
     // window.removeEventListener('resize', this.drawChart)
   }
-<<<<<<< HEAD
-  //
-  // updateCandlestickData() {
-  //   // this.drawChart()
-=======
 
   // updateCandlestickData() {
   //   this.drawChart()
->>>>>>> 91e75384
   // }
 
   // drawChart() {
