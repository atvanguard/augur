--- conflicted
+++ resolved
@@ -4,12 +4,6 @@
 import { selectMarket } from '../../market/selectors/market';
 import { clearTradeInProgress } from '../../trade/actions/update-trades-in-progress';
 import { selectTransactionsLink } from '../../link/selectors/links';
-<<<<<<< HEAD
-
-export function placeTrade(marketID) {
-	return (dispatch, getState) => {
-		const { tradesInProgress, outcomesData } = getState();
-=======
 import { calculateSellTradeIDs, calculateBuyTradeIDs } from '../../trade/actions/helpers/calculate-trade-ids';
 import { addBidTransaction } from '../../transactions/actions/add-bid-transaction';
 import { addAskTransaction } from '../../transactions/actions/add-ask-transaction';
@@ -19,7 +13,6 @@
 export function placeTrade(marketID) {
 	return (dispatch, getState) => {
 		const { tradesInProgress, outcomesData, orderBooks, loginAccount, accountTrades } = getState();
->>>>>>> b4a894b6
 		const marketTradeInProgress = tradesInProgress[marketID];
 		const market = selectMarket(marketID);
 
@@ -50,18 +43,6 @@
 					totalCost));
 
 			} else if (outcomeTradeInProgress.side === SELL) {
-<<<<<<< HEAD
-				dispatch(addTradeTransaction(
-					SELL,
-					i,
-					marketID,
-					outcomeID,
-					market.description,
-					outcomesData[marketID][outcomeID].name,
-					outcomeTradeInProgress.numShares,
-					outcomeTradeInProgress.limitPrice,
-					totalCost));
-=======
 				const tradeIDs = calculateSellTradeIDs(marketID, outcomeID, outcomeTradeInProgress.limitPrice, orderBooks, loginAccount.id);
 
 				// check if user has position
@@ -109,7 +90,6 @@
 							totalCost));
 					}
 				}
->>>>>>> b4a894b6
 			}
 		});
 
