import BigNumber from 'bignumber.js';
import { augur, abi, constants } from '../../../services/augurjs';
import { BUY } from '../../trade/constants/types';
import { ZERO, TWO } from '../../trade/constants/numbers';
import { SCALAR } from '../../markets/constants/market-types';

import { selectAggregateOrderBook, selectTopBid, selectTopAsk } from '../../bids-asks/helpers/select-order-book';
import { selectMarket } from '../../market/selectors/market';

export const UPDATE_TRADE_IN_PROGRESS = 'UPDATE_TRADE_IN_PROGRESS';
export const CLEAR_TRADE_IN_PROGRESS = 'CLEAR_TRADE_IN_PROGRESS';

// Updates user's trade. Only defined (i.e. !== undefined) parameters are updated
export function updateTradesInProgress(marketID, outcomeID, side, numShares, limitPrice, maxCost) {
	return (dispatch, getState) => {
		const { tradesInProgress, marketsData, loginAccount, orderBooks, orderCancellation } = getState();
		const outcomeTradeInProgress = tradesInProgress && tradesInProgress[marketID] && tradesInProgress[marketID][outcomeID] || {};
		const market = marketsData[marketID];
		// if nothing changed, exit
		if (!market || (outcomeTradeInProgress.numShares === numShares && outcomeTradeInProgress.limitPrice === limitPrice && outcomeTradeInProgress.side === side && outcomeTradeInProgress.totalCost === maxCost)) {
			return;
		}
		// If either field is cleared, reset outcomeTradeInProgress while preserving the companion field's value
		if (numShares === '' && typeof limitPrice === 'undefined') {
			return dispatch({
				type: UPDATE_TRADE_IN_PROGRESS, data: {
					marketID,
					outcomeID,
					details: {
						limitPrice: outcomeTradeInProgress.limitPrice
					}
				}
			});
		} else if (limitPrice === '' || (parseFloat(limitPrice) === 0 && market.type !== SCALAR) && typeof numShares === 'undefined') {
			return dispatch({
				type: UPDATE_TRADE_IN_PROGRESS, data: {
					marketID,
					outcomeID,
					details: {
						numShares: outcomeTradeInProgress.numShares,
					}
				}
			});
		}

		// if new side not provided, use old side
		const cleanSide = side || outcomeTradeInProgress.side;

		// find top order to default limit price to
		const marketOrderBook = selectAggregateOrderBook(outcomeID, orderBooks[marketID], orderCancellation);
		const defaultPrice = market.type === SCALAR ?
			abi.bignum(market.maxValue)
				.plus(abi.bignum(market.minValue))
				.dividedBy(TWO)
<<<<<<< HEAD
				.toFixed() :
=======
				.toNumber() :
>>>>>>> 544acc1d
			'0.5';
		const topOrderPrice = cleanSide === BUY ?
			((selectTopAsk(marketOrderBook, true) || {}).price || {}).formattedValue || defaultPrice :
			((selectTopBid(marketOrderBook, true) || {}).price || {}).formattedValue || defaultPrice;

		const bignumShares = abi.bignum(numShares);
		const bignumLimit = abi.bignum(limitPrice);
		// clean num shares
		const cleanNumShares = numShares && bignumShares.toFixed() === '0' ? '0' : numShares && bignumShares.abs().toFixed() || outcomeTradeInProgress.numShares || '0';

		// if shares exist, but no limit price, use top order
		let cleanLimitPrice = limitPrice && bignumLimit.toFixed() === '0' ? '0' : limitPrice && bignumLimit.toFixed() || outcomeTradeInProgress.limitPrice;

		if (cleanNumShares && !cleanLimitPrice && cleanLimitPrice !== '0') {
			cleanLimitPrice = topOrderPrice;
		}
		// if this isn't a scalar market, limitPrice must be positive.
		if (market.type !== SCALAR && limitPrice) {
			cleanLimitPrice = bignumLimit.abs().toFixed() || outcomeTradeInProgress.limitPrice || topOrderPrice;
		}

		const newTradeDetails = {
			side: cleanSide,
			numShares: cleanNumShares === '0' ? undefined : cleanNumShares,
			limitPrice: cleanLimitPrice,
			totalFee: 0,
			totalCost: 0
		};

		// trade actions
		if (newTradeDetails.side && newTradeDetails.numShares && loginAccount.id) {
			const market = selectMarket(marketID);
			augur.getParticipantSharesPurchased(marketID, loginAccount.id, outcomeID, (sharesPurchased) => {
				if (!sharesPurchased || sharesPurchased.error) {
					console.error('getParticipantSharesPurchased:', sharesPurchased);
					return dispatch({
						type: UPDATE_TRADE_IN_PROGRESS, data: {
							marketID,
							outcomeID,
							details: newTradeDetails
						}
					});
				}
				const position = abi.bignum(sharesPurchased).round(constants.PRECISION.decimals, BigNumber.ROUND_DOWN);
				newTradeDetails.tradeActions = augur.getTradingActions(
					newTradeDetails.side,
					newTradeDetails.numShares,
					newTradeDetails.limitPrice,
					market && market.takerFee || 0,
					market && market.makerFee || 0,
					loginAccount.id,
					position && position.toFixed(),
					outcomeID,
					market.cumulativeScale,
					orderBooks && orderBooks[marketID] || {},
					(market.type === SCALAR) ? {
						minValue: market.minValue,
						maxValue: market.maxValue
					} : null);
				if (newTradeDetails.tradeActions) {
					const numTradeActions = newTradeDetails.tradeActions.length;
					if (numTradeActions) {
						let totalCost = ZERO;
						let tradingFeesEth = ZERO;
						let gasFeesRealEth = ZERO;
						for (let i = 0; i < numTradeActions; ++i) {
							totalCost = totalCost.plus(abi.bignum(newTradeDetails.tradeActions[i].costEth));
							tradingFeesEth = tradingFeesEth.plus(abi.bignum(newTradeDetails.tradeActions[i].feeEth));
							gasFeesRealEth = gasFeesRealEth.plus(abi.bignum(newTradeDetails.tradeActions[i].gasEth));
						}
						newTradeDetails.totalCost = totalCost.toFixed();
						newTradeDetails.tradingFeesEth = tradingFeesEth.toFixed();
						newTradeDetails.gasFeesRealEth = gasFeesRealEth.toFixed();
						newTradeDetails.totalFee = tradingFeesEth.toFixed();
						if (newTradeDetails.side === 'sell') {
							newTradeDetails.feePercent = tradingFeesEth.dividedBy(totalCost.minus(tradingFeesEth))
								.times(100).abs()
								.toFixed();
						} else {
							newTradeDetails.feePercent = tradingFeesEth.dividedBy(totalCost.plus(tradingFeesEth))
								.times(100)
								.toFixed();
						}
					}
				}
				console.debug('newTradeDetails:', JSON.stringify(newTradeDetails, null, 2));
				dispatch({
					type: UPDATE_TRADE_IN_PROGRESS, data: {
						marketID,
						outcomeID,
						details: newTradeDetails
					}
				});
			});
		} else {
			dispatch({
				type: UPDATE_TRADE_IN_PROGRESS, data: {
					marketID,
					outcomeID,
					details: newTradeDetails
				}
			});
		}
	};
}

export function clearTradeInProgress(marketID) {
	return { type: CLEAR_TRADE_IN_PROGRESS, marketID };
}<|MERGE_RESOLUTION|>--- conflicted
+++ resolved
@@ -52,11 +52,7 @@
 			abi.bignum(market.maxValue)
 				.plus(abi.bignum(market.minValue))
 				.dividedBy(TWO)
-<<<<<<< HEAD
 				.toFixed() :
-=======
-				.toNumber() :
->>>>>>> 544acc1d
 			'0.5';
 		const topOrderPrice = cleanSide === BUY ?
 			((selectTopAsk(marketOrderBook, true) || {}).price || {}).formattedValue || defaultPrice :
