--- conflicted
+++ resolved
@@ -51,13 +51,8 @@
 		};
 
 		// trade actions
-<<<<<<< HEAD
-		if (newTradeDetails.side && newTradeDetails.numShares && loginAccount.address) {
+		if (newTradeDetails.side && newTradeDetails.numShares && loginAccount.id) {
 			newTradeDetails.tradeActions = augur.getTradingActions(
-=======
-		if (newTradeDetails.side && newTradeDetails.numShares && loginAccount.id) {
-			newTradeDetails.tradeActions = AugurJS.getTradingActions(
->>>>>>> bab4b085
 				newTradeDetails.side,
 				newTradeDetails.numShares,
 				newTradeDetails.limitPrice,
