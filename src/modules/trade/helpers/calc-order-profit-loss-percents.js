--- conflicted
+++ resolved
@@ -1,9 +1,5 @@
 import BigNumber from 'bignumber.js'
-<<<<<<< HEAD
-import { BUY } from 'modules/trade/constants/types'
-=======
 import { BUY } from 'modules/transactions/constants/types'
->>>>>>> 4e88a616
 import { SCALAR } from 'modules/markets/constants/market-types'
 
 BigNumber.config({ ERRORS: false })
@@ -24,19 +20,11 @@
  *    potentialLossPercent:   number, the max percentage loss that can be lost with current numShares and limit price; for SELLs loss is always 100%
  */
 
-<<<<<<< HEAD
-export default function (numShares, limitPrice, side, minValue, maxValue, type) {
-  if (!numShares || !limitPrice || !side || !minValue || !maxValue || !type) return null
-
-  const max = new BigNumber(type === SCALAR ? maxValue : 1)
-  const min = new BigNumber(type === SCALAR ? minValue : 0)
-=======
 export default function (numShares, limitPrice, side, minPrice, maxPrice, type) {
   if (!numShares || !limitPrice || !side || !minPrice || !maxPrice || !type) return null
 
   const max = new BigNumber(type === SCALAR ? maxPrice : 1)
   const min = new BigNumber(type === SCALAR ? minPrice : 0)
->>>>>>> 4e88a616
   const limit = new BigNumber(limitPrice)
   const totalCost = type === SCALAR ? min.minus(limit).abs().times(numShares) : limit.times(numShares)
 
