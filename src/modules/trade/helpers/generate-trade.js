import memoize from 'memoizee';
import { formatPercent, formatEtherTokens, formatShares, formatEther } from 'utils/format-number';
import calcOrderProfitLossPercents from 'modules/trade/helpers/calc-order-profit-loss-percents';
import { augur } from 'services/augurjs';
import speedomatic from 'speedomatic';
import { calculateMaxPossibleShares } from 'modules/market/selectors/helpers/calculate-max-possible-shares';
<<<<<<< HEAD
import { BUY, SELL } from 'modules/trade/constants/types';
=======
>>>>>>> 9f36af4f
import { BIDS, ASKS } from 'modules/order-book/constants/order-book-order-types';
import { ZERO } from 'modules/trade/constants/numbers';
import * as TRANSACTIONS_TYPES from 'modules/transactions/constants/types';
import { updateTradesInProgress } from 'modules/trade/actions/update-trades-in-progress';
import { selectAggregateOrderBook } from 'modules/bids-asks/helpers/select-order-book';
import store from 'src/store';

/**
 * @param {Object} market
 * @param {Object} outcome
 * @param {Object} outcomeTradeInProgress
 * @param {Object} loginAccount
 * @param {Object} orderBooks Orders for market
 */
export const generateTrade = memoize((market, outcome, outcomeTradeInProgress, orderBooks) => {
  const { loginAccount } = store.getState();

  const side = (outcomeTradeInProgress && outcomeTradeInProgress.side) || TRANSACTIONS_TYPES.BUY;
  const numShares = (outcomeTradeInProgress && outcomeTradeInProgress.numShares) || null;
  const limitPrice = (outcomeTradeInProgress && outcomeTradeInProgress.limitPrice) || null;
  const totalFee = (outcomeTradeInProgress && outcomeTradeInProgress.totalFee) || 0;
  const gasFeesRealEth = (outcomeTradeInProgress && outcomeTradeInProgress.gasFeesRealEth) || 0;
  const totalCost = (outcomeTradeInProgress && outcomeTradeInProgress.totalCost) || 0;
  const marketType = (market && market.type) || null;
  const minValue = (market && market.minValue) || null;
  const maxValue = (market && market.maxValue) || null;
  const preOrderProfitLoss = calcOrderProfitLossPercents(numShares, limitPrice, side, minValue, maxValue, marketType);

  let maxNumShares;
  if (limitPrice != null) {
    const orders = augur.trading.simulation.filterByPriceAndOutcomeAndUserSortByPrice(
<<<<<<< HEAD
      orderBooks[side === BUY ? SELL : BUY],
=======
      orderBooks[side === TRANSACTIONS_TYPES.BUY ? TRANSACTIONS_TYPES.SELL : TRANSACTIONS_TYPES.BUY],
>>>>>>> 9f36af4f
      side,
      limitPrice,
      outcome.id,
      loginAccount.address
    );
    maxNumShares = formatShares(calculateMaxPossibleShares(
      loginAccount,
      orders,
      market.makerFee,
      market.takerFee,
      market.cumulativeScale,
      outcomeTradeInProgress,
      market.type === 'scalar' ? market.minValue : null)
    );
  } else {
    maxNumShares = formatShares(0);
  }

  return {
    side,
    numShares,
    limitPrice,
    maxNumShares,

    potentialEthProfit: preOrderProfitLoss ? formatEtherTokens(preOrderProfitLoss.potentialEthProfit) : null,
    potentialEthLoss: preOrderProfitLoss ? formatEtherTokens(preOrderProfitLoss.potentialEthLoss) : null,
    potentialLossPercent: preOrderProfitLoss ? formatPercent(preOrderProfitLoss.potentialLossPercent) : null,
    potentialProfitPercent: preOrderProfitLoss ? formatPercent(preOrderProfitLoss.potentialProfitPercent) : null,

    totalFee: formatEtherTokens(totalFee, { blankZero: true }),
    gasFeesRealEth: formatEther(gasFeesRealEth, { blankZero: true }),
    totalCost: formatEtherTokens(totalCost, { blankZero: false }),

    tradeTypeOptions: [
      { label: TRANSACTIONS_TYPES.BUY, value: TRANSACTIONS_TYPES.BUY },
      { label: TRANSACTIONS_TYPES.SELL, value: TRANSACTIONS_TYPES.SELL }
    ],

    tradeSummary: generateTradeSummary(generateTradeOrders(market, outcome, outcomeTradeInProgress)),
    updateTradeOrder: (shares, limitPrice, side) => store.dispatch(updateTradesInProgress(market.id, outcome.id, side, shares, limitPrice)),
    totalSharesUpToOrder: (orderIndex, side) => totalSharesUpToOrder(market.id, outcome.id, side, orderIndex, orderBooks)
  };
}, { max: 5 });

const totalSharesUpToOrder = memoize((marketID, outcomeID, side, orderIndex, orderBooks) => {
  const { orderCancellation } = store.getState();

  const sideOrders = selectAggregateOrderBook(outcomeID, orderBooks, orderCancellation)[side === TRANSACTIONS_TYPES.BUY ? BIDS : ASKS];

  return sideOrders.filter((order, i) => i <= orderIndex).reduce((p, order) => p + order.shares.value, 0);
}, { max: 5 });

export const generateTradeSummary = memoize((tradeOrders) => {
  let tradeSummary = { totalGas: ZERO, tradeOrders: [] };

  if (tradeOrders && tradeOrders.length) {
    tradeSummary = tradeOrders.reduce((p, tradeOrder) => {

      // total gas
      if (tradeOrder.data && tradeOrder.data.gasFees && tradeOrder.data.gasFees.value) {
        p.totalGas = p.totalGas.plus(speedomatic.bignum(tradeOrder.data.gasFees.value));
      }

      // trade order
      p.tradeOrders.push(tradeOrder);

      return p;

    }, tradeSummary);
  }

  tradeSummary.totalGas = formatEther(tradeSummary.totalGas);

  return tradeSummary;
}, { max: 5 });

export const generateTradeOrders = memoize((market, outcome, outcomeTradeInProgress) => {
  const tradeActions = outcomeTradeInProgress && outcomeTradeInProgress.tradeActions;
  if (!market || !outcome || !outcomeTradeInProgress || !tradeActions || !tradeActions.length) {
    return [];
  }
  const marketID = market.id;
  const outcomeID = outcome.id;
  const marketType = market.type;
  const outcomeName = outcome.name;
  const description = market.description;
  return tradeActions.map((tradeAction) => {
    const numShares = speedomatic.bignum(tradeAction.shares);
    const costEth = speedomatic.bignum(tradeAction.costEth).abs();
    const avgPrice = tradeAction.action === 'SHORT_SELL' ?
      costEth.minus(numShares).dividedBy(numShares) :
      speedomatic.bignum(costEth).dividedBy(speedomatic.bignum(numShares));
    const noFeePrice = market.type === 'scalar' ? outcomeTradeInProgress.limitPrice : tradeAction.noFeePrice;
    return {
      type: TRANSACTIONS_TYPES[tradeAction.action],
      data: { marketID, outcomeID, marketType, outcomeName },
      description,
      numShares: formatShares(tradeAction.shares),
      avgPrice: formatEtherTokens(avgPrice),
      noFeePrice: formatEtherTokens(noFeePrice),
      tradingFees: formatEtherTokens(tradeAction.feeEth),
      feePercent: formatPercent(tradeAction.feePercent),
      gasFees: formatEther(tradeAction.gasEth)
    };
  });
}, { max: 5 });<|MERGE_RESOLUTION|>--- conflicted
+++ resolved
@@ -4,10 +4,6 @@
 import { augur } from 'services/augurjs';
 import speedomatic from 'speedomatic';
 import { calculateMaxPossibleShares } from 'modules/market/selectors/helpers/calculate-max-possible-shares';
-<<<<<<< HEAD
-import { BUY, SELL } from 'modules/trade/constants/types';
-=======
->>>>>>> 9f36af4f
 import { BIDS, ASKS } from 'modules/order-book/constants/order-book-order-types';
 import { ZERO } from 'modules/trade/constants/numbers';
 import * as TRANSACTIONS_TYPES from 'modules/transactions/constants/types';
@@ -39,11 +35,7 @@
   let maxNumShares;
   if (limitPrice != null) {
     const orders = augur.trading.simulation.filterByPriceAndOutcomeAndUserSortByPrice(
-<<<<<<< HEAD
-      orderBooks[side === BUY ? SELL : BUY],
-=======
       orderBooks[side === TRANSACTIONS_TYPES.BUY ? TRANSACTIONS_TYPES.SELL : TRANSACTIONS_TYPES.BUY],
->>>>>>> 9f36af4f
       side,
       limitPrice,
       outcome.id,
