import React, { PropTypes, Component } from 'react';
import classnames from 'classnames';
import SiteHeader from '../../site/components/site-header';
import SiteFooter from '../../site/components/site-footer';
import Link from '../../link/components/link';
import Input from '../../common/components/input';

export default class AccountPage extends Component {
	static propTypes = {
		account: PropTypes.object,
		siteHeader: PropTypes.object
	};

	constructor(props) {
		super(props);
		this.handleTransfer = this.handleTransfer.bind(this);
		this.loginIDCopy = this.loginIDCopy.bind(this);
		this.state = {
			name: this.props.account.name,
			editName: false,
			showFullID: false,
			msg: ''
		};
	}

	handleTransfer = (e) => {
		e.preventDefault();
		const amount = this.refs.sendAmount.value;
		const recipient = this.refs.recipientAddress.value;
		this.refs.sendAmount.value = '';
		this.refs.recipientAddress.value = '';
		this.props.account.transferFunds(amount, recipient);
	}

	loginIDCopy = (e) => {
		const loginIDDisplay = this.refs.loginIDDisplay;

		try {
			loginIDDisplay.select();
			document.execCommand('copy');
		} catch (err) {
			console.log(err);
		}
	}

	render() {
		const p = this.props;
		const s = this.state;

		return (
			<main className="page account">
				<SiteHeader {...p.siteHeader} />
				<header className="page-header">
					<span className="big-line">My Account</span>
					<Link className="button sign-out" {...p.siteHeader.authLink}>
						Sign Out
					</Link>
				</header>

				<section className="page-content">
					<div className="l-container">
						<div className="account-section">
							<h2 className="heading">Credentials</h2>
							<table className="account-info">
								<tbody>
									<tr className={classnames('account-info-item', { displayNone: p.account.localNode })}>
										<th className="title">Account Name:</th>
										<td className="item">
											{s.editName &&
												<Input
													type="text"
													value={p.account.name}
													onChange={(value) => this.setState({ name: value })}
												/>
											}
											{!s.editName &&
												<span title="Click here to add a name to your account.">
													{p.account.name || 'Click here to add a name.'}
												</span>
											}
											{!s.editName &&
												<button
													className="link" onClick={() => this.setState({ editName: true })}
													title="Click here to change your Account Name"
												>
													(change name)
												</button>
											}
											{s.editName &&
												<button
													className="button"
													onClick={() => this.setState({ name: '', editName: false })}
													title="Cancel without saving new name"
												>
													cancel
												</button>
											}
											{s.editName &&
												<button
													className="button make"
													onClick={() => {
														p.account.editName(s.name);
														this.setState({ name: '', editName: false });
													}}
													title="Save new account name"
												>
													save change
												</button>
											}
										</td>
									</tr>

									<tr className="account-info-item">
										<th className="title">Account Address:</th>
										<td className="item">
											<span>
												{p.account.id}
											</span>
										</td>
									</tr>

									<tr className={classnames('account-info-item', { displayNone: p.account.localNode })}>
										<th className="title">Secure Login ID:</th>
										<td className="item">
											{!s.showFullID &&
												<span>
													{p.account.prettySecureLoginID}
												</span>
											}
											{s.showFullID &&
<<<<<<< HEAD
												<textarea ref="loginIDDisplay" className="display-full-login-id" title="Click here to copy your Login ID." value={p.account.loginID} readOnly onClick={this.loginIDCopy} />
=======
												<textarea className="full-secure-login-id" value={p.account.secureLoginID} readOnly />
>>>>>>> 6ba8cf03
											}
											<button
												className="link"
												title={s.showFullID ? 'Hide full id' : 'Show full id'}
												onClick={() => {
													const showHide = !s.showFullID;
													this.setState({ showFullID: showHide });
												}}
											>
												{s.showFullID ? '(hide id)' : '(show full id)'}
											</button>
											{s.showFullID &&
												<button className="button" title="Click here to copy your Login ID." onClick={this.loginIDCopy}>Copy Login ID</button>
											}
										</td>
									</tr>
								</tbody>
							</table>
						</div>
						<div className={classnames('account-section')}>
							<div className="account-info-item">
								<h2 className="heading">Transfer Funds</h2>
								<p>
									You can transfer funds to another address by selecting the type of currency you would like to send and entering the address you would like to send it to. (Note: Always double check the address you intend to send funds to!)
								</p>
								<div className="transfer-funds-section">
									<span>Send:</span>
									<input
										type="number"
										className={classnames('auth-input')}
										min="0.0"
										ref="sendAmount"
										name="sendAmount"
										placeholder="Amount to transfer"
										title="Amount to transfer"
									/>
									<span>Ether (eth)</span>
									<span>To:</span>
									<input
										type="text"
										className={classnames('auth-input')}
										ref="recipientAddress"
										name="recipientAddress"
										placeholder="Recipient Address"
										title="Recipient Address"
									/>
									<button
										className="button make"
										title="Click to Send Currency"
										onClick={this.handleTransfer}
									>
										Send Currency
									</button>
								</div>
							</div>
						</div>
						<div className={classnames('account-section', { displayNone: p.account.localNode })}>
							<div className="account-info-item">
								<h2 className="heading">Download Account</h2>
								<p>
									Download your account data. You should always save a backup of your account data somewhere safe! (Note: running a local Ethereum node? If you download your account data to your keystore folder, you can use your Augur account on your local node.)
								</p>
								<a
									className="button download-account"
									href={p.account.downloadAccountDataString}
									download={p.account.downloadAccountFileName}
									title="Click here to Download your Account."
								>
									Download Account
								</a>
							</div>
						</div>
					</div>
				</section>
				<SiteFooter />
			</main>
		);
	}
}
// <select ref="currency" className={classnames('currency-selector')} title="Currency Type">
// 	<option value="eth">ether (eth)</option>
// 	<option value="realEth">Real Ether (eth)</option>
// 	<option value="REP">REP (REP)</option>
// </select><|MERGE_RESOLUTION|>--- conflicted
+++ resolved
@@ -128,11 +128,7 @@
 												</span>
 											}
 											{s.showFullID &&
-<<<<<<< HEAD
 												<textarea ref="loginIDDisplay" className="display-full-login-id" title="Click here to copy your Login ID." value={p.account.loginID} readOnly onClick={this.loginIDCopy} />
-=======
-												<textarea className="full-secure-login-id" value={p.account.secureLoginID} readOnly />
->>>>>>> 6ba8cf03
 											}
 											<button
 												className="link"
