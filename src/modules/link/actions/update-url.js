--- conflicted
+++ resolved
@@ -18,7 +18,6 @@
 // null/undefined: sets respective default title
 export function updateURL(url, title, branchID) {
   return (dispatch, getState) => {
-<<<<<<< HEAD
   //   const parsedURL = parseURL(url);
   //   const { branch, hasLoadedMarkets, hasLoadedTopic, loginAccount, selectedMarketID, connection } = getState();
   //
@@ -51,40 +50,5 @@
   //     if (!topic && !hasLoadedMarkets) dispatch(loadMarkets(branchID || branch.id));
   //     if (topic && !hasLoadedTopic[topic]) dispatch(loadMarketsByTopic(topic, branchID || branch.id));
   //   }
-=======
-    const parsedURL = parseURL(url);
-    const { branch, hasLoadedMarkets, hasLoadedTopic, loginAccount, connection } = getState();
-
-    if (!loginAccount.address && authenticatedViews.indexOf(parsedURL.searchParams.page) !== -1) { //  Reroute the user if they are unauthenticated and attempting to traverse to authenticated views
-      dispatch(updateURL(makeLocation({ page: AUTHENTICATION }).url));
-    } else if (loginAccount.address && parsedURL.searchParams.page === AUTHENTICATION) { // Reroute the user if they are authenticated and attempting to traverse to auth view
-      dispatch(updateURL(makeLocation({ page: TOPICS }).url));
-    } else {
-      dispatch({ type: UPDATE_URL, parsedURL });
-
-      window.history.pushState(null, null, parsedURL.url);
-
-      if (title) {
-        setTitle(title);
-      } else if (title !== false) {
-        setTitle(null, (parsedURL.searchParams || null));
-      }
-    }
-
-    // Handle additional actions related to route changes
-    //  Load full market data for selected market
-    if (parsedURL.searchParams.page === M && connection.isConnected && (branchID || branch.id)) {
-      dispatch(loadFullMarket(abi.format_int256(parsedURL.searchParams.m.split('_').pop())));
-    }
-
-    //  Load respective markets (all or topic constrained)
-    if (parsedURL.searchParams.page === MARKETS && connection.isConnected && (branchID || branch.id)) {
-      const parsedURL = parseURL(url);
-      const topic = getValue(parsedURL, 'searchParams.topic');
-
-      if (!topic && !hasLoadedMarkets) dispatch(loadMarkets(branchID || branch.id));
-      if (topic && !hasLoadedTopic[topic]) dispatch(loadMarketsByTopic(topic, branchID || branch.id));
-    }
->>>>>>> 8e7a868f
   };
 }