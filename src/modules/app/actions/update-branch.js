import moment from 'moment';
import { ONE } from '../../trade/constants/numbers';
import { isZero } from '../../../utils/math';
import { augur, abi } from '../../../services/augurjs';
import { checkPeriod } from '../../reports/actions/check-period';
import { updateAssets } from '../../auth/actions/update-assets';
import { claimProceeds } from '../../my-positions/actions/claim-proceeds';

export const UPDATE_BRANCH = 'UPDATE_BRANCH';

export function updateBranch(branch) {
  return { type: UPDATE_BRANCH, branch };
}

export function reportingCycle(periodLength, timestamp) {
  const currentPeriod = augur.getCurrentPeriod(periodLength, timestamp);
  const currentPeriodProgress = augur.getCurrentPeriodProgress(periodLength, timestamp);
  const isReportRevealPhase = currentPeriodProgress > 50;
  const bnPeriodLength = abi.bignum(periodLength);
  const secondsRemaining = ONE.minus(abi.bignum(currentPeriodProgress).dividedBy(100)).times(bnPeriodLength);
  let phaseLabel;
  let phaseTimeRemaining;
  if (isReportRevealPhase) {
    phaseLabel = 'Reveal';
    phaseTimeRemaining = moment.duration(secondsRemaining.toNumber(), 'seconds').humanize(true);
  } else {
    phaseLabel = 'Commit';
    phaseTimeRemaining = moment.duration(secondsRemaining.minus(bnPeriodLength.dividedBy(2)).toNumber(), 'seconds').humanize(true);
  }
  return {
    currentPeriod,
    currentPeriodProgress,
    isReportRevealPhase,
    phaseLabel,
    phaseTimeRemaining
  };
}

export function syncBranchReporter(cb) {
	return (dispatch, getState) => {
		const callback = cb || (e => e && console.log('syncBranchReporter:', e));
		const { branch, loginAccount } = getState();
		augur.getPenalizedUpTo(branch.id, loginAccount.address, (penalizedUpTo) => {
			if (!penalizedUpTo || penalizedUpTo.error) {
				return callback(penalizedUpTo || 'could not look up last period penalized');
			}
			dispatch(updateBranch({ lastPeriodPenalized: parseInt(penalizedUpTo, 10) }));
			augur.getFeesCollected(branch.id, loginAccount.address, penalizedUpTo, (feesCollected) => {
				if (!feesCollected || feesCollected.error) {
					return callback(feesCollected || 'could not look up fees collected');
				}
				dispatch(updateBranch({ feesCollected: feesCollected === '1' }));

				// check if period needs to be incremented / penalizeWrong
				// needs to be called
				dispatch(checkPeriod(true, e => callback(e)));
			});
		});
	};
}

// Synchronize front-end branch state with blockchain branch state.
export function syncBranch(cb) {
<<<<<<< HEAD
	return (dispatch, getState) => {
		const callback = cb || (e => e && console.log('syncBranch:', e));
		const { blockchain, branch, loginAccount } = getState();
		if (!branch.periodLength) return callback(null);
		const reportingCycleInfo = reportingCycle(branch.periodLength, blockchain.currentBlockTimestamp);
		const isChangedReportPhase = reportingCycleInfo.isReportRevealPhase !== branch.isReportRevealPhase;
		dispatch(updateBranch({ ...reportingCycleInfo }));
		if (branch.reportPeriod && (!loginAccount.address || !isChangedReportPhase)) {
			return callback(null);
		}
		augur.getVotePeriod(branch.id, (period) => {
			if (!period || period.error) {
				return callback(period || 'could not look up report period');
			}
			const reportPeriod = parseInt(period, 10);
			dispatch(updateBranch({ reportPeriod }));
			augur.getPast24(period, (past24) => {
				if (!past24 || past24.error) {
					return callback(past24 || 'could not look up past 24');
				}
				dispatch(updateBranch({ numEventsCreatedInPast24Hours: parseInt(past24, 10) }));
				augur.getNumberEvents(branch.id, period, (numberEvents) => {
					if (!numberEvents || numberEvents.error) {
						return callback(numberEvents || 'could not look up number of events');
					}
					dispatch(updateBranch({ numEventsInReportPeriod: parseInt(numberEvents, 10) }));
					if (!loginAccount.address) return callback(null);
					dispatch(updateAssets((err, balances) => {
						dispatch(claimProceeds());
						if (!balances.rep || isZero(balances.rep)) return callback(null);
						dispatch(syncBranchReporter(callback));
					}));
				});
			});
		});
	};
=======
  return (dispatch, getState) => {
    const callback = cb || (e => e && console.log('syncBranch:', e));
    const { blockchain, branch, loginAccount } = getState();
    if (!branch.periodLength) return callback(null);
    const reportingCycleInfo = reportingCycle(branch.periodLength, blockchain.currentBlockTimestamp);
    const isChangedReportPhase = reportingCycleInfo.isReportRevealPhase !== branch.isReportRevealPhase;
    dispatch(updateBranch({ ...reportingCycleInfo }));
    if (branch.reportPeriod && (!loginAccount.address || !isChangedReportPhase)) {
      return callback(null);
    }
    console.log('syncBranch: report phase changed');
    augur.getVotePeriod(branch.id, (period) => {
      if (!period || period.error) {
        return callback(period || 'could not look up report period');
      }
      const reportPeriod = parseInt(period, 10);
      dispatch(updateBranch({ reportPeriod }));
      if (loginAccount.address) dispatch(claimProceeds());

			// check if period needs to be incremented / penalizeWrong
			// needs to be called
      dispatch(checkPeriod(true, (err) => {
        console.log('checkPeriod done', err);
        if (err) return callback(err);
        callback(null);
      }));
    });
  };
>>>>>>> a91e88c9
}<|MERGE_RESOLUTION|>--- conflicted
+++ resolved
@@ -61,7 +61,6 @@
 
 // Synchronize front-end branch state with blockchain branch state.
 export function syncBranch(cb) {
-<<<<<<< HEAD
 	return (dispatch, getState) => {
 		const callback = cb || (e => e && console.log('syncBranch:', e));
 		const { blockchain, branch, loginAccount } = getState();
@@ -98,34 +97,4 @@
 			});
 		});
 	};
-=======
-  return (dispatch, getState) => {
-    const callback = cb || (e => e && console.log('syncBranch:', e));
-    const { blockchain, branch, loginAccount } = getState();
-    if (!branch.periodLength) return callback(null);
-    const reportingCycleInfo = reportingCycle(branch.periodLength, blockchain.currentBlockTimestamp);
-    const isChangedReportPhase = reportingCycleInfo.isReportRevealPhase !== branch.isReportRevealPhase;
-    dispatch(updateBranch({ ...reportingCycleInfo }));
-    if (branch.reportPeriod && (!loginAccount.address || !isChangedReportPhase)) {
-      return callback(null);
-    }
-    console.log('syncBranch: report phase changed');
-    augur.getVotePeriod(branch.id, (period) => {
-      if (!period || period.error) {
-        return callback(period || 'could not look up report period');
-      }
-      const reportPeriod = parseInt(period, 10);
-      dispatch(updateBranch({ reportPeriod }));
-      if (loginAccount.address) dispatch(claimProceeds());
-
-			// check if period needs to be incremented / penalizeWrong
-			// needs to be called
-      dispatch(checkPeriod(true, (err) => {
-        console.log('checkPeriod done', err);
-        if (err) return callback(err);
-        callback(null);
-      }));
-    });
-  };
->>>>>>> a91e88c9
 }