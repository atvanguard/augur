@import '~assets/styles/shared';

.TopBar {
  background: @color-gray;
  height: 100%;
  padding-left: 18.4rem;
}

.TopBar__stat {
  .font-size-medium();

  display: inline-block;
<<<<<<< HEAD
  font-weight: 300;
  letter-spacing: 0.75px;
  line-height: 42px;
  margin-right: 40px;
  width: 110px;
=======
  letter-spacing: 0.05em;
  line-height: 2.6rem;
  margin-right: 2.5rem;
  width: 6.8rem;
>>>>>>> 9b125d1b
}

.TopBar__stat-label {
  color: rgba(255, 255, 255, 0.25);
  margin-right: 0.62rem;
}

.TopBar__stat-value {
  color: @color-white;
}

.TopBar__logo-text {
  display: none;
}

@media @breakpoint-mobile {
  .TopBar {
    padding: 0;
  }

  .TopBar__stat { display: none; }

  .TopBar__logo-text {
    color: @color-white;
    display: block;
    float: right;
<<<<<<< HEAD
    font-weight: 300;
    letter-spacing: 1px;
    line-height: 28px;
    margin-right: 10px;
=======
    letter-spacing: 0.0625em;
    line-height: 1.5rem;
    margin-right: 0.625rem;
>>>>>>> 9b125d1b
    text-transform: uppercase;
  }
}
<|MERGE_RESOLUTION|>--- conflicted
+++ resolved
@@ -10,18 +10,10 @@
   .font-size-medium();
 
   display: inline-block;
-<<<<<<< HEAD
-  font-weight: 300;
-  letter-spacing: 0.75px;
-  line-height: 42px;
-  margin-right: 40px;
-  width: 110px;
-=======
   letter-spacing: 0.05em;
   line-height: 2.6rem;
   margin-right: 2.5rem;
   width: 6.8rem;
->>>>>>> 9b125d1b
 }
 
 .TopBar__stat-label {
@@ -48,16 +40,9 @@
     color: @color-white;
     display: block;
     float: right;
-<<<<<<< HEAD
-    font-weight: 300;
-    letter-spacing: 1px;
-    line-height: 28px;
-    margin-right: 10px;
-=======
     letter-spacing: 0.0625em;
     line-height: 1.5rem;
     margin-right: 0.625rem;
->>>>>>> 9b125d1b
     text-transform: uppercase;
   }
 }
