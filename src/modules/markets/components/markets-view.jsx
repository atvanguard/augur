--- conflicted
+++ resolved
@@ -4,11 +4,7 @@
 
 import MarketsHeader from 'modules/markets/components/markets-header/markets-header'
 import MarketsList from 'modules/markets/components/markets-list'
-<<<<<<< HEAD
-import Branch from 'modules/branch/components/branch'
-=======
 import Universe from 'modules/universe/components/universe'
->>>>>>> 4e88a616
 
 import getValue from 'utils/get-value'
 import parseQuery from 'modules/routes/helpers/parse-query'
@@ -88,11 +84,7 @@
       getValue(this.props, 'universe.id') !== getValue(nextProps, 'universe.id')
     ) {
       this.setState({
-<<<<<<< HEAD
-        canDisplayBranchInfo: !!(getValue(nextProps, 'loginAccount.rep.value') && getValue(nextProps, 'branch.id'))
-=======
         canDisplayUniverseInfo: !!(getValue(nextProps, 'loginAccount.rep.value') && getValue(nextProps, 'universe.id'))
->>>>>>> 4e88a616
       })
     }
   }
