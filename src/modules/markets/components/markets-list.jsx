<<<<<<< HEAD
import React, { Component } from 'react';
import PropTypes from 'prop-types';

import MarketPreview from 'modules/market/components/market-preview/market-preview';
import Paginator from 'modules/common/components/paginator';
import NullStateMessage from 'modules/common/components/null-state-message';

import parseQuery from 'modules/app/helpers/parse-query';
import parseStringToArray from 'modules/app/helpers/parse-string-to-array';
import makeQuery from 'modules/app/helpers/make-query';

import getValue from 'utils/get-value';
import isEqual from 'lodash/isEqual';
=======
import React, { Component } from 'react'
import PropTypes from 'prop-types'
import MarketPreview from 'modules/market/components/market-preview/market-preview'
import Paginator from 'modules/common/components/paginator/paginator'
import NullStateMessage from 'modules/common/components/null-state-message'

import getValue from 'utils/get-value'
import isEqual from 'lodash/isEqual'
>>>>>>> 9b125d1b

import debounce from 'utils/debounce'

import { TAGS_PARAM_NAME } from 'modules/app/constants/param-names';

export default class MarketsList extends Component {
  static propTypes = {
    history: PropTypes.object.isRequired,
    isLogged: PropTypes.bool.isRequired,
    markets: PropTypes.array.isRequired,
    filteredMarkets: PropTypes.array.isRequired,
    location: PropTypes.object.isRequired,
    scalarShareDenomination: PropTypes.object.isRequired,
    toggleFavorite: PropTypes.func.isRequired,
    loadMarketsInfo: PropTypes.func.isRequired
  }

  constructor(props) {
    super(props)

    this.state = {
      lowerBound: null,
      boundedLength: null,
      marketIDsMissingInfo: [] // This is ONLY the currently displayed markets that are missing info
    }

<<<<<<< HEAD
    this.setSegment = this.setSegment.bind(this);
    this.setMarketIDsMissingInfo = this.setMarketIDsMissingInfo.bind(this);
    this.loadMarketsInfo = debounce(this.loadMarketsInfo.bind(this));
    this.toggleTag = this.toggleTag.bind(this);
=======
    this.setSegment = this.setSegment.bind(this)
    this.setMarketIDsMissingInfo = this.setMarketIDsMissingInfo.bind(this)
    this.loadMarketsInfo = debounce(this.loadMarketsInfo.bind(this))
>>>>>>> 9b125d1b
  }

  componentWillUpdate(nextProps, nextState) {
    if (
      this.state.lowerBound !== nextState.lowerBound ||
      this.state.boundedLength !== nextState.boundedLength ||
      !isEqual(this.props.filteredMarkets, nextProps.filteredMarkets)
    ) {
      this.setMarketIDsMissingInfo(nextProps.markets, nextProps.filteredMarkets, nextState.lowerBound, nextState.boundedLength)
    }

    if (!isEqual(this.state.marketIDsMissingInfo, nextState.marketIDsMissingInfo)) this.loadMarketsInfo(nextState.marketIDsMissingInfo)
  }

  setSegment(lowerBound, upperBound, boundedLength) {
    this.setState({ lowerBound, boundedLength })
  }

  setMarketIDsMissingInfo(markets, filteredMarkets, lowerBound, boundedLength) {
    const marketIDsMissingInfo = []
    if (filteredMarkets.length && boundedLength) {
      [...Array(boundedLength)].forEach((unused, i) => {
        const item = filteredMarkets[(lowerBound - 1) + i]
        const market = markets[item]
        if (market && !market.isLoadedMarketInfo && !market.isMarketLoading) marketIDsMissingInfo.push(market.id)
      })
    }

    this.setState({ marketIDsMissingInfo })
  }

  loadMarketsInfo(marketIDs) {
    this.props.loadMarketsInfo(marketIDs)
  }

  toggleTag(tag) {
    let searchParams = parseQuery(this.props.location.search);

    if (searchParams[TAGS_PARAM_NAME] == null || !searchParams[TAGS_PARAM_NAME].length) {
      searchParams[TAGS_PARAM_NAME] = [encodeURIComponent(tag)];
      searchParams = makeQuery(searchParams);

      return this.props.history.push({
        ...this.props.location,
        search: searchParams
      });
    }

    const tags = parseStringToArray(decodeURIComponent(searchParams[TAGS_PARAM_NAME]), '+');

    if (tags.indexOf(tag) !== -1) { // Remove Tag
      tags.splice(tags.indexOf(tag), 1);
    } else { // add tag
      tags.push(tag);
    }

    if (tags.length) {
      searchParams[TAGS_PARAM_NAME] = tags.join('+');
    } else {
      delete searchParams[TAGS_PARAM_NAME];
    }

    searchParams = makeQuery(searchParams);

    this.props.history.push({
      ...this.props.location,
      search: searchParams
    });
  }

  // NOTE -- You'll notice the odd method used for rendering the previews, this is done for optimization reasons
  render() {
    const p = this.props
    const s = this.state

    const marketsLength = p.filteredMarkets.length
    const shareDenominations = getValue(p, 'scalarShareDenomination.denominations')

    return (
      <article className="markets-list">
        {marketsLength && s.boundedLength ?
          [...Array(s.boundedLength)].map((unused, i) => {
            const item = p.filteredMarkets[(s.lowerBound - 1) + i]
            const market = p.markets[item]
            const selectedShareDenomination = market ? getValue(p, `scalarShareDenomination.markets.${market.id}`) : null

            if (market && market.id) {
              return (
                <MarketPreview
                  {...market}
                  key={`${market.id} - ${market.outcomes}`}
                  isLogged={p.isLogged}
                  selectedShareDenomination={selectedShareDenomination}
                  shareDenominations={shareDenominations}
                  toggleFavorite={p.toggleFavorite}
                  toggleTag={this.toggleTag}
                />
              )
            }

            return null
          }) :
          <NullStateMessage message={'No Markets Available'} /> }
        {!!marketsLength &&
          <Paginator
            itemsLength={marketsLength}
            itemsPerPage={10}
            location={p.location}
            history={p.history}
            setSegment={this.setSegment}
          />
        }
      </article>
    )
  }
}<|MERGE_RESOLUTION|>--- conflicted
+++ resolved
@@ -1,9 +1,8 @@
-<<<<<<< HEAD
 import React, { Component } from 'react';
 import PropTypes from 'prop-types';
 
 import MarketPreview from 'modules/market/components/market-preview/market-preview';
-import Paginator from 'modules/common/components/paginator';
+import Paginator from 'modules/common/components/paginator/paginator';
 import NullStateMessage from 'modules/common/components/null-state-message';
 
 import parseQuery from 'modules/app/helpers/parse-query';
@@ -12,16 +11,6 @@
 
 import getValue from 'utils/get-value';
 import isEqual from 'lodash/isEqual';
-=======
-import React, { Component } from 'react'
-import PropTypes from 'prop-types'
-import MarketPreview from 'modules/market/components/market-preview/market-preview'
-import Paginator from 'modules/common/components/paginator/paginator'
-import NullStateMessage from 'modules/common/components/null-state-message'
-
-import getValue from 'utils/get-value'
-import isEqual from 'lodash/isEqual'
->>>>>>> 9b125d1b
 
 import debounce from 'utils/debounce'
 
@@ -48,16 +37,10 @@
       marketIDsMissingInfo: [] // This is ONLY the currently displayed markets that are missing info
     }
 
-<<<<<<< HEAD
     this.setSegment = this.setSegment.bind(this);
     this.setMarketIDsMissingInfo = this.setMarketIDsMissingInfo.bind(this);
     this.loadMarketsInfo = debounce(this.loadMarketsInfo.bind(this));
     this.toggleTag = this.toggleTag.bind(this);
-=======
-    this.setSegment = this.setSegment.bind(this)
-    this.setMarketIDsMissingInfo = this.setMarketIDsMissingInfo.bind(this)
-    this.loadMarketsInfo = debounce(this.loadMarketsInfo.bind(this))
->>>>>>> 9b125d1b
   }
 
   componentWillUpdate(nextProps, nextState) {
