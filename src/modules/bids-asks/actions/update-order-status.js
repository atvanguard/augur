<<<<<<< HEAD
import getOrder from 'modules/bids-asks/helpers/get-order'
import store from 'src/store'
=======
import selectOrder from 'modules/bids-asks/selectors/select-order'
>>>>>>> 4e88a616

export const UPDATE_ORDER_STATUS = 'UPDATE_ORDER_STATUS'

/**
 *
 * @param {String} orderID
 * @param {String} status
 * @param {String} marketID
 * @param {String} orderTypeLabel
 */
<<<<<<< HEAD
export function updateOrderStatus(orderID, status, marketID, type) {
  return (dispatch, getState) => {
    const { orderBooks } = store.getState()

    const order = getOrder(orderID, marketID, type, orderBooks)
    if (order == null) {
      warnNonExistingOrder(orderID, status, marketID, type)
      return
    }

    dispatch({
      type: UPDATE_ORDER_STATUS,
      orderID,
      status,
      marketID,
      orderType: type
    })
  }
}

function warnNonExistingOrder(orderID, status, marketID, type) {
  return console.warn('updateOrderStatus: can\'t update %o', orderID, status, marketID, type)
=======
export const updateOrderStatus = (orderID, status, marketID, outcome, orderTypeLabel) => (dispatch, getState) => {
  const { orderBooks } = getState()
  const order = selectOrder(orderID, marketID, outcome, orderTypeLabel, orderBooks)
  if (order == null) {
    return warnNonExistingOrder(orderID, status, marketID, outcome, orderTypeLabel)
  }
  dispatch({
    type: UPDATE_ORDER_STATUS,
    orderID,
    status,
    marketID,
    orderType: orderTypeLabel
  })
}

function warnNonExistingOrder(orderID, status, marketID, outcome, orderTypeLabel) {
  return console.warn('updateOrderStatus: can\'t update %o', orderID, status, marketID, outcome, orderTypeLabel)
>>>>>>> 4e88a616
}<|MERGE_RESOLUTION|>--- conflicted
+++ resolved
@@ -1,9 +1,4 @@
-<<<<<<< HEAD
-import getOrder from 'modules/bids-asks/helpers/get-order'
-import store from 'src/store'
-=======
 import selectOrder from 'modules/bids-asks/selectors/select-order'
->>>>>>> 4e88a616
 
 export const UPDATE_ORDER_STATUS = 'UPDATE_ORDER_STATUS'
 
@@ -14,30 +9,6 @@
  * @param {String} marketID
  * @param {String} orderTypeLabel
  */
-<<<<<<< HEAD
-export function updateOrderStatus(orderID, status, marketID, type) {
-  return (dispatch, getState) => {
-    const { orderBooks } = store.getState()
-
-    const order = getOrder(orderID, marketID, type, orderBooks)
-    if (order == null) {
-      warnNonExistingOrder(orderID, status, marketID, type)
-      return
-    }
-
-    dispatch({
-      type: UPDATE_ORDER_STATUS,
-      orderID,
-      status,
-      marketID,
-      orderType: type
-    })
-  }
-}
-
-function warnNonExistingOrder(orderID, status, marketID, type) {
-  return console.warn('updateOrderStatus: can\'t update %o', orderID, status, marketID, type)
-=======
 export const updateOrderStatus = (orderID, status, marketID, outcome, orderTypeLabel) => (dispatch, getState) => {
   const { orderBooks } = getState()
   const order = selectOrder(orderID, marketID, outcome, orderTypeLabel, orderBooks)
@@ -55,5 +26,4 @@
 
 function warnNonExistingOrder(orderID, status, marketID, outcome, orderTypeLabel) {
   return console.warn('updateOrderStatus: can\'t update %o', orderID, status, marketID, outcome, orderTypeLabel)
->>>>>>> 4e88a616
 }