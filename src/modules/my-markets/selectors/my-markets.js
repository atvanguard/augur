import memoizerific from 'memoizerific';
import { abi } from '../../../services/augurjs';
import { ZERO } from '../../trade/constants/numbers';
import store from '../../../store';
import { formatNumber, formatEther } from '../../../utils/format-number';
import { selectMarketLink } from '../../link/selectors/links';

export default function () {
  const { allMarkets, loginAccount } = require('../../../selectors');

  if (!allMarkets || !loginAccount || !loginAccount.address) return [];

  const filteredMarkets = selectFilteredMarkets(allMarkets, loginAccount.address);
  const loginAccountMarkets = selectLoginAccountMarkets(filteredMarkets);

  return loginAccountMarkets;
}

export const selectMyMarket = (market) => {
  const { loginAccount } = require('../../../selectors');

  if (!market || !loginAccount || !loginAccount.address || !market.author || market.author !== loginAccount.address) return [];
  if (!market || !loginAccount || !loginAccount.address || !market.author || market.author !== loginAccount.address) return [];

  return selectLoginAccountMarkets([market]);
};

export const selectFilteredMarkets = memoizerific(1)((allMarkets, authorID) => allMarkets.filter(market => market.author === authorID));

export const selectLoginAccountMarkets = memoizerific(1)((authorOwnedMarkets) => {
  const { marketTrades, priceHistory, marketCreatorFees } = store.getState();

  const markets = [];

  authorOwnedMarkets.forEach((market) => {
    const fees = formatEther(marketCreatorFees[market.id] || 0);

    const numberOfTrades = formatNumber(selectNumberOfTrades(marketTrades[market.id]));
    const averageTradeSize = formatNumber(selectAverageTradeSize(priceHistory[market.id]));
    const openVolume = formatNumber(selectOpenVolume(market));
    const marketLink = selectMarketLink(market, store.dispatch);

    markets.push({
      id: market.id,
      description: market.description,
      endDate: market.endDate,
      volume: market.volume,
      marketLink,
      fees,
      numberOfTrades,
      averageTradeSize,
      openVolume
    });
  });

  return markets;
});

export const selectNumberOfTrades = memoizerific(1)((trades) => {
  if (!trades) {
    return 0;
  }

  return Object.keys(trades).reduce((p, outcome) => (p + trades[outcome].length), 0);
});

export const selectOpenVolume = (market) => {
  let openVolume = ZERO;

  market.outcomes.forEach((outcome) => {
    Object.keys(outcome.orderBook).forEach((orderType) => {
      outcome.orderBook[orderType].forEach((type) => {
        openVolume = openVolume.plus(abi.bignum(type.shares.value));
      });
    });
  });

  return openVolume;
};

export const selectAverageTradeSize = memoizerific(1)((marketPriceHistory) => {
<<<<<<< HEAD
	if (!marketPriceHistory) {
		return 0;
	}

	const initialState = {
		shares: ZERO,
		trades: 0
	};

	const priceHistoryTotals = Object.keys(marketPriceHistory).reduce((historyTotals, currentOutcome) => {
		const outcomeTotals = marketPriceHistory[currentOutcome].reduce((outcomeTotals, trade) => ({
			shares: abi.bignum(outcomeTotals.shares).plus(abi.bignum(trade.amount)),
			trades: outcomeTotals.trades + 1
		}), initialState);

		return {
			shares: historyTotals.shares.plus(outcomeTotals.shares),
			trades: historyTotals.trades + outcomeTotals.trades
		};
	}, initialState);

	return priceHistoryTotals.shares.dividedBy(abi.bignum(priceHistoryTotals.trades));
=======
  if (!marketPriceHistory) {
    return 0;
  }

  const initialState = {
    shares: ZERO,
    trades: 0
  };

  const priceHistoryTotals = Object.keys(marketPriceHistory).reduce((historyTotals, currentOutcome) => {
    const outcomeTotals = marketPriceHistory[currentOutcome].reduce((outcomeTotals, trade) => ({
      shares: abi.bignum(outcomeTotals.shares).plus(abi.bignum(trade.shares)),
      trades: outcomeTotals.trades + 1
    }), initialState);

    return {
      shares: historyTotals.shares.plus(outcomeTotals.shares),
      trades: historyTotals.trades + outcomeTotals.trades
    };
  }, initialState);

  return priceHistoryTotals.shares.dividedBy(abi.bignum(priceHistoryTotals.trades));
>>>>>>> a91e88c9
});<|MERGE_RESOLUTION|>--- conflicted
+++ resolved
@@ -79,7 +79,6 @@
 };
 
 export const selectAverageTradeSize = memoizerific(1)((marketPriceHistory) => {
-<<<<<<< HEAD
 	if (!marketPriceHistory) {
 		return 0;
 	}
@@ -102,28 +101,4 @@
 	}, initialState);
 
 	return priceHistoryTotals.shares.dividedBy(abi.bignum(priceHistoryTotals.trades));
-=======
-  if (!marketPriceHistory) {
-    return 0;
-  }
-
-  const initialState = {
-    shares: ZERO,
-    trades: 0
-  };
-
-  const priceHistoryTotals = Object.keys(marketPriceHistory).reduce((historyTotals, currentOutcome) => {
-    const outcomeTotals = marketPriceHistory[currentOutcome].reduce((outcomeTotals, trade) => ({
-      shares: abi.bignum(outcomeTotals.shares).plus(abi.bignum(trade.shares)),
-      trades: outcomeTotals.trades + 1
-    }), initialState);
-
-    return {
-      shares: historyTotals.shares.plus(outcomeTotals.shares),
-      trades: historyTotals.trades + outcomeTotals.trades
-    };
-  }, initialState);
-
-  return priceHistoryTotals.shares.dividedBy(abi.bignum(priceHistoryTotals.trades));
->>>>>>> a91e88c9
 });