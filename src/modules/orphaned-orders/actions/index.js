import { augur } from 'services/augurjs'
import logError from 'src/utils/log-error'
import { addNotification, updateNotification } from 'src/modules/notifications/actions'
import { selectCurrentTimestampInSeconds } from 'src/select-state'

export const ADD_ORPHANED_ORDER = 'ADD_ORPHANED_ORDER'
export const REMOVE_ORPHANED_ORDER = 'REMOVE_ORPHANED_ORDER'

export const DISMISS_ORPHANED_ORDER = 'DISMISS_ORPHANED_ORDER'


export const addOrphanedOrder = order => ({
  type: ADD_ORPHANED_ORDER,
  data: order,
})

export const removeOrphanedOrder = orderId => ({
  type: REMOVE_ORPHANED_ORDER,
  data: orderId,
})

export const dismissOrphanedOrder = ({ orderId }) => ({
  type: DISMISS_ORPHANED_ORDER,
  data: orderId,
})

export const cancelOrphanedOrder = ({ orderId, marketId, outcome, orderTypeLabel }, callback = logError) => (dispatch, getState) => {
  const {
    loginAccount,
  } = getState()

  const timestamp = selectCurrentTimestampInSeconds(getState())

  augur.api.CancelOrder.cancelOrder({
    meta: loginAccount.meta,
    _orderId: orderId,
<<<<<<< HEAD
    onSent: (res) => {
      dispatch(addNotification({
        id: res.hash,
        title: 'Cancelling Orphaned Order',
        description: 'Cancelling Orphaned Order - Sent',
      }))
    },
    onSuccess: (res) => {
      dispatch(removeOrphanedOrder(orderId))
      dispatch(updateNotification({
        id: res.hash,
=======
    onSent: () => dispatch(addNotification({
      id: orderId,
      timestamp,
      title: 'Cancelling Orphaned Order',
      description: 'Cancelling Orphaned Order - Sent',
    })),
    onSuccess: () => {
      dispatch(removeOrphanedOrder(orderId))
      dispatch(updateNotification({
        id: orderId,
        timestamp,
>>>>>>> 7a21c66d
        title: 'Cancelling Orphaned Order - Completed',
        description: 'Cancelling Orphaned Order - Completed',
      }))
      callback(null)
    },
    onFailed: (err) => {
      dispatch(updateNotification({
        id: orderId,
        timestamp,
        title: 'Cancelling Orphaned Order - Failed',
        description: 'Cancelling Orphaned Order - Failed',
      }))
      callback(err)
    },
  })
}<|MERGE_RESOLUTION|>--- conflicted
+++ resolved
@@ -34,10 +34,10 @@
   augur.api.CancelOrder.cancelOrder({
     meta: loginAccount.meta,
     _orderId: orderId,
-<<<<<<< HEAD
     onSent: (res) => {
       dispatch(addNotification({
         id: res.hash,
+        timestamp,
         title: 'Cancelling Orphaned Order',
         description: 'Cancelling Orphaned Order - Sent',
       }))
@@ -46,19 +46,7 @@
       dispatch(removeOrphanedOrder(orderId))
       dispatch(updateNotification({
         id: res.hash,
-=======
-    onSent: () => dispatch(addNotification({
-      id: orderId,
-      timestamp,
-      title: 'Cancelling Orphaned Order',
-      description: 'Cancelling Orphaned Order - Sent',
-    })),
-    onSuccess: () => {
-      dispatch(removeOrphanedOrder(orderId))
-      dispatch(updateNotification({
-        id: orderId,
-        timestamp,
->>>>>>> 7a21c66d
+        timestamp,        
         title: 'Cancelling Orphaned Order - Completed',
         description: 'Cancelling Orphaned Order - Completed',
       }))
