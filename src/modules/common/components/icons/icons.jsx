--- conflicted
+++ resolved
@@ -425,7 +425,6 @@
   </svg>
 )
 
-<<<<<<< HEAD
 export const Close = (
   <svg viewBox="0 0 24 24">
     <title>Icon/Close</title>
@@ -435,19 +434,11 @@
       <g id="Icon/Close" stroke="#F6F6F8">
         <path d="M2.25937312,2.25937312 L21.7139306,21.7139306" id="Line" />
         <path d="M21.8116947,2.3571372 L2.3571372,21.8116947 L21.8116947,2.3571372 Z" id="Line" strokeLinejoin="round" />
-=======
-export const ChevronLeft = (
-  <svg viewBox="0 0 16 16">
-    <g id="Symbols" stroke="none" strokeWidth="1" fill="none" fillRule="evenodd" strokeLinecap="round" strokeLinejoin="round">
-      <g id="Icon/chevron-left" stroke="#231A3A">
-        <polyline id="Stroke-3" transform="translate(11.156854, 7.863961) rotate(-135.000000) translate(-11.156854, -7.863961) " points="6.65685425 3.36396103 15.6568542 3.36396103 15.6568542 12.363961" />
->>>>>>> ecaef1ad
-      </g>
-    </g>
-  </svg>
-)
-
-<<<<<<< HEAD
+      </g>
+    </g>
+  </svg>
+)
+
 export const CloseBlack = (
   <svg viewBox="0 0 24 24">
     <title>Icon/Close</title>
@@ -457,19 +448,11 @@
       <g id="Icon/Close" stroke="#000000">
         <path d="M2.25937312,2.25937312 L21.7139306,21.7139306" id="Line" />
         <path d="M21.8116947,2.3571372 L2.3571372,21.8116947 L21.8116947,2.3571372 Z" id="Line" strokeLinejoin="round" />
-=======
-export const ChevronDown = (
-  <svg viewBox="0 0 16 16">
-    <g id="Symbols" stroke="none" strokeWidth="1" fill="none" fillRule="evenodd" strokeLinecap="round" strokeLinejoin="round">
-      <g id="Icon/Dropdown-Down" stroke="#A7A2B2">
-        <polyline id="Stroke-3" transform="translate(8.156854, 6.156854) rotate(-225.000000) translate(-8.156854, -6.156854) " points="3.65685425 1.65685425 12.6568542 1.65685425 12.6568542 10.6568542" />
->>>>>>> ecaef1ad
-      </g>
-    </g>
-  </svg>
-)
-
-<<<<<<< HEAD
+      </g>
+    </g>
+  </svg>
+)
+
 export const Notifications = unseenCount => (
   <svg viewBox="0 0 24 24">
     <title>Icon/Notification</title>
@@ -503,13 +486,35 @@
     <g id="Symbols" stroke="none" strokeWidth="1" fill="none" fillRule="evenodd">
       <g id="Group-14" transform="translate(1.000000, 2.000000)">
         <ellipse id="Oval" fill={fill} cx="6.4591451" cy="7.00261291" rx="6.4591451" ry="6.43043779" />
-=======
+      </g>
+    </g>
+  </svg>
+)
+
 export const ChevronUp = (
   <svg viewBox="0 0 16 16">
     <g id="Symbols" stroke="none" strokeWidth="1" fill="none" fillRule="evenodd" strokeLinecap="round" strokeLinejoin="round">
       <g id="Icon/Dropdown" stroke="#A7A2B2">
         <polyline id="Stroke-3" transform="translate(8.156854, 11.156854) scale(1, -1) rotate(-225.000000) translate(-8.156854, -11.156854) " points="3.65685425 6.65685425 12.6568542 6.65685425 12.6568542 15.6568542" />
->>>>>>> ecaef1ad
+      </g>
+    </g>
+  </svg>
+)
+
+export const ChevronLeft = (
+  <svg viewBox="0 0 16 16">
+    <g id="Symbols" stroke="none" strokeWidth="1" fill="none" fillRule="evenodd" strokeLinecap="round" strokeLinejoin="round">
+      <g id="Icon/chevron-left" stroke="#231A3A">
+        <polyline id="Stroke-3" transform="translate(11.156854, 7.863961) rotate(-135.000000) translate(-11.156854, -7.863961) " points="6.65685425 3.36396103 15.6568542 3.36396103 15.6568542 12.363961" />
+      </g>
+    </g>
+  </svg>
+)
+export const ChevronDown = (
+  <svg viewBox="0 0 16 16">
+    <g id="Symbols" stroke="none" strokeWidth="1" fill="none" fillRule="evenodd" strokeLinecap="round" strokeLinejoin="round">
+      <g id="Icon/Dropdown-Down" stroke="#A7A2B2">
+        <polyline id="Stroke-3" transform="translate(8.156854, 6.156854) rotate(-225.000000) translate(-8.156854, -6.156854) " points="3.65685425 1.65685425 12.6568542 1.65685425 12.6568542 10.6568542" />
       </g>
     </g>
   </svg>
