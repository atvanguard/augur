--- conflicted
+++ resolved
@@ -4,30 +4,5 @@
 .contained {
 	margin-left: auto;
 	margin-right: auto;
-<<<<<<< HEAD
-}
-
-.l-space-between {
-	display: flex;
-	justify-content: space-between;
-}
-
-.component-header {
-	display: flex;
-	width: 100%;
-	padding: 1vmin 0 0 0;
-
-	.header-bar {
-		display: flex;
-		flex: 2;
-		width: 100%;
-		margin-left: 1vmin;
-		padding: 0 0 0 5vmin;
-		background: white;
-		font-size: 1.6rem;
-		font-weight: @font-weight-normal;
-	}
-=======
 	max-width: @max-app-width;
->>>>>>> bf379ef9
 }