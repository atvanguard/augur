--- conflicted
+++ resolved
@@ -1,8 +1,4 @@
-<<<<<<< HEAD
-import { addOrder, removeOrder } from 'modules/bids-asks/actions/update-market-order-book'
-=======
 // import { addOrder, removeOrder } from 'modules/bids-asks/actions/update-order-book';
->>>>>>> 4e88a616
 import { loadMarketsInfo } from 'modules/markets/actions/load-markets-info'
 
 import { CANCEL_ORDER } from 'modules/transactions/constants/types'
@@ -11,10 +7,6 @@
   return (dispatch, getState) => {
     Object.keys(data).forEach((market) => {
       const isMarketInfoLoaded = getState().marketsData[market]
-<<<<<<< HEAD
-
-=======
->>>>>>> 4e88a616
       if (isMarketInfoLoaded) {
         dispatchOrderUpdates(data[market], isAddition, dispatch, getState)
       } else {
@@ -30,20 +22,11 @@
   Object.keys(marketOrderData).forEach((outcome) => {
     marketOrderData[outcome].forEach((orderLog) => {
       const transactionsData = getState().transactionsData
-<<<<<<< HEAD
-      const cancelledOrder = Object.keys(transactionsData).find(id => transactionsData[id].tradeID === orderLog.tradeid && transactionsData[id].type === CANCEL_ORDER)
-
-      if (isAddition && !cancelledOrder) {
-        dispatch(addOrder(orderLog))
-      } else {
-        dispatch(removeOrder(orderLog))
-=======
       const cancelledOrder = Object.keys(transactionsData).find(id => transactionsData[id].orderId === orderLog.orderId && transactionsData[id].type === CANCEL_ORDER)
       if (isAddition && !cancelledOrder) {
         // dispatch(addOrder(orderLog));
       } else {
         // dispatch(removeOrder(orderLog));
->>>>>>> 4e88a616
       }
     })
   })
