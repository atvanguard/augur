import { augur } from 'services/augurjs'
import { clearTopics, updateTopics } from 'modules/topics/actions/update-topics'
<<<<<<< HEAD
import logError from 'utils/log-error'

export const loadTopics = (branchID, callback = logError) => (dispatch) => {
  let firstChunkLoaded
  augur.topics.getTopicsInfoChunked(branchID, 0, null, null, (topicsInfoChunk) => {
    console.log('topics info chunk:', topicsInfoChunk)
    if (!firstChunkLoaded) {
      firstChunkLoaded = true
      console.log('first chunk, clearing topics...')
      dispatch(clearTopics())
    }
    dispatch(updateTopics(topicsInfoChunk))
  }, callback)
}
=======
import isObject from 'utils/is-object'
import logError from 'utils/log-error'

const loadTopics = (callback = logError) => (dispatch, getState) => {
  const { universe } = getState()
  if (!universe.id) return callback(null)
  augur.markets.getTopics({ universe: universe.id }, (err, topics) => {
    if (err) return callback(err)
    if (topics == null) return callback(null)
    if (isObject(topics) && Object.keys(topics).length) {
      dispatch(clearTopics())
      dispatch(updateTopics(topics))
    }
    callback(null, topics)
  })
}

export default loadTopics
>>>>>>> 4e88a616
<|MERGE_RESOLUTION|>--- conflicted
+++ resolved
@@ -1,21 +1,5 @@
 import { augur } from 'services/augurjs'
 import { clearTopics, updateTopics } from 'modules/topics/actions/update-topics'
-<<<<<<< HEAD
-import logError from 'utils/log-error'
-
-export const loadTopics = (branchID, callback = logError) => (dispatch) => {
-  let firstChunkLoaded
-  augur.topics.getTopicsInfoChunked(branchID, 0, null, null, (topicsInfoChunk) => {
-    console.log('topics info chunk:', topicsInfoChunk)
-    if (!firstChunkLoaded) {
-      firstChunkLoaded = true
-      console.log('first chunk, clearing topics...')
-      dispatch(clearTopics())
-    }
-    dispatch(updateTopics(topicsInfoChunk))
-  }, callback)
-}
-=======
 import isObject from 'utils/is-object'
 import logError from 'utils/log-error'
 
@@ -33,5 +17,4 @@
   })
 }
 
-export default loadTopics
->>>>>>> 4e88a616
+export default loadTopics