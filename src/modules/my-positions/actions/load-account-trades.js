--- conflicted
+++ resolved
@@ -1,52 +1,32 @@
 import async from 'async';
 import { augur } from 'services/augurjs';
-<<<<<<< HEAD
-import { updateAccountTradesData, updateCompleteSetsBought, updateAccountPositionsData } from 'modules/my-positions/actions/update-account-trades-data';
+import { updateAccountTradesData, updateCompleteSetsBought } from 'modules/my-positions/actions/update-account-trades-data';
 import { convertLogsToTransactions } from 'modules/transactions/actions/convert-logs-to-transactions';
 import { clearAccountTrades } from 'modules/my-positions/actions/clear-account-trades';
 import { sellCompleteSets } from 'modules/my-positions/actions/sell-complete-sets';
 import logError from 'utils/log-error';
 
-export function loadAccountTrades(marketID, callback = logError) {
-=======
-import { updateAccountTradesData, updateCompleteSetsBought } from 'modules/my-positions/actions/update-account-trades-data';
-import { convertLogsToTransactions } from 'modules/transactions/actions/convert-logs-to-transactions';
-import { clearAccountTrades } from 'modules/my-positions/actions/clear-account-trades';
-import { sellCompleteSets } from 'modules/my-positions/actions/sell-complete-sets';
-
-export function loadAccountTrades(options, cb) {
->>>>>>> 62903b57
+export function loadAccountTrades(options, callback = logError) {
   return (dispatch, getState) => {
     const { loginAccount } = getState();
     const account = loginAccount.address;
     if (!account) return callback();
-<<<<<<< HEAD
-    const filter = { market: marketID };
-    if (loginAccount.registerBlockNumber) {
-      filter.fromBlock = loginAccount.registerBlockNumber;
-=======
-    const params = {
+    const filter = {
       ...(options || {})
     };
-    if (!params.fromBlock && loginAccount.registerBlockNumber) {
-      params.fromBlock = loginAccount.registerBlockNumber;
->>>>>>> 62903b57
+    if (!filter.fromBlock && loginAccount.registerBlockNumber) {
+      filter.fromBlock = loginAccount.registerBlockNumber;
     }
-    if (!params.market) dispatch(clearAccountTrades());
+    if (!filter.market) dispatch(clearAccountTrades());
     async.parallel([
-<<<<<<< HEAD
-      next => augur.trading.positions.getAdjustedPositions({ account, filter }, (err, positions) => {
-=======
-      next => augur.getAccountTrades(account, params, (err, trades) => {
->>>>>>> 62903b57
+      next => augur.getAccountTrades(account, filter, (err, trades) => {
         if (err) return next(err);
-        dispatch(updateAccountTradesData(trades, params.market));
+        dispatch(updateAccountTradesData(trades, filter.market));
         next(null);
       }),
-<<<<<<< HEAD
       next => augur.logs.getAccountTrades({ account, filter }, (err, trades) => {
         if (err) return next(err);
-        dispatch(updateAccountTradesData(trades, marketID));
+        dispatch(updateAccountTradesData(trades, filter.market));
         next(null);
       }),
       next => augur.logs.getLogsChunked({
@@ -58,24 +38,12 @@
       }, next),
       next => augur.logs.getBuyCompleteSetsLogs({ account, filter }, (err, completeSets) => {
         if (err) return next(err);
-        dispatch(updateCompleteSetsBought(augur.logs.parseCompleteSetsLogs(completeSets), marketID));
-=======
-      next => augur.getLogsChunked('payout', { fromBlock: params.fromBlock, sender: account }, null, (payouts) => {
-        if (payouts && payouts.length) dispatch(convertLogsToTransactions('payout', payouts));
-      }, next),
-      next => augur.getBuyCompleteSetsLogs(account, params, (err, completeSets) => {
-        if (err) return next(err);
-        dispatch(updateCompleteSetsBought(augur.parseCompleteSetsLogs(completeSets), params.market));
->>>>>>> 62903b57
+        dispatch(updateCompleteSetsBought(augur.logs.parseCompleteSetsLogs(completeSets), filter.market));
         next(null);
       })
     ], (err) => {
       if (err) return callback(err);
-<<<<<<< HEAD
-      dispatch(sellCompleteSets(marketID, callback));
-=======
-      dispatch(sellCompleteSets(params.market, cb));
->>>>>>> 62903b57
+      dispatch(sellCompleteSets(filter.market, callback));
     });
   };
 }