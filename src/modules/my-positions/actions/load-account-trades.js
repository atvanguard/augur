--- conflicted
+++ resolved
@@ -30,7 +30,6 @@
 					dispatch(updateAccountTradesData(trades, marketID));
 					callback(null, trades);
 				}),
-<<<<<<< HEAD
 				bidsAsks: (callback) => augur.getAccountBidsAsks(account, options, (err, bidsAsks) => {
 					if (err) return callback(err);
 					console.log('bidsAsks:', bidsAsks);
@@ -44,9 +43,6 @@
 					callback(null, cancels);
 				}),
 				completeSetsBought: (callback) => augur.getBuyCompleteSetsLogs(account, options, (err, logs) => {
-=======
-				completeSetsBought: callback => augur.getBuyCompleteSetsLogs(account, options, (err, logs) => {
->>>>>>> 4fe36bd7
 					if (err) return callback(err);
 					const completeSetsBought = augur.parseCompleteSetsLogs(logs);
 					dispatch(updateCompleteSetsBought(completeSetsBought, marketID));
