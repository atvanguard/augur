import React from "react";
import PropTypes from "prop-types";
import CustomPropTypes from "utils/custom-prop-types";
import * as d3 from "d3";
import ReactFauxDOM from "react-faux-dom";

import { map } from "lodash/fp";
import { sortBy, maxBy } from "lodash";

import findPeriodSeriesBounds from "modules/markets/helpers/find-period-series-bounds";
import MarketOutcomeChartsHeaderCandlestick from "modules/market-charts/components/market-outcome-charts--header-candlestick/market-outcome-charts--header-candlestick";
import { ONE } from "modules/trades/constants/numbers";
import { BUY, SELL } from "modules/transactions/constants/types";

import Styles from "modules/market-charts/components/market-outcome-charts--candlestick/market-outcome-charts--candlestick.styles";
import { createBigNumber } from "utils/create-big-number";
import { getTickIntervalForRange } from "modules/markets/helpers/range";

class MarketOutcomeCandlestick extends React.Component {
  static propTypes = {
    currentTimeInSeconds: PropTypes.number,
    fixedPrecision: PropTypes.number.isRequired,
    isMobile: PropTypes.bool.isRequired,
    marketMax: CustomPropTypes.bigNumber,
    marketMin: CustomPropTypes.bigNumber,
    orderBookKeys: PropTypes.object.isRequired,
    outcomeName: PropTypes.string,
    priceTimeSeries: PropTypes.array.isRequired,
    selectedPeriod: PropTypes.number.isRequired,
    selectedRange: PropTypes.number.isRequired,
    sharedChartMargins: PropTypes.object.isRequired,
    updateSelectedPeriod: PropTypes.func.isRequired,
    updateSelectedRange: PropTypes.func.isRequired,
    updateSelectedOrderProperties: PropTypes.func.isRequired,
    pricePrecision: PropTypes.number.isRequired
  };

  static getDerivedStateFromProps(nextProps, prevState) {
    const {
      currentTimeInSeconds,
      pricePrecision,
      marketMax,
      marketMin,
      orderBookKeys,
      priceTimeSeries,
      selectedPeriod,
      selectedRange,
      sharedChartMargins
    } = nextProps;

    const { candleDim, containerHeight, containerWidth } = prevState;

    const outcomeBounds = findPeriodSeriesBounds(
      priceTimeSeries,
      marketMin,
      marketMax
    );
    const drawParams = determineDrawParams({
      candleDim,
      containerHeight,
      containerWidth,
      currentTimeInSeconds,
      pricePrecision,
      marketMax,
      marketMin,
      orderBookKeys,
      outcomeBounds,
      priceTimeSeries,
      selectedPeriod,
      selectedRange,
      sharedChartMargins
    });

    return {
      ...prevState,
      ...drawParams
    };
  }

  constructor(props) {
    super(props);

    this.state = MarketOutcomeCandlestick.getDerivedStateFromProps(props, {
      chartDim: {
        right: 0,
        left: 50,
        stick: 5,
        tickOffset: 10
      },
      candleDim: {
        width: 6,
        gap: 9
      },
      containerHeight: 0,
      containerWidth: 0,
      yScale: null,
      hoveredPrice: null,
      hoveredPeriod: {}
    });

    this.getContainerWidths = this.getContainerWidths.bind(this);
    this.updateContainerWidths = this.updateContainerWidths.bind(this);
    this.updateHoveredPrice = this.updateHoveredPrice.bind(this);
    this.updateHoveredPeriod = this.updateHoveredPeriod.bind(this);
    this.clearCrosshairs = this.clearCrosshairs.bind(this);
  }

  componentDidMount() {
    window.addEventListener("resize", this.updateContainerWidths);

    this.drawContainer.addEventListener("mouseout", this.clearCrosshairs);
  }

  componentWillReceiveProps(nextProps) {
    const containerWidths = this.getContainerWidths();
    const drawParams = MarketOutcomeCandlestick.getDerivedStateFromProps(
      nextProps,
      {
        ...this.state,
        ...containerWidths
      }
    );

    this.setState({
      ...drawParams
    });
  }

  componentWillUnmount() {
    window.removeEventListener("resize", this.updateContainerWidths);
    this.drawContainer.removeEventListener("mouseout", this.clearCrosshairs);
  }

  getContainerWidths() {
    return {
      containerWidth: this.drawContainer.clientWidth,
      containerHeight: this.drawContainer.clientHeight
    };
  }

  updateContainerWidths() {
    this.setState(this.getContainerWidths());
  }

  updateHoveredPrice(hoveredPrice) {
    this.setState({
      hoveredPrice
    });
  }

  updateHoveredPeriod(hoveredPeriod) {
    this.setState({
      hoveredPeriod
    });
  }

  clearCrosshairs() {
    this.updateHoveredPrice(null);
    this.updateHoveredPeriod({});
    updateHoveredPriceCrosshair(null);
  }

  render() {
    const {
      currentTimeInSeconds,
      fixedPrecision,
      pricePrecision,
      isMobile,
      orderBookKeys,
      outcomeName,
      priceTimeSeries,
      selectedPeriod,
      selectedRange,
      updateSelectedPeriod,
      updateSelectedRange,
      updateSelectedOrderProperties
    } = this.props;

    const {
      boundDiff,
      candleDim,
      chartDim,
      containerHeight,
      containerWidth,
      drawableWidth,
      marketMax,
      marketMin,
      xScale,
      yDomain,
      yScale,
      hoveredPrice,
      hoveredPeriod
    } = this.state;

    const candleChartContainer = ReactFauxDOM.createElement("div");
    const candleTicksContainer = ReactFauxDOM.createElement("div");

    // Faux DOM
    //  Tick Element (Fixed)
    candleTicksContainer.setAttribute(
      "class",
      `${Styles["MarketOutcomeCandlestick__ticks-container"]}`
    );
    candleTicksContainer.setAttribute("key", "candlestick_ticks_container");

    //  Chart Element (Scrollable)
    candleChartContainer.setAttribute("key", "candlestick_chart_container");
    candleChartContainer.setAttribute("id", "candlestick_chart_container");
    candleChartContainer.setAttribute(
      "class",
      `${Styles["MarketOutcomeCandlestick__chart-container"]}`
    );
    candleChartContainer.setAttribute("style", {
      width: `${containerWidth - chartDim.left}px`,
      left: chartDim.left
    });

    if (containerHeight > 0 && containerWidth > 0 && currentTimeInSeconds) {
      const candleTicks = d3
        .select(candleTicksContainer)
        .append("svg")
        .attr("width", containerWidth)
        .attr("height", containerHeight);
      const candleChart = d3
        .select(candleChartContainer)
        .append("svg")
        .attr("id", "candlestick_chart")
        .attr("height", containerHeight)
        .attr("width", drawableWidth);

      drawTicks({
        boundDiff,
        candleChart,
        candleDim,
        candleTicks,
        chartDim,
        containerHeight,
        containerWidth,
        pricePrecision,
        marketMax,
        marketMin,
        orderBookKeys,
        priceTimeSeries,
        xScale,
        yDomain,
        yScale
      });

      drawCandles({
        boundDiff,
        candleChart,
        candleDim,
        chartDim,
        containerHeight,
        containerWidth,
        priceTimeSeries,
        xScale,
        yDomain,
        yScale
      });

      drawVolume({
        boundDiff,
        candleChart,
        candleDim,
        chartDim,
        containerHeight,
        containerWidth,
        priceTimeSeries,
        xScale,
        yDomain,
        candleTicks
      });

      const tickInterval = getTickIntervalForRange(selectedRange);

      drawXAxisLabels({
        priceTimeSeries,
        candleChart,
        containerWidth,
        containerHeight,
        chartDim,
        candleDim,
        boundDiff,
        tickInterval,
        yDomain,
        xScale
      });

      drawCrosshairs({
        candleTicks
      });

      attachHoverClickHandlers({
        candleChart,
        candleDim,
        chartDim,
        containerHeight,
        containerWidth,
        pricePrecision,
        marketMax,
        marketMin,
        orderBookKeys,
        priceTimeSeries,
        updateHoveredPeriod: this.updateHoveredPeriod,
        updateHoveredPrice: this.updateHoveredPrice,
        updateSelectedOrderProperties,
        yScale,
        xScale,
        clearCrosshairs: this.clearCrosshairs
      });

      updateHoveredPriceCrosshair(
        hoveredPrice,
        yScale,
        containerWidth,
        pricePrecision
      );
    }

    return (
      <section className={Styles.MarketOutcomeCandlestick}>
        <MarketOutcomeChartsHeaderCandlestick
          outcomeName={outcomeName}
          isMobile={isMobile}
          volume={hoveredPeriod.volume}
          open={hoveredPeriod.open}
          high={hoveredPeriod.high}
          low={hoveredPeriod.low}
          close={hoveredPeriod.close}
          priceTimeSeries={priceTimeSeries}
          fixedPrecision={fixedPrecision}
          pricePrecision={pricePrecision}
          selectedPeriod={selectedPeriod}
          selectedRange={selectedRange}
          updateSelectedPeriod={updateSelectedPeriod}
          updateSelectedRange={updateSelectedRange}
        />
        <div
          ref={drawContainer => {
            this.drawContainer = drawContainer;
          }}
          className={Styles.MarketOutcomeCandlestick__container}
        >
          {candleTicksContainer.toReact()}
          {candleChartContainer.toReact()}
        </div>
      </section>
    );
  }
}

function determineDrawParams({
  containerHeight,
  containerWidth,
  currentTimeInSeconds,
  marketMax,
  marketMin,
  priceTimeSeries,
  selectedRange,
  sharedChartMargins
}) {
  // Dimensions/Positioning
  const chartDim = {
    ...sharedChartMargins,
    right: 0,
    left: 50,
    stick: 5,
    tickOffset: 10
  };

  // Domain
  //  X
  const xDomain = [
    new Date((currentTimeInSeconds - selectedRange) * 1000),
    new Date(currentTimeInSeconds * 1000)
  ];

  const drawableWidth = containerWidth;

  //  Y
  const highValues = sortBy(priceTimeSeries, ["high"]);
  const lowValues = sortBy(priceTimeSeries, ["low"]);
  const max = highValues.length
    ? highValues[highValues.length - 1].high
    : marketMax.toNumber();
  const min = lowValues.length ? lowValues[0].low : marketMin.toNumber();

  const bnMax = createBigNumber(max);
  const bnMin = createBigNumber(min);
  const buffer = bnMax.minus(bnMin).times(".10");

  const maxPrice = bnMax.plus(buffer).toNumber();
  const minPrice = bnMin.minus(buffer).toNumber();

  let yDomain = [
    maxPrice > marketMax ? max : maxPrice,
    minPrice < marketMin ? min : minPrice
  ];
  // common case with low volume
  if (yDomain[0] === yDomain[1]) {
    if (yDomain[0] === 0) {
      yDomain = [marketMax.toNumber(), marketMin.toNumber()];
    } else {
      yDomain = [
        createBigNumber(yDomain[0])
          .times(1.5)
          .toNumber(),
        createBigNumber(yDomain[0])
          .times(0.5)
          .toNumber()
      ];
    }
  }
  // sigment y into 10 to show prices
  const boundDiff = createBigNumber(yDomain[0])
    .minus(createBigNumber(yDomain[1]))
    .dividedBy(2);

  // Scale
  const xScale = d3
    .scaleTime()
    .domain(d3.extent(xDomain))
    .range([chartDim.left, drawableWidth - chartDim.left - chartDim.right]);

  const yScale = d3
    .scaleLinear()
    .clamp(true)
    .domain(d3.extent(yDomain))
    .range([containerHeight - chartDim.bottom, chartDim.top]);

  return {
    chartDim,
    drawableWidth,
    boundDiff,
    yDomain,
    xScale,
    yScale
  };
}

function drawTicks({
  boundDiff,
  candleTicks,
  chartDim,
  containerWidth,
  pricePrecision,
  yDomain,
  yScale
}) {
  //  Ticks
  const offsetTicks = [
    yDomain[0],
    yDomain[1],
    createBigNumber(yDomain[1])
      .plus(boundDiff)
      .toNumber(),
    createBigNumber(yDomain[0])
      .minus(boundDiff.dividedBy(2))
      .toNumber(),
    createBigNumber(yDomain[1])
      .plus(boundDiff.dividedBy(2))
      .toNumber()
  ];

  const yTicks = candleTicks.append("g").attr("id", "depth_y_ticks");

  yTicks
    .selectAll("line")
    .data(offsetTicks)
    .enter()
    .append("line")
    .attr("class", "tick-line")
    .attr("x1", 0)
    .attr("x2", containerWidth)
    .attr("y1", d => yScale(d))
    .attr("y2", d => yScale(d));

  yTicks
    .selectAll("text")
    .data(offsetTicks)
    .enter()
    .append("text")
    .attr("class", "tick-value")
    .attr("x", 0)
    .attr("y", d => yScale(d))
    .attr("dx", 0)
    .attr("dy", chartDim.tickOffset)
    .text(d => d.toFixed(pricePrecision));
}

function drawCandles({
  priceTimeSeries,
  candleChart,
  containerWidth,
  containerHeight,
  candleDim,
  xScale,
  yScale
}) {
  if (priceTimeSeries.length === 0) {
    drawNullState({ candleChart, containerWidth, containerHeight });
  } else {
    candleChart
      .selectAll("rect.candle")
      .data(priceTimeSeries)
      .enter()
      .append("rect")
      .attr("x", d => xScale(d.period))
      .attr("y", d => yScale(d3.max([d.open, d.close])))
      .attr("height", d =>
        Math.max(Math.abs(yScale(d.open) - yScale(d.close)), 1)
      )
      .attr("width", candleDim.width)
      .attr("class", d => (d.close > d.open ? "up-period" : "down-period")); // eslint-disable-line no-confusing-arrow

    candleChart
      .selectAll("line.stem")
      .data(priceTimeSeries)
      .enter()
      .append("line")
      .attr("class", "stem")
      .attr("x1", d => xScale(d.period) + candleDim.width / 2)
      .attr("x2", d => xScale(d.period) + candleDim.width / 2)
      .attr("y1", d => yScale(d.high))
      .attr("y2", d => yScale(d.low))
      .attr("class", d => (d.close > d.open ? "up-period" : "down-period")); // eslint-disable-line no-confusing-arrow
  }
}

function drawVolume({
  priceTimeSeries,
  candleChart,
  containerHeight,
  chartDim,
  candleDim,
  xScale,
  containerWidth,
  candleTicks
}) {
  const yVolumeDomain = [0, ...map("volume")(priceTimeSeries)];

  const yVolumeScale = d3
    .scaleLinear()
    .domain(d3.extent(yVolumeDomain))
    .range([
      containerHeight - chartDim.bottom,
      chartDim.top + (containerHeight - chartDim.bottom) * 0.85
    ]);

  candleChart
    .selectAll("rect.volume")
    .data(priceTimeSeries)
    .enter()
    .append("rect")
    .attr("x", d => xScale(d.period))
    .attr("y", d => yVolumeScale(d.volume))
    .attr(
      "height",
      d => containerHeight - chartDim.bottom - yVolumeScale(d.volume)
    )
    .attr("width", d => candleDim.width)
    .attr("class", "period-volume");

  const maxVolume = maxBy(priceTimeSeries, v => v.volume);
  if (!maxVolume || maxVolume.volume === 0) return;

  const volumeTicks = [maxVolume, { volume: maxVolume.volume / 2 }];
  const yTicks = candleTicks.append("g").attr("id", "depth_y_ticks");

  yTicks
    .selectAll("line")
    .data(volumeTicks)
    .enter()
    .append("line")
    .attr("class", "tick-line-volume")
    .attr("x1", 0)
    .attr("x2", containerWidth)
    .attr("y1", d => yVolumeScale(d.volume))
    .attr("y2", d => yVolumeScale(d.volume));

  candleChart
    .selectAll("text")
    .data(volumeTicks)
    .enter()
    .append("text")
<<<<<<< HEAD
    .attr("class", "tick-value")
    .attr("x", containerWidth - 90)
    .attr("y", d => yVolumeScale(d.volume) - 4)
    .text(d => d.volume.toFixed(4));
=======
    .attr("class", "tick-value-volume")
    .attr("x", containerWidth - 110)
    .attr("y", d => yVolumeScale(d.volume) - 4)
    .text(d => {
      if (createBigNumber(d.volume).gte(ONE)) {
        return d.volume.toFixed(1) + ` ETH`;
      }
      return d.volume.toFixed(4) + ` ETH`;
    });
>>>>>>> 8942ce14
}

function drawXAxisLabels({
  candleChart,
  containerHeight,
  chartDim,
  tickInterval,
  xScale
}) {
  candleChart
    .append("g")
    .attr("id", "candlestick-x-axis")
    .attr("transform", `translate(0, ${containerHeight - chartDim.bottom})`)
    .call(tickInterval(d3.axisBottom(xScale)))
    .select("path")
    .remove();
}

function drawCrosshairs({ candleTicks }) {
  candleTicks.append("text").attr("id", "hovered_candlestick_price_label");

  const crosshair = candleTicks
    .append("g")
    .attr("id", "candlestick_crosshairs")
    .attr("class", "line")
    .style("display", "none");

  crosshair
    .append("line")
    .attr("id", "candlestick_crosshairY")
    .attr("class", "crosshair");
}

function attachHoverClickHandlers({
  candleChart,
  candleDim,
  chartDim,
  containerHeight,
  drawableWidth,
  pricePrecision,
  marketMax,
  marketMin,
  orderBookKeys,
  priceTimeSeries,
  updateHoveredPeriod,
  updateHoveredPrice,
  updateSelectedOrderProperties,
  yScale,
  xScale,
  clearCrosshairs
}) {
  candleChart
    .append("rect")
    .attr("class", "overlay")
    .attr("width", drawableWidth)
    .attr("height", containerHeight)
    .on("mousemove", () =>
      updateHoveredPrice(
        yScale
          .invert(d3.mouse(d3.select("#candlestick_chart").node())[1])
          .toFixed(pricePrecision)
      )
    )
    .on("mouseout", clearCrosshairs)
    .on("click", () => {
      const mouse = d3.mouse(d3.select("#candlestick_chart").node());
      const orderPrice = yScale.invert(mouse[1]).toFixed(pricePrecision);

      if (orderPrice > marketMin && orderPrice < marketMax) {
        updateSelectedOrderProperties({
          selectedNav: orderPrice > orderBookKeys.mid ? BUY : SELL,
          orderPrice
        });
      }
    });

  candleChart
    .selectAll("rect.hover")
    .data(priceTimeSeries)
    .enter()
    .append("rect")
    .attr("id", "testing")
    .attr("x", d => xScale(d.period) - candleDim.gap * 0.5)
    .attr("y", 0)
    .attr("height", containerHeight - chartDim.bottom)
    .attr("width", candleDim.width + candleDim.gap)
    .attr("class", "period-hover")
    .on("mouseover", d => updateHoveredPeriod(d))
    .on("mousemove", () =>
      updateHoveredPrice(
        yScale
          .invert(d3.mouse(d3.select("#candlestick_chart").node())[1])
          .toFixed(pricePrecision)
      )
    )
    .on("mouseout", clearCrosshairs);

  candleChart.on("mouseout", clearCrosshairs);
}

function updateHoveredPriceCrosshair(
  hoveredPrice,
  yScale,
  chartWidth,
  pricePrecision
) {
  if (hoveredPrice == null) {
    d3.select("#candlestick_crosshairs").style("display", "none");
    d3.select("#hovered_candlestick_price_label").text("");
  } else {
    const yPosition = yScale(hoveredPrice);
    const clampedHoveredPrice = yScale.invert(yPosition);
    d3.select("#candlestick_crosshairs").style("display", null);
    d3.select("#candlestick_crosshairY")
      .attr("x1", 0)
      .attr("y1", yPosition)
      .attr("x2", chartWidth)
      .attr("y2", yPosition);
    d3.select("#hovered_candlestick_price_label")
      .attr("x", 0)
      .attr("y", yScale(hoveredPrice) + 12)
      .text(clampedHoveredPrice.toFixed(pricePrecision));
  }
}

function drawNullState(options) {
  const { containerWidth, containerHeight, candleChart } = options;

  candleChart
    .append("text")
    .attr("class", Styles["MarketOutcomeCandlestick__null-message"])
    .attr("x", containerWidth / 2)
    .attr("y", containerHeight / 2)
    .attr("text-anchor", "middle")
    .attr("dominant-baseline", "central")
    .text("No Completed Trades");
}

export default MarketOutcomeCandlestick;<|MERGE_RESOLUTION|>--- conflicted
+++ resolved
@@ -584,12 +584,6 @@
     .data(volumeTicks)
     .enter()
     .append("text")
-<<<<<<< HEAD
-    .attr("class", "tick-value")
-    .attr("x", containerWidth - 90)
-    .attr("y", d => yVolumeScale(d.volume) - 4)
-    .text(d => d.volume.toFixed(4));
-=======
     .attr("class", "tick-value-volume")
     .attr("x", containerWidth - 110)
     .attr("y", d => yVolumeScale(d.volume) - 4)
@@ -599,7 +593,6 @@
       }
       return d.volume.toFixed(4) + ` ETH`;
     });
->>>>>>> 8942ce14
 }
 
 function drawXAxisLabels({
