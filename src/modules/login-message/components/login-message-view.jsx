import React, { PropTypes } from 'react';
import Link from 'modules/link/components/link';

const LoginMessagePage = p => (
	<section id="login_message_view" >
		<div className="page-content">
			<h1>{`Welcome to the Augur beta test!`}</h1>
			<p>{`This is a beta test in advance of Augur's live release. There are bugs. There are features being
				added, improved, and re-designed. There are a few hundred enhancements scheduled to be added in the next few
				months. Your thoughtful feedback now is essential. Please use the feedback button at the bottom left of
				every page to submit your feedback, or feel free to send an email to `}
				<a
					className="link"
					href="mailto:hugs@augur.net?subject=Beta Testing feedback"
				>
					{'hugs@augur.net'}
				</a>
				{`. From your submissions, the development team will coordinate fixes and new features. Changes and fixes will be
				displayed when you log in again.`}
			</p>
			<h2>Important information:</h2>
			<ol>
				<li>
					Because Augur is a <b>completely decentralized</b> system, if you lose your login credentials it
					is impossible to recover them. Please <a className="link" href="http://blog.augur.net/faq/how-do-i-savebackup-my-wallet/" target="_blank" rel="noopener noreferrer">take
					appropriate measures</a> to protect the safety of your password, and create a way to
					recover your credentials if you forget them.
				</li>
				<li>
					Do not send real Ether (ETH) to your Augur account while we are testing! Each account will be given
					10,000 testnet ETH tokens for beta testing. Please note that testnet ETH has no value except for testing:
					it is merely an on-contract IOU (a token) for testnet Ether.
				</li>
				<li>
					{`Reputation (REP) is a unique and important part of the Augur trading platform. If you own REP tokens, you must visit
					the site periodically to fulfill your reporting obligations. During beta testing, each new account will
					receive 47 testnet REP (they have no value except for testing). Each reporting cycle will last 2 days. Every
					two-day cycle will consist of a commit phase, a reveal phase, and a challenge phase. Because the test
					cycle is dramatically compressed (the main net cycle will be 60 days long) it is recommended that
					users visit the site at least every 2 days to maintain your REP and simulate “real money” trading,
					resolution, and reporting conditions. Learn `}
					<a
						className="link"
						href="https://www.youtube.com/watch?v=sCms-snzHk4"
						target="_blank"
						rel="noopener noreferrer"
					>
						{`how Augur's Reputation tokens work`}
					</a>.
				</li>
				<li>
					{`A note on price/time priority on the blockchain.  The site is only as fast as Ethereum blocks are mined.  Augur's matching engine sorts order books by price, then by block number, then by transaction index. Within a single block, transactions are ordered by the miner who mines the block.  When constructing a block, miners typically order transactions first by gasprice (highest to lowest), and then by the order received (oldest to newest).  So, Augur's "price/blocknumber/transaction index priority" ordering is generally equivalent to price/time priority, if there are differing gasprices within the block, the transaction index is not guaranteed to be time-ordered.  (Presently, Augur does not attempt to adjust gasprices in response to other pending transactions, although, if desired, gasprice can be adjusted manually using the API, by changing the "gasPrice" field attached to every sendTransaction payload.)`}
				</li>
			</ol>
			<h2>Technical updates:</h2>
			<h3>Decembter 22, 2016</h3>
			<ol>
				<li>
					Converted maker trade transactions now have distinct messaging from normal (taker) trade transactions.
				</li>
				<li>
					Removed unnecessary registration filter.
				</li>
				<li>
<<<<<<< HEAD
					Refactored load-account-trades into composable loaders: deposit-withdraw, bids-asks, create-market, account-trades, and reporting.
=======
					Placing a trade not longer automatically navigates you to the transactions view, but rather will leave you on the market view.
				</li>
			</ol>
			<h3>December 19, 2016</h3>
			<ol>
				<li>
					Heroku builds (app.augur.net) were failing due to changes encompassed within the migration to a unified code base with webpack as the primary bundler.  Resolved those issues and deployed an updated build.
				</li>
			</ol>
			<h3>December 16, 2016</h3>
			<ol>
				<li>
					The log_add_tx event API now includes a timestamp field.
				</li>
				<li>
					Trade log objects now include an augur.js-generated sequence number.
				</li>
				<li>
					Market links now work correctly in transactions generated from trade logs.
				</li>
				<li>
					The new build system now works correctly on Linux.
				</li>
				<li>
					Fixes/improvements to Windows builds.
				</li>
			</ol>
			<h3>December 15, 2016</h3>
			<ol>
				<li>
					Several fixes/improvements to the new build system.
				</li>
				<li>
					Fixed several visual and messaging bugs in transactions auto-generated from trade logs.
				</li>
				<li>
					Added Snapcraft file to augur repository.
				</li>
				<li>
					Removed deprecated files associated with the old market update timer (market-data-age and market-data-updater).
				</li>
				<li>
					Fixed missing property error thrown during market creation.
				</li>
				<li>
					Fixed hot-module-reload.
				</li>
				<li>
					Market descriptions now display properly in the transactions display.
				</li>
			</ol>
			<h3>December 14, 2016</h3>
			<ol>
				<li>
					Merged the augur-ui-react-components (AURC) repository into the augur (UI) repository.  AURC is now deprecated; all UI development will take place in the augur repository.
				</li>
				<li>
					Added support for yarn (in addition to npm); see updated README for details.
				</li>
				<li>
					Migrated build system from a collection of ad hoc scripts to webpack.
				</li>
				<li>
					Added hot-module-reload (HMR) support to the build system.  HMR propagates changes to the source code to the browser automatically, without requiring a page refresh.
				</li>
			</ol>
			<h3>December 13, 2016</h3>
			<ol>
				<li>
					Auto-update trades converted to transactions for trades with matching hashes.
				</li>
				<li>
					Event unit testing progress.
				</li>
				<li>
					Implemented hotjar tracking for augur-dev.firebaseapp.com and app.augur.net.
				</li>
			</ol>
			<h3>December 12, 2016</h3>
			<ol>
				<li>
					Fixed trade converted to transaction total cost and returns messages.
				</li>
				<li>
					Automatically convert incoming bids/asks and trade cancellation logs (from loadAccountTrades) to transactions formatted for display during the trade data update action.  Bids, asks, and cancel transactions are now loaded directly from the blockchain.
				</li>
				<li>
					Removed deprecated market-data-age and market-data-updater selectors.
				</li>
				<li>
					Added total return per share calculation to trade transaction conversion.
				</li>
				<li>
					Restructured bids/asks and cancels objects to match trade logs structure.
				</li>
			</ol>
			<h3>December 11, 2016</h3>
			<ol>
				<li>
					Added bids/asks and cancel log getters to modules/logs.
				</li>
				<li>
					Added account bids/asks and cancels data to loadAccountTrades.
				</li>
				<li>
					Automatically convert incoming trade logs (from loadAccountTrades) to transactions formatted for display during the trade data update action.  Trade transactions are now loaded directly from the blockchain (so your trade history is portable across browsers).
				</li>
			</ol>
			<h3>December 10, 2016</h3>
			<ol>
				<li>
					Added timestamp to log_add_tx and log_cancel.
				</li>
				<li>
					Added timestamp to complete sets logs.
				</li>
				<li>
					Added basic trade transaction reconstruction from logs to update-account-trades-data.
				</li>
				<li>
					Added takerFee, makerFee, transactionHash, and timestamp fields to account trade return value.
				</li>
				<li>
					Renamed tradeid -{'>'} trade_id in getMarketPriceHistory for consistency.
				</li>
				<li>
					Added trade ID to getMarketPriceHistory results.
				</li>
			</ol>
			<h3>December 9, 2016</h3>
			<ol>
				<li>
					Added isIndeterminate field to getReport default return.
				</li>
				<li>
					Removed redundant (and broken) getMarketTrades method from augur.js.  Please use getMarketPriceHistory instead, a function that is not broken and retrieves the same information.
				</li>
				<li>
					All fixed-point fields in the log_fill_tx event logs are now auto-converted to regular (stringified) numbers.  Note that log_fill_tx and log_add_tx are the only two filters where fixed-point conversions is automatically performed.
				</li>
				<li>
					Updated load-report and load-reports tests.
				</li>
			</ol>
			<h3>December 8, 2016</h3>
			<ol>
				<li>
					Indeterminate reports now load and reveal correctly for all three market types.
>>>>>>> 9c3e05c1
				</li>
				<li>
					Added final deleteTransaction call to trade process actions.
				</li>
				<li>
					Fees for maker trades no longer incorrectly display the taker fee.
				</li>
			</ol>
			{p.marketsLink &&
				<Link className="lets-do-this-button" {...p.marketsLink} >{`Let's do this!`}</Link>
			}
		</div>
	</section>
);

LoginMessagePage.propTypes = {
	marketsLink: PropTypes.object // TODO
};

export default LoginMessagePage;<|MERGE_RESOLUTION|>--- conflicted
+++ resolved
@@ -62,158 +62,10 @@
 					Removed unnecessary registration filter.
 				</li>
 				<li>
-<<<<<<< HEAD
 					Refactored load-account-trades into composable loaders: deposit-withdraw, bids-asks, create-market, account-trades, and reporting.
-=======
-					Placing a trade not longer automatically navigates you to the transactions view, but rather will leave you on the market view.
-				</li>
-			</ol>
-			<h3>December 19, 2016</h3>
-			<ol>
-				<li>
-					Heroku builds (app.augur.net) were failing due to changes encompassed within the migration to a unified code base with webpack as the primary bundler.  Resolved those issues and deployed an updated build.
-				</li>
-			</ol>
-			<h3>December 16, 2016</h3>
-			<ol>
-				<li>
-					The log_add_tx event API now includes a timestamp field.
 				</li>
 				<li>
-					Trade log objects now include an augur.js-generated sequence number.
-				</li>
-				<li>
-					Market links now work correctly in transactions generated from trade logs.
-				</li>
-				<li>
-					The new build system now works correctly on Linux.
-				</li>
-				<li>
-					Fixes/improvements to Windows builds.
-				</li>
-			</ol>
-			<h3>December 15, 2016</h3>
-			<ol>
-				<li>
-					Several fixes/improvements to the new build system.
-				</li>
-				<li>
-					Fixed several visual and messaging bugs in transactions auto-generated from trade logs.
-				</li>
-				<li>
-					Added Snapcraft file to augur repository.
-				</li>
-				<li>
-					Removed deprecated files associated with the old market update timer (market-data-age and market-data-updater).
-				</li>
-				<li>
-					Fixed missing property error thrown during market creation.
-				</li>
-				<li>
-					Fixed hot-module-reload.
-				</li>
-				<li>
-					Market descriptions now display properly in the transactions display.
-				</li>
-			</ol>
-			<h3>December 14, 2016</h3>
-			<ol>
-				<li>
-					Merged the augur-ui-react-components (AURC) repository into the augur (UI) repository.  AURC is now deprecated; all UI development will take place in the augur repository.
-				</li>
-				<li>
-					Added support for yarn (in addition to npm); see updated README for details.
-				</li>
-				<li>
-					Migrated build system from a collection of ad hoc scripts to webpack.
-				</li>
-				<li>
-					Added hot-module-reload (HMR) support to the build system.  HMR propagates changes to the source code to the browser automatically, without requiring a page refresh.
-				</li>
-			</ol>
-			<h3>December 13, 2016</h3>
-			<ol>
-				<li>
-					Auto-update trades converted to transactions for trades with matching hashes.
-				</li>
-				<li>
-					Event unit testing progress.
-				</li>
-				<li>
-					Implemented hotjar tracking for augur-dev.firebaseapp.com and app.augur.net.
-				</li>
-			</ol>
-			<h3>December 12, 2016</h3>
-			<ol>
-				<li>
-					Fixed trade converted to transaction total cost and returns messages.
-				</li>
-				<li>
-					Automatically convert incoming bids/asks and trade cancellation logs (from loadAccountTrades) to transactions formatted for display during the trade data update action.  Bids, asks, and cancel transactions are now loaded directly from the blockchain.
-				</li>
-				<li>
-					Removed deprecated market-data-age and market-data-updater selectors.
-				</li>
-				<li>
-					Added total return per share calculation to trade transaction conversion.
-				</li>
-				<li>
-					Restructured bids/asks and cancels objects to match trade logs structure.
-				</li>
-			</ol>
-			<h3>December 11, 2016</h3>
-			<ol>
-				<li>
-					Added bids/asks and cancel log getters to modules/logs.
-				</li>
-				<li>
-					Added account bids/asks and cancels data to loadAccountTrades.
-				</li>
-				<li>
-					Automatically convert incoming trade logs (from loadAccountTrades) to transactions formatted for display during the trade data update action.  Trade transactions are now loaded directly from the blockchain (so your trade history is portable across browsers).
-				</li>
-			</ol>
-			<h3>December 10, 2016</h3>
-			<ol>
-				<li>
-					Added timestamp to log_add_tx and log_cancel.
-				</li>
-				<li>
-					Added timestamp to complete sets logs.
-				</li>
-				<li>
-					Added basic trade transaction reconstruction from logs to update-account-trades-data.
-				</li>
-				<li>
-					Added takerFee, makerFee, transactionHash, and timestamp fields to account trade return value.
-				</li>
-				<li>
-					Renamed tradeid -{'>'} trade_id in getMarketPriceHistory for consistency.
-				</li>
-				<li>
-					Added trade ID to getMarketPriceHistory results.
-				</li>
-			</ol>
-			<h3>December 9, 2016</h3>
-			<ol>
-				<li>
-					Added isIndeterminate field to getReport default return.
-				</li>
-				<li>
-					Removed redundant (and broken) getMarketTrades method from augur.js.  Please use getMarketPriceHistory instead, a function that is not broken and retrieves the same information.
-				</li>
-				<li>
-					All fixed-point fields in the log_fill_tx event logs are now auto-converted to regular (stringified) numbers.  Note that log_fill_tx and log_add_tx are the only two filters where fixed-point conversions is automatically performed.
-				</li>
-				<li>
-					Updated load-report and load-reports tests.
-				</li>
-			</ol>
-			<h3>December 8, 2016</h3>
-			<ol>
-				<li>
-					Indeterminate reports now load and reveal correctly for all three market types.
->>>>>>> 9c3e05c1
+					Placing a trade not longer automatically navigates you to the transactions view, but rather will leave you on the market view.
 				</li>
 				<li>
 					Added final deleteTransaction call to trade process actions.
