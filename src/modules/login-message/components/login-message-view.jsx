--- conflicted
+++ resolved
@@ -53,92 +53,7 @@
         </li>
       </ol>
       <h2>Technical updates:</h2>
-<<<<<<< HEAD
       <h3>February 24, 2017</h3>
-=======
-      <h3>February 22, 2017</h3>
-      <ol>
-        <li>
-          Refined the build process for augur + reduced the overall build weight via removal of unneeded fonts.
-        </li>
-        <li>
-          Fixed redirect issue related to Airbitz login.
-        </li>
-        <li>
-          Fixed layout issue related to feedback + chat buttons.
-        </li>
-        <li>
-          Fixed issue that would cause an error when refreshing app on a market view.
-        </li>
-      </ol>
-      <h3>February 21, 2017</h3>
-      <ol>
-        <li>
-          The formatTag function in augur.js now trims whitespace from tags before converting to int256.
-        </li>
-        <li>
-          Fixed checkbox component check icon.
-        </li>
-        <li>
-          Fixed thumbs-down icon on transactions page.
-        </li>
-        <li>
-          Removed updateTopicPopularity action from marketCreated listener callback.
-        </li>
-        <li>
-          Fixed market link in create market transaction display.
-        </li>
-        <li>
-          Google Translate is now integrated with the front-end.
-        </li>
-        <li>
-          Topics and tags are now displayed as-is in the front-end (no trimming or forced case changes).
-        </li>
-        <li>
-          Market creation now separates &quot;topic&quot; (first tag; required) and &quot;keywords&quot; (other tags).
-        </li>
-        <li>
-          Resolved issue related to the display of icons on the topics view.
-        </li>
-      </ol>
-      <h3>February 20, 2017</h3>
-      <ol>
-        <li>
-          The formatTag function in augur.js now trims whitespace from tags before converting to int256.
-        </li>
-        <li>
-          The loadEventsWithSubmittedReport action has been entirely removed, as the data loaded was duplicated by loadReportingHistory.  The transaction constructors invoked by loadReportingHistory now populate the eventsWithSubmittedReport data store.
-        </li>
-        <li>
-          Icofonts are now available for use in the front-end, in addition to the font-awesome icons.
-        </li>
-        <li>
-          Fixed topics page redirect.
-        </li>
-        <li>
-          Multi-case topic strings are now handled correctly.
-        </li>
-        <li>
-          &quot;Hero&quot; topics now have the same font size as other topics on mobile.
-        </li>
-        <li>
-          {`Updated market creation to require a 'Topic'.  Keywords are still optional.`}
-        </li>
-      </ol>
-      <h3>February 19, 2017</h3>
-      <ol>
-        <li>
-          Fixed order book generation in canned-markets script.
-        </li>
-        <li>
-          Initial refactoring of ethrpc to add proper unit tests (with TestRPC) and robust websocket / IPC socket reconnection.
-        </li>
-        <li>
-          Added websocket support to TestRPC.
-        </li>
-      </ol>
-      <h3>February 18, 2017</h3>
->>>>>>> 02c31d6e
       <ol>
         <li>
           augur.js now includes a chunked version of its getLogs method.
@@ -156,13 +71,13 @@
       <h3>February 22, 2017</h3>
       <ol>
         <li>
-          Chat and Feedback buttons now properly display over the footer.
+          Fixed redirect issue related to Airbitz login.
         </li>
         <li>
-          Refreshing on the trade page no longer throws an error.
+          Fixed layout issue related to feedback + chat buttons.
         </li>
         <li>
-          Logging in via Airbitz now correctly redirects the user to either the login-message (this page) or the topics page.
+          Fixed issue that would cause an error when refreshing app on a market view.
         </li>
       </ol>
       {p.topicsLink &&
