--- conflicted
+++ resolved
@@ -7,11 +7,7 @@
   CLEAR_NEW_MARKET
 } from 'modules/create-market/actions/update-new-market'
 
-<<<<<<< HEAD
-import { TAKER_FEE_DEFAULT, MAKER_FEE_DEFAULT } from 'modules/create-market/constants/new-market-constraints'
-=======
 import { SETTLEMENT_FEE_DEFAULT } from 'modules/create-market/constants/new-market-constraints'
->>>>>>> 4e88a616
 
 import BigNumber from 'bignumber.js'
 
@@ -28,7 +24,6 @@
     {
       type: false,
     },
-<<<<<<< HEAD
     {
       expirySourceType: false,
       endDate: false,
@@ -36,8 +31,6 @@
       minute: false,
       meridiem: false,
     }
-=======
->>>>>>> 4e88a616
   ],
   currentStep: 0,
   type: '',
@@ -52,17 +45,10 @@
   minute: '',
   meridiem: '',
   detailsText: '',
-<<<<<<< HEAD
   category: '',
   tag1: '',
   tag2: '',
-  takerFee: TAKER_FEE_DEFAULT,
-  makerFee: MAKER_FEE_DEFAULT,
-=======
-  topic: '',
-  keywords: [],
   settlementFee: SETTLEMENT_FEE_DEFAULT,
->>>>>>> 4e88a616
   orderBook: {}, // for submit orders
   orderBookSorted: {}, // for order book table
   orderBookSeries: {}, // for order book chart
